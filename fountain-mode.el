;;; fountain-mode.el --- Major mode for screenwriting in Fountain markup -*- lexical-binding: t; -*-

;; Copyright (c) 2014-2018 Paul Rankin

;; Author: Paul Rankin <hello@paulwrankin.com>
;; Keywords: wp
;; Version: 2.5.0
;; Package-Requires: ((emacs "24.5"))
;; URL: https://github.com/rnkn/fountain-mode

;; This file is not part of GNU Emacs.

;; This program is free software; you can redistribute it and/or modify
;; it under the terms of the GNU General Public License as published by
;; the Free Software Foundation, either version 3 of the License, or (at
;; your option) any later version.

;; This program is distributed in the hope that it will be useful, but
;; WITHOUT ANY WARRANTY; without even the implied warranty of
;; MERCHANTABILITY or FITNESS FOR A PARTICULAR PURPOSE. See the GNU
;; General Public License for more details.

;; You should have received a copy of the GNU General Public License
;; along with this program. If not, see <http://www.gnu.org/licenses/>.

;;; Commentary:

;; Fountain Mode
;; =============

;; Fountain Mode is a complete screenwriting environment for GNU Emacs
;; using the Fountain markup format. For more information on the Fountain markup
;; format, visit <http://fountain.io>.

;; Features
;; --------

;; - Support for Fountain 1.1 specification
;; - WYSIWYG auto-align elements (display only, does not modify file contents)
;;   specific to script format, e.g. screenplay, stageplay or user-defined format
;; - Traditional TAB writing style for auto-upcasing character names
;;   (see [Do What I Mean])
;; - Export to plain text, HTML, LaTeX, Final Draft (FDX), or Fountain
;; - Export to standalone document or snippet
;; - Optionally show approximate page count (current page of total pages) in
;;   mode-line
;; - Include external files with `{{ include: FILENAME }}`
;; - Integration with `outline` to fold/cycle visibility of sections and scenes
;;   (see [Outlining])
;; - Integration with `imenu` (sections, scene headings, notes)
;; - Intergration with `auto-insert` for title page metadata
;; - Add/remove automatic continuation string to successively speaking characters
;; - Navigation by section, scene, character name, or page
;; - Optionally display scene numbers in the right margin
;; - Intelligent insertion of a page breaks
;; - 3 levels of element syntax highlighting
;; - Automatic loading for `*.fountain` files
;; - Include or omit a title page
;; - Emphasis (bold, italic, underlined text)
;; - Toggle visibility of emphasis delimiters and syntax characters
;; - Everything is customizable

;; Check out the Nicholl Fellowship sample script exported from Fountain Mode to:

;; - [Plain text](https://gist.github.com/rnkn/edd4fd20e0f6ce2ca1f75e37496e38c9/raw/)
;; - [HTML](https://rawgit.com/rnkn/mcqueen/master/sample/sample.html)
;; - [LaTeX](https://www.sharelatex.com/project/54ed9180966959cb7fdbde8e)
;; - [Final Draft](https://gist.github.com/rnkn/f56934ac723d43c5dec63952dd99dcfd/raw/)

;; Most common features are accessible from the menu. For a full list of functions
;; and key-bindings, type C-h m.

;; [Do What I Mean]: https://github.com/rnkn/fountain-mode/wiki/Do-What-I-Mean
;; [Outlining]: https://github.com/rnkn/fountain-mode/wiki/Outlining

;; For more, see the [Wiki](https://github.com/rnkn/fountain-mode/wiki).

;; Requirements
;; ------------

;; - Emacs 24.5
;; - LaTeX packages for PDF export: `geometry` `fontspec` `titling` `fancyhdr`
;;   `marginnote` `ulem` `xstring` `oberdiek`

;; Installation
;; ------------

;; For users on OS X with no experience with Emacs, see the
;; [Absolute Beginner's Guide (macOS)][guide].

;; The latest stable release of Fountain Mode is available via
;; [MELPA-stable](http://stable.melpa.org/#/fountain-mode).

;; Alternately, download the [latest release], move the files into your
;; `load-path` and add the following line to your `.emacs` or `init.el` file:

;;     (require 'fountain-mode)

;; If you prefer the latest but perhaps unstable version, install via
;; [MELPA], or clone the repository into your `load-path` and require as
;; above:

;;     git clone https://github.com/rnkn/fountain-mode.git

;; Users of Debian ≥10 or Ubuntu ≥18.04 can install Fountain Mode with the following command:

;;     sudo apt install elpa-fountain-mode

;; [guide]: https://github.com/rnkn/fountain-mode/wiki/Absolute-Beginner's-Guide-(macOS) "Absolute Beginner's Guide (macOS)"
;; [melpa]: https://melpa.org/#/fountain-mode "MELPA"
;; [melpa-stable]: https://stable.melpa.org/#/fountain-mode "MELPA-stable"
;; [latest release]: https://github.com/rnkn/fountain-mode/releases/latest "Fountain Mode latest release"

;; Bugs and Feature Requests
;; -------------------------

;; Please raise an issue on [Issues](https://github.com/rnkn/fountain-mode/issues).

;; - Emacs versions prior to 26 have a bug with `visual-line-mode` that produces erratic
;;   navigation behavior when displaying very long lines. More information here:
;;   <https://debbugs.gnu.org/23879>

;; Roadmap
;; -------

;; See [Milestones](https://github.com/rnkn/fountain-mode/milestones).

;; History
;; -------

;; See [Releases](https://github.com/rnkn/fountain-mode/releases).

;; Tips
;; ----

;; Bitcoin Cash address 19gUvL8YUzDKr5GyiHpYeF31BfQm87xM9L


;;; Code:

(defconst fountain-version
  "2.5.0")

(defun fountain-version ()
  "Return `fountain-mode' version."
  (interactive)
  (message "Fountain Mode %s" fountain-version))

(defgroup fountain ()
  "Major mode for screenwriting in Fountain markup."
  :prefix "fountain-"
  :group 'wp
  :link '(url-link "https://github.com/rnkn/fountain-mode"))


;;; Obsolete Warnings

(define-obsolete-variable-alias 'fountain-align-centered
  'fountain-align-center "1.1.0")

(define-obsolete-variable-alias 'fountain-export-title-page-template
  'fountain-export-title-page-title-template "1.1.0")

(define-obsolete-variable-alias 'fountain-hide-escapes
  'fountain-hide-syntax-chars "1.3.0")

(make-obsolete-variable 'fountain-export-inline-style
                        "use inline style instead." "2.1.0")

(define-obsolete-variable-alias 'fountain-export-style-template
  'fountain-export-html-stylesheet "2.4.0")

(define-obsolete-function-alias 'fountain-toggle-hide-escapes
  'fountain-toggle-hide-syntax-chars "1.3.0")

(define-obsolete-face-alias 'fountain-centered
  'fountain-center "1.1.0")

(define-obsolete-face-alias 'fountain-scene-heading-highlight
  'fountain-scene-heading "1.2.0")

(define-obsolete-face-alias 'fountain-note-highlight
  'fountain-note "1.2.0")

(define-obsolete-face-alias 'fountain-section-highlight
  'fountain-section "1.2.0")

(define-obsolete-face-alias 'fountain-synopsis-highlight
  'fountain-synopsis "1.2.0")

(define-obsolete-face-alias 'fountain-center-highlight
  'fountain-center "1.2.0")

(define-obsolete-face-alias 'fountain-character-highlight
  'fountain-character "1.2.0")

(define-obsolete-face-alias 'fountain-paren-highlight
  'fountain-paren "1.2.0")

(define-obsolete-face-alias 'fountain-dialog-highlight
  'fountain-dialog "1.2.0")

(define-obsolete-face-alias 'fountain-trans-highlight
  'fountain-trans "1.2.0")

(define-obsolete-face-alias 'fountain-section
  'fountain-section-heading "1.4.1")

(make-obsolete-variable 'fountain-export-title-page-left-template
                        "edit individual export templates instead." "2.4.0")

(make-obsolete-variable 'fountain-export-title-page-right-template
                        "edit individual export templates instead." "2.4.0")

(make-obsolete 'fountain-export-buffer-to-pdf-via-html
               'fountain-export-buffer-to-tex "2.4.0")

(make-obsolete-variable 'fountain-export-pdf-via-html-command
                        'fountain-export-shell-command "2.0.0")

(make-obsolete-variable 'fountain-uuid-func
                        "use a third-party package instead." "2.0.0")

(make-obsolete-variable 'fountain-export-bold-scene-headings
                        'fountain-export-scene-heading-format "2.0.0")

(make-obsolete-variable 'fountain-export-underline-scene-headings
                        'fountain-export-scene-heading-format "2.0.0")

(make-obsolete-variable 'fountain-export-double-space-scene-headings
                        'fountain-export-scene-heading-format "2.0.0")

(make-obsolete-variable 'fountain-export-bold-title
                        "edit individual export templates instead." "2.4.0")

(make-obsolete-variable 'fountain-export-underline-title
                        "edit individual export templates instead." "2.4.0")

(make-obsolete-variable 'fountain-export-upcase-title
                        "edit individual export templates instead." "2.4.0")

(make-obsolete-variable 'fountain-export-html-head-template
                        'fountain-export-html-template "2.4.0")

(make-obsolete-variable 'fountain-export-html-use-inline-style
                        "use inline style instead." "2.1.0")

(make-obsolete-variable 'fountain-additional-template-replace-functions
                        "see `fountain-export-formats'." "2.4.0")

(make-obsolete 'fountain-insert-metadata
               'auto-insert "2.1.2")

(make-obsolete-variable 'fountain-metadata-template
                        'fountain-metadata-skeleton "2.1.2")

(make-obsolete-variable 'fountain-long-time-format
                        'fountain-time-format "2.1.2")

(define-obsolete-variable-alias 'fountain-short-time-format
  'fountain-time-format "2.1.2")

(make-obsolete-variable 'fountain-export-templates
                        "use individual export templates instead." "2.1.4")

(make-obsolete-variable 'fountain-export-format-replace-alist
                        "see `fountain-export-formats'." "2.4.0")

(make-obsolete-variable 'fountain-export-title-format
                        "edit individual export templates instead." "2.4.0")

(define-obsolete-variable-alias 'fountain-trans-list
  'fountain-trans-suffix-list "2.2.2")

(make-obsolete-variable 'fountain-switch-comment-syntax
                        "use the standard comment syntax instead." "2.4.0")

(define-obsolete-variable-alias 'fountain-export-standalone
  'fountain-export-make-standalone "2.4.0")

(define-obsolete-variable-alias 'fountain-export-buffer-name
  'fountain-export-tmp-buffer-name "2.4.0")


;;; Customization

(defcustom fountain-mode-hook
  '(turn-on-visual-line-mode)
  "Mode hook for `fountain-mode', run after the mode is turned on."
  :type 'hook
  :group 'fountain)

(defcustom fountain-add-continued-dialog
  t
  "\\<fountain-mode-map>If non-nil, \\[fountain-continued-dialog-refresh] will mark continued dialogue.

When non-nil, append `fountain-continued-dialog-string' to
successively speaking characters with `fountain-continued-dialog-refresh'.

When nil, remove `fountain-continued-dialog-string' with
`fountain-continued-dialog-refresh'."
  :type 'boolean
  :group 'fountain)

(defcustom fountain-continued-dialog-string
  "(CONT'D)"
  "String to append to character name speaking in succession.
If `fountain-add-continued-dialog' is non-nil, append this string
to character when speaking in succession.

WARNING: if you change this variable then call
`fountain-continued-dialog-refresh', strings matching the
previous value will not be recognized. Before changing this
variable, first make sure to set `fountain-add-continued-dialog'
to nil and run `fountain-continued-dialog-refresh', then make the
changes desired."
  :type 'string
  :group 'fountain)

(defcustom fountain-hide-emphasis-delim
  nil
  "If non-nil, make emphasis delimiters invisible."
  :type 'boolean
  :group 'fountain
  :set (lambda (symbol value)
         (set-default symbol value)
         (dolist (buffer (buffer-list))
           (with-current-buffer buffer
             (when (eq major-mode 'fountain-mode)
                   (if fountain-hide-emphasis-delim
                       (add-to-invisibility-spec 'fountain-emphasis-delim)
                     (remove-from-invisibility-spec 'fountain-emphasis-delim))
                   (font-lock-refresh-defaults))))))

(defcustom fountain-hide-syntax-chars
  nil
  "If non-nil, make syntax characters invisible."
  :type 'boolean
  :group 'fountain
  :set (lambda (symbol value)
         (set-default symbol value)
         (dolist (buffer (buffer-list))
           (with-current-buffer buffer
             (when (eq major-mode 'fountain-mode)
                   (if fountain-hide-syntax-chars
                       (add-to-invisibility-spec 'fountain-syntax-chars)
                     (remove-from-invisibility-spec 'fountain-syntax-chars))
                   (font-lock-refresh-defaults))))))

(defcustom fountain-time-format
  "%F"
  "Format of date and time used when inserting `{{time}}'.
See `format-time-string'."
  :type 'string
  :group 'fountain)

(defcustom fountain-note-template
  " {{time}} - {{fullname}}: "
  "\\<fountain-mode-map>Template for inserting notes with \\[fountain-insert-note].
To include an item in a template you must use the full {{KEY}}
syntax.

    {{title}}    Buffer name without extension
    {{time}}     Short date format (defined in `fountain-time-format')
    {{fullname}} User full name (defined in `user-full-name')
    {{nick}}     User first name (defined in `user-login-name')
    {{email}}    User email (defined in `user-mail-address')

The default {{time}} - {{fullname}}: will insert something like:

    [[ 2017-12-31 - Alan Smithee: ]]"
  :type 'string
  :group 'fountain)
;; FIXME:
;; {{title}} from metadata
;; {{author}} from metadata
;; {{username}} `user-full-name'
;; {{KEY}} arbitrary metadata


;;; Aligning

(defgroup fountain-align ()
  "Options for element alignment.

For each Fountain element this group contains a variable that can
be an integer representing align column for that element for all
formats, or a list where each element takes the form:

    (FORMAT INT)

Where FORMAT is a string and INT is the align column for that
format.

To disable element alignment, see `fountain-align-element'."
  :prefix "fountain-align-"
  :group 'fountain)

(defcustom fountain-align-elements
  t
  "If non-nil, elements will be displayed auto-aligned.
This option does not affect file contents."
  :type 'boolean
  :group 'fountain-align
  :set (lambda (symbol value)
         (set-default symbol value)
         (dolist (buffer (buffer-list))
           (with-current-buffer buffer
             (when (eq major-mode 'fountain-mode)
                   (font-lock-refresh-defaults))))))

(defcustom fountain-align-section-heading
  '(("screenplay" 0)
    ("teleplay" 0)
    ("stageplay" 30))
  "Column integer to which section headings should be aligned.

This option does not affect file contents."
  :type '(choice integer
                 (repeat (group (string :tag "Format") integer)))
  :group 'fountain-align)

(defcustom fountain-align-scene-heading
  '(("screenplay" 0)
    ("teleplay" 0)
    ("stageplay" 30))
  "Column integer to which scene headings should be aligned.

This option does not affect file contents."
  :type '(choice integer
                 (repeat (group (string :tag "Format") integer)))
  :group 'fountain-align)

(defcustom fountain-align-synopsis
  '(("screenplay" 0)
    ("teleplay" 0)
    ("stageplay" 30))
  "Column integer to which synopses should be aligned.

This option does not affect file contents."
  :type '(choice integer
                 (repeat (group (string :tag "Format") integer)))
  :group 'fountain-align)

(defcustom fountain-align-action
  '(("screenplay" 0)
    ("teleplay" 0)
    ("stageplay" 20))
  "Column integer to which action should be aligned.

This option does not affect file contents."
  :type '(choice integer
                 (repeat (group (string :tag "Format") integer)))
  :group 'fountain-align)

(defcustom fountain-align-character
  '(("screenplay" 20)
    ("teleplay" 20)
    ("stageplay" 30))
  "Column integer to which characters names should be aligned.

This option does not affect file contents."
  :type '(choice integer
                 (repeat (group (string :tag "Format") integer)))
  :group 'fountain-align)

(defcustom fountain-align-dialog
  '(("screenplay" 10)
    ("teleplay" 10)
    ("stageplay" 0))
  "Column integer to which dialog should be aligned.

This option does not affect file contents."
  :type '(choice integer
                 (repeat (group (string :tag "Format") integer)))
  :group 'fountain-align)

(defcustom fountain-align-paren
  '(("screenplay" 15)
    ("teleplay" 15)
    ("stageplay" 20))
  "Column integer to which parentheticals should be aligned.

This option does not affect file contents."
  :type '(choice integer
                 (repeat (group (string :tag "Format") integer)))
  :group 'fountain-align)

(defcustom fountain-align-trans
  '(("screenplay" 45)
    ("teleplay" 45)
    ("stageplay" 30))
  "Column integer to which transitions should be aligned.

This option does not affect file contents."
  :type '(choice integer
                 (repeat (group (string :tag "Format") integer)))
  :group 'fountain-align)

(defcustom fountain-align-center
  '(("screenplay" 20)
    ("teleplay" 20)
    ("stageplay" 20))
  "Column integer to which centered text should be aligned.

This option does not affect file contents."
  :type '(choice integer
                 (repeat (group (string :tag "Format") integer)))
  :group 'fountain-align)

(defcustom fountain-display-scene-numbers-in-margin
  nil
  "If non-nil, display scene numbers in the right margin.

If nil, do not change scene number display.

This option does affect file contents."
  :type 'boolean
  :group 'fountain-align
  :set (lambda (symbol value)
         (set-default symbol value)
         (dolist (buffer (buffer-list))
           (with-current-buffer buffer
             (when (eq major-mode 'fountain-mode)
               (font-lock-refresh-defaults))))))

(define-obsolete-variable-alias 'fountain-align-scene-number
  'fountain-display-scene-numbers-in-margin "2.3.0")

(defun fountain-get-align (element)
  "Return ELEMENT align integer based on buffer format."
  (if (integerp element) element
    (let ((format (or (plist-get (fountain-read-metadata)
                                 'format)
                      "screenplay")))
      (cadr (or (assoc format element)
                (car element))))))


;;; Autoinsert

(require 'autoinsert)

(defvar fountain-metadata-skeleton
  '(nil
    "title: " (skeleton-read "Title: " (file-name-base (buffer-name))) | -7 "\n"
    "credit: " (skeleton-read "Credit: " "written by") | -9 "\n"
    "author: " (skeleton-read "Author: " user-full-name) | -9 "\n"
    "format: " (skeleton-read "Script format: " "screenplay") | -9 "\n"
    "source: " (skeleton-read "Source: ") | -9 "\n"
    "date: " (skeleton-read "Date: " (format-time-string fountain-time-format)) | -7 "\n"
    "contact:\n" ("Contact details, %s: " "    " str | -4 "\n") | -9))

(define-auto-insert '(fountain-mode . "Fountain metadata skeleton")
  fountain-metadata-skeleton)


;;; Regular Expressions

(defvar fountain-scene-heading-regexp
  nil
  "Regular expression for matching scene headings.
Set with `fountain-init-scene-heading-regexp'.

    Group 1: match trimmed whitespace
    Group 2: match leading . (for forced element)
    Group 3: match scene heading without scene number (export group)
    Group 4: match space between heading and scene number
    Group 5: match first # delimiter
    Group 6: match scene number
    Group 7: match last # delimiter

Requires `fountain-match-scene-heading' for preceding blank line.")

(defvar fountain-scene-number-regexp
  "\\(?4:[\s\t]+\\)\\(?5:#\\)\\(?6:[a-z0-9\\.-]+\\)\\(?7:#\\)"
  "Regular expression for matching scene numbers.

    Group 4: match space before scene number
    Group 5: match first # delimiter
    Group 6: match scene number
    Group 7: match last # delimiter")

(defvar fountain-trans-regexp
  nil
  "Regular expression for matching transitions.

    Group 1: match trimmed whitespace
    Group 2: match forced transition mark
    Group 3: match transition (export group)

Set with `fountain-init-trans-regexp'. Requires
`fountain-match-trans' for preceding and succeeding blank lines.")

(defconst fountain-blank-regexp
  "^\s?$"
  "Regular expression for matching an empty line.")

(defconst fountain-action-regexp
  "^\\(!\\)?\\(.*\\)[\s\t]*$"
  "Regular expression for forced action.

    Group 1: match forced action mark
    Group 2: match trimmed whitespace (export group)")

(defconst fountain-comment-regexp
  (concat "\\(?://[\s\t]*\\(?:.*\\)\\)"
          "\\|"
          "\\(?:\\(?:/\\*\\)[\s\t]*\\(?:\\(?:.\\|\n\\)*?\\)[\s\t]*\\*/\\)")
  "Regular expression for matching comments.")

(defconst fountain-metadata-regexp
  (concat "^\\(?1:\\(?2:[^:\n]+\\):[\s\t]*\\(?3:.+\\)?\\)"
          "\\|"
          "^[\s\t]+\\(?1:\\(?3:.+\\)\\)")
  "Regular expression for matching multi-line metadata values.
Requires `fountain-match-metadata' for `bobp'.")

(defconst fountain-character-regexp
  (concat "^[\s\t]*\\(?1:\\(?:"
          "\\(?2:@\\)\\(?3:\\(?4:[^<>\n]+?\\)\\(?:[\s\t]*(.*?)\\)*?\\)"
          "\\|"
          "\\(?3:\\(?4:[^a-z<>\n]*?[A-Z][^a-z<>\n]*?\\)\\(?:[\s\t]*(.*?)\\)*?\\)"
          "\\)[\s\t]*\\(?5:\\^\\)?\\)[\s\t]*$")
  "Regular expression for matching character names.

    Group 1: match trimmed whitespace
    Group 2: match leading @ (for forced element)
    Group 3: match character name and parenthetical (export group)
    Group 4: match character name only
    Group 5: match trailing ^ (for dual dialog)

Requires `fountain-match-character' for preceding blank line.")

(defconst fountain-dialog-regexp
  (concat "^\\(\s\s\\)$"
          "\\|"
          "^[\s\t]*\\(?1:[^<>\n]+?\\)[\s\t]*$")
  "Regular expression for matching dialogue.

    Group 1: match trimmed whitespace

Requires `fountain-match-dialog' for preceding character,
parenthetical or dialogue.")

(defconst fountain-paren-regexp
  (concat "^[\s\t]*\\(([^)\n]*)\\)[\s\t]*$")
  "Regular expression for matching parentheticals.

    Group 1: match trimmed whitespace (export group)

Requires `fountain-match-paren' for preceding character or
dialogue.")

(defconst fountain-page-break-regexp
  "^[\s\t]*\\(=\\{3,\\}\\)[\s\t]*\\([a-z0-9\\.-]+\\)?.*$"
  "Regular expression for matching page breaks.

    Group 1: leading ===
    Group 2: forced page number (export group)")

(defconst fountain-end-regexp
  "^[\s\t]*\\(=\\{3,\\}\\)[\s\t]*\\(end\\)\\>.*$"
  "Regular expression for matching script end break.

    Group 1: leading ===
    Group 2: end")

(defconst fountain-note-regexp
  "\\(\\[\\[[\s\t]*\\(\\(?:.\n?\\)*?\\)[\s\t]*]]\\)"
  "Regular expression for matching notes.

    Group 1: note including [[ ]] delimiters
    Group 2: note (export group)")

(defconst fountain-section-heading-regexp
  "^\\(?1:\\(?2:#\\{1,5\\}\\)[\s\t]*\\(?3:[^#\n].*?\\)\\)[\s\t]*$"
  "Regular expression for matching section headings.

    Group 1: match trimmed whitespace
    Group 2: match leading #'s
    Group 3: match heading (export group)")

(defconst fountain-synopsis-regexp
  "^\\(\\(=[\s\t]*\\)\\([^=\n].+?\\)\\)[\s\t]*$"
  "Regular expression for matching synopses.

    Group 1: match trimmed whitespace
    Group 2: leading =
    Group 3: synopsis (export group)")

(defconst fountain-center-regexp
  "^[\s\t]*\\(?1:\\(?2:>[\s\t]*\\)\\(?3:.*?\\)\\(?4:[\s\t]*<\\)\\)[\s\t]*$"
  "Regular expression for matching centered text.

    Group 1: match trimmed whitespace
    Group 2: match leading > and whitespace
    Group 3: match center text (export group)
    Group 4: match trailing whitespace and <")

(defconst fountain-underline-regexp
  (concat "\\(^\\|[^\\]\\)"
          "\\(_\\)"
          "\\([^\s\t\n_]+?[^\n_]*?\\)"
          "\\(\\2\\)")
  "Regular expression for matching underlined text.")

(defconst fountain-italic-regexp
  (concat "\\(^\\|[^\\\\*]\\)"
          "\\(\\*\\)"
          "\\([^\n\r\s\t\\*]+?[^\n\\*]*?\\)"
          "\\(\\2\\)")
  "Regular expression for matching italic text.")

(defconst fountain-bold-regexp
  (concat "\\(^\\|[^\\]\\)"
          "\\(\\*\\{2\\}\\)"
          "\\([^\s\t\n\\*]+?[^\n\\*]*?\\)"
          "\\(\\2\\)")
  "Regular expression for matching bold text.")

(defconst fountain-bold-italic-regexp
  (concat "\\(^\\|[^\\\\*]\\)"
          "\\(\\*\\{3\\}\\)"
          "\\([^\s\t\n\\*]+?[^\n\\*]*?\\)"
          "\\(\\2\\)")
  "Regular expression for matching bold-italic text.
Due to the problematic nature of the syntax,
bold-italic-underlined text must be specified with the
bold-italic delimiters together, e.g.

    This text is _***ridiculously important***_.")

(defconst fountain-lyrics-regexp
  (concat "^\\(?2:~\s*\\)"
          "\\(?3:.+\\)")
  "Regular expression for matching lyrics.")

(defconst fountain-template-key-regexp
  "{{\\([^{}\n]+?\\)}}"
  "Regular expression key for making template replacements.")


;;; Faces

(defgroup fountain-faces ()
  "Faces used in `fountain-mode'.
There are three levels of `font-lock-mode' decoration:

    1 (minimum):
        Comments
        Syntax Characters

    2 (default):
        Comments
        Syntax Characters
        Metadata
        Scene Headings
        Section Headings
        Synopses
        Notes

    3 (maximum):
        Comments
        Syntax Characters
        Metadata Keys
        Metadata Values
        Section Headings
        Scene Headings
        Synopses
        Notes
        Character Names
        Parentheticals
        Dialog
        Transitions
        Center Text

To switch between these levels, customize the value of
`font-lock-maximum-decoration'. This can be set with
\\[fountain-set-font-lock-decoration]."
  :prefix "fountain-"
  :link '(info-link "(emacs) Font Lock")
  :group 'fountain)

(defface fountain-action
  '((t nil))
  "Default face for action."
  :group 'fountain-faces)

(defface fountain-comment
  '((t (:inherit shadow)))
  "Default face for comments (boneyard)."
  :group 'fountain-faces)

(defface fountain-non-printing
  '((t (:inherit fountain-comment)))
  "Default face for emphasis delimiters and syntax characters."
  :group 'fountain-faces)

(defface fountain-metadata-key
  '((t (:inherit font-lock-constant-face)))
  "Default face for metadata keys."
  :group 'fountain-faces)

(defface fountain-metadata-value
  '((t (:inherit font-lock-keyword-face)))
  "Default face for metadata values."
  :group 'fountain-faces)

(defface fountain-page-break
  '((t (:inherit font-lock-constant-face)))
  "Default face for page breaks."
  :group 'fountain-faces)

(defface fountain-page-number
  '((t (:inherit font-lock-warning-face)))
  "Default face for page numbers."
  :group 'fountain-faces)

(defface fountain-scene-heading
  '((t (:inherit font-lock-function-name-face)))
  "Default face for scene headings."
  :group 'fountain-faces)

(defface fountain-paren
  '((t (:inherit font-lock-builtin-face)))
  "Default face for parentheticals."
  :group 'fountain-faces)

(defface fountain-center
  '((t nil))
  "Default face for centered text."
  :group 'fountain-faces)

(defface fountain-note
  '((t (:inherit font-lock-comment-face)))
  "Default face for notes."
  :group 'fountain-faces)

(defface fountain-section-heading
  '((t (:inherit font-lock-keyword-face)))
  "Default face for section headings."
  :group 'fountain-faces)

(defface fountain-synopsis
  '((t (:inherit font-lock-type-face)))
  "Default face for synopses."
  :group 'fountain-faces)

(defface fountain-character
  '((t (:inherit font-lock-variable-name-face)))
  "Default face for characters."
  :group 'fountain-faces)

(defface fountain-dialog
  '((t (:inherit font-lock-string-face)))
  "Default face for dialog."
  :group 'fountain-faces)

(defface fountain-trans
  '((t (:inherit font-lock-builtin-face)))
  "Default face for transitions."
  :group 'fountain-faces)

(defface fountain-include
  '((t (:inherit font-lock-warning-face)))
  "Default face for file inclusions."
  :group 'fountain-faces)

(defface fountain-auto-upcase-highlight
  '((t (:inherit hi-yellow)))
  "Default face for highlighting line for auto-upcasing."
  :group 'fountain-faces)


;;; Initializing

(defun fountain-init-scene-heading-regexp ()
  "Initialize scene heading regular expression.
Uses `fountain-scene-heading-prefix-list' to create non-forced
scene heading regular expression."
  (setq fountain-scene-heading-regexp
        (concat
         ;; First match forced scene heading.
         "^\\(?1:\\(?2:\\.\\)\\(?3:\\<.*?\\)"
         "\\(?:" fountain-scene-number-regexp "\\)?"
         "\\)[\s\t]*$"
         ;; Or match omitted scene.
         "\\|"
         "^\\(?1:\\(?3:OMIT\\(?:TED\\)?\\)"
         "\\(?:" fountain-scene-number-regexp "\\)?"
         "\\)[\s\t]*$"
         ;; Or match regular scene heading.
         "\\|"
         "^\\(?1:\\(?3:"
         (regexp-opt fountain-scene-heading-prefix-list)
         "[.\s\t].*?\\)"
         "\\(?:" fountain-scene-number-regexp "\\)?"
         "\\)[\s\t]*$")))

(defun fountain-init-trans-regexp ()
  "Initialize transition regular expression.
Uses `fountain-trans-suffix-list' to create non-forced tranistion
regular expression."
  (setq fountain-trans-regexp
        (concat
         ;; First match forced transition.
         "^[\s\t]*\\(?1:\\(?2:>[\s\t]*\\)\\(?3:[^<>\n]*?\\)\\)[\s\t]*$"
         ;; Or match regular transition.
         "\\|"
         "^[\s\t]*\\(?1:\\(?3:[[:upper:]\s\t]*"
         (upcase (regexp-opt fountain-trans-suffix-list))
         "\\)\\)[\s\t]*$")))

(defun fountain-init-outline-regexp ()
  "Initialize `outline-regexp'."
  (setq-local outline-regexp
              (concat fountain-end-regexp
                      "\\|"
                      fountain-section-heading-regexp
                      "\\|"
                      fountain-scene-heading-regexp)))

(defun fountain-init-imenu-generic-expression () ; FIXME: allow user customize
  "Initialize `imenu-generic-expression'."
  (setq imenu-generic-expression
        (list
         (list "Notes" fountain-note-regexp 2)
         (list "Scene Headings" fountain-scene-heading-regexp 3)
         (list "Sections" fountain-section-heading-regexp 1))))

(defun fountain-init-vars ()
  "Initialize important variables.
Needs to be called for every Fountain buffer because some
variatbles are required for functions to operate with temporary
buffers."
  (fountain-init-scene-heading-regexp)
  (fountain-init-trans-regexp)
  (fountain-init-outline-regexp)
  (fountain-init-imenu-generic-expression)
  (modify-syntax-entry (string-to-char "/") ". 14" nil)
  (modify-syntax-entry (string-to-char "*") ". 23" nil)
  (setq-local comment-start "/*")
  (setq-local comment-end "*/")
  (setq-local comment-use-syntax t)
  (setq-local font-lock-comment-face 'fountain-comment)
  (setq-local page-delimiter fountain-page-break-regexp)
  (setq-local outline-level #'fountain-outline-level)
  (setq-local require-final-newline mode-require-final-newline)
  (setq-local completion-cycle-threshold t) ; FIXME: make user option
  (setq-local completion-at-point-functions
              '(fountain-completion-at-point))
  (setq-local font-lock-extra-managed-props
              '(line-prefix wrap-prefix invisible))
  (setq font-lock-multiline 'undecided)
  (setq font-lock-defaults
        '(fountain-create-font-lock-keywords nil t))
  (add-to-invisibility-spec (cons 'outline t))
  (if fountain-hide-emphasis-delim
      (add-to-invisibility-spec 'fountain-emphasis-delim))
  (if fountain-hide-syntax-chars
      (add-to-invisibility-spec 'fountain-syntax-chars)))

(defcustom fountain-scene-heading-prefix-list
  '("INT" "EXT" "INT/EXT" "I/E")
  "List of scene heading prefixes (case insensitive).
Any scene heading prefix can be followed by a dot and/or a space,
so the following are equivalent:

    INT HOUSE - DAY

    INT. HOUSE - DAY"
  :type '(repeat (string :tag "Prefix"))
  :group 'fountain
  :set (lambda (symbol value)
         (set-default symbol value)
         (fountain-init-scene-heading-regexp)
         (dolist (buffer (buffer-list))
           (with-current-buffer buffer
             (when (eq major-mode 'fountain-mode)
               (fountain-init-outline-regexp)
               (font-lock-refresh-defaults))))))

(defcustom fountain-trans-suffix-list
  '("TO:" "WITH:" "FADE OUT" "TO BLACK")
  "List of transition suffixes (case insensitive).
This list is used to match the endings of transitions,
e.g. `TO:' will match both the following:

    CUT TO:

    DISSOLVE TO:"
  :type '(repeat (string :tag "Suffix"))
  :group 'fountain
  :set (lambda (symbol value)
         (set-default symbol value)
         (fountain-init-trans-regexp)
         (dolist (buffer (buffer-list))
           (with-current-buffer buffer
             (when (eq major-mode 'fountain-mode)
               (font-lock-refresh-defaults))))))


;;; Emacs Bugs

(defcustom fountain-patch-emacs-bugs
  t
  "If non-nil, attempt to patch known bugs in Emacs.
See function `fountain-patch-emacs-bugs'."
  :type 'boolean
  :group 'fountain)

(defun fountain-patch-emacs-bugs ()
  "Attempt to patch known bugs in Emacs.

In Emacs versions prior to 26, adds advice to override
`outline-invisible-p' to return non-nil only if the character
after POS or point has invisible text property eq to 'outline.
See <http://debbugs.gnu.org/24073>."
  ;; In Emacs version prior to 26, `outline-invisible-p' returns non-nil for ANY
  ;; invisible property of text at point:
  ;;
  ;; (get-char-property (or pos (point)) 'invisible))
  ;;
  ;; We want to only return non-nil if property is 'outline
  (unless (or (advice-member-p 'fountain-outline-invisible-p 'outline-invisible-p)
              (<= 26 emacs-major-version))
    (advice-add 'outline-invisible-p :override 'fountain-outline-invisible-p)
    ;; Because `outline-invisible-p' is an inline function, we need to
    ;; reevaluate those functions that called the original bugged version.
    ;; This is impossible for users who have installed Emacs without
    ;; uncompiled source, so we need to demote errors.
    (with-demoted-errors "Error: %S"
      (dolist (fun '(outline-back-to-heading
                     outline-on-heading-p
                     outline-next-visible-heading))
        (let ((source (find-function-noselect fun)))
          (with-current-buffer (car source)
            (goto-char (cdr source))
            (eval (read (current-buffer))))))
      (message "fountain-mode: Function `outline-invisible-p' has been patched"))))


;;; Element Matching

(defun fountain-blank-before-p ()
  "Return non-nil if preceding line is blank or a comment."
  (save-excursion
    (save-restriction
      (widen)
      (forward-line 0)
      (or (bobp)
          (progn (forward-line -1)
                 (or (and (bolp) (eolp))
                     (progn (end-of-line 1)
                            (forward-comment -1))))))))

(defun fountain-blank-after-p ()
  "Return non-nil if following line is blank or a comment."
  (save-excursion
    (save-restriction
      (widen)
      (forward-line 1)
      (or (eobp)
          (and (bolp) (eolp))
          (forward-comment 1)))))

(defun fountain-match-metadata ()
  "Match metadata if point is at metadata, nil otherwise."
  (save-excursion
    (save-restriction
      (widen)
      (forward-line 0)
      (and (looking-at fountain-metadata-regexp)
           (or (bobp)
               (save-match-data
                 (forward-line -1)
                 (fountain-match-metadata)))))))

(defun fountain-match-page-break ()
  (save-excursion
    (save-restriction
      (widen)
      (forward-line 0)
      (looking-at fountain-page-break-regexp))))

(defun fountain-match-section-heading ()
  "Match section heading if point is at section heading, nil otherwise."
  (save-excursion
    (save-restriction
      (widen)
      (forward-line 0)
      (looking-at fountain-section-heading-regexp))))

(defun fountain-match-synopsis ()
  "Match synopsis if point is at synopsis, nil otherwise."
  (save-excursion
    (save-restriction
      (widen)
      (forward-line 0)
      (looking-at fountain-synopsis-regexp))))

(defun fountain-match-note ()
  "Match note if point is at a note, nil otherwise."
  (save-excursion
    (save-restriction
      (widen)
      (forward-line 0)
      (or (looking-at fountain-note-regexp)
          (let ((x (point)))
            (and (re-search-backward "\\[\\[" nil t)
                 (looking-at fountain-note-regexp)
                 (< x (match-end 0))))))))

(defun fountain-match-scene-heading ()
  "Match scene heading if point is at a scene heading, nil otherwise."
  (save-excursion
    (save-restriction
      (widen)
      (forward-line 0)
      (and (looking-at fountain-scene-heading-regexp)
           (fountain-blank-before-p)))))

(defun fountain-match-character ()
  "Match character if point is at character, nil otherwise."
  (unless (fountain-match-scene-heading)
    (save-excursion
      (forward-line 0)
      (and (not (and (looking-at fountain-action-regexp)
                     (match-string 1)))
           (let ((case-fold-search nil))
             (looking-at fountain-character-regexp))
           (save-match-data
             (save-restriction
               (widen)
               (and (fountain-blank-before-p)
                    (save-excursion
                      (forward-line 1)
                      (unless (eobp)
                        (not (and (bolp) (eolp))))))))))))

(defun fountain-match-dialog ()
  "Match dialog if point is at dialog, nil otherwise."
  (unless (or (and (bolp) (eolp))
              (save-excursion (and (forward-comment 1) (eolp)))
              (fountain-match-paren)
              (fountain-match-note))
    (save-excursion
      (save-restriction
        (widen)
        (forward-line 0)
        (and (looking-at fountain-dialog-regexp)
             (save-match-data
               (unless (bobp)
                 (forward-line -1)
                 (or (fountain-match-character)
                     (fountain-match-paren)
                     (fountain-match-dialog)))))))))

(defun fountain-match-paren ()
  "Match parenthetical if point is at a paranthetical, nil otherwise."
  (save-excursion
    (save-restriction
      (widen)
      (forward-line 0)
      (and (looking-at fountain-paren-regexp)
           (save-match-data
             (unless (bobp)
               (forward-line -1)
               (or (fountain-match-character)
                   (fountain-match-dialog))))))))

(defun fountain-match-trans ()
  "Match transition if point is at a transition, nil otherwise."
  (save-excursion
    (save-restriction
      (widen)
      (forward-line 0)
      (and (let (case-fold-search)
             (looking-at fountain-trans-regexp))
           (fountain-blank-before-p)
           (save-match-data
             (fountain-blank-after-p))))))

(defun fountain-match-center ()
  "Match centered text if point is at centered text, nil otherwise."
  (save-excursion
    (save-restriction
      (widen)
      (forward-line 0)
      (looking-at fountain-center-regexp))))

(defun fountain-match-action ()
  "Match action text if point is at action, nil otherwise.
Assumes that all other element matching has been done."
  (save-excursion
    (save-restriction
      (widen)
      (forward-line 0)
      (or (and (looking-at fountain-action-regexp)
               (match-string 1))
          (and (not (or (and (bolp) (eolp))
                        (fountain-match-section-heading)
                        (fountain-match-scene-heading)
                        (fountain-match-include)
                        (fountain-match-page-break)
                        (fountain-match-character)
                        (fountain-match-dialog)
                        (fountain-match-paren)
                        (fountain-match-trans)
                        (fountain-match-center)
                        (fountain-match-synopsis)
                        (fountain-match-metadata)
                        (fountain-match-note)))
               (looking-at fountain-action-regexp))))))

(defun fountain-get-element ()
  "Return element at point as a symbol."
  (cond
   ((and (bolp) (eolp)) nil)
   ((fountain-match-metadata) 'metadata)
   ((fountain-match-section-heading) 'section-heading)
   ((fountain-match-scene-heading) 'scene-heading)
   ((fountain-match-character) 'character)
   ((fountain-match-dialog) 'lines)
   ((fountain-match-paren) 'paren)
   ((fountain-match-trans) 'trans)
   ((fountain-match-center) 'center)
   ((fountain-match-synopsis) 'synopsis)
   ((fountain-match-note) 'note)
   ((fountain-match-page-break) 'page-break)
   (t (looking-at fountain-action-regexp) 'action)))


;;; Autocomplete

(defvar-local fountain-completion-scene-headings
  nil
  "List of scene headings in the current buffer.")

(defvar-local fountain-completion-characters
  nil
  "List of characters in the current buffer.
Each element is a cons of the character name, a string, and the
character's priority, an integer.

n.b. The priority value does not equate to the number of lines
the character has.")

(defvar-local fountain--completion-line
  nil
  "Integer of line number when performing completion.

Prevents incomplete strings added to candidates.")

(defun fountain-completion-update-scene-headings (start end)
  "Update `fountain-completion-scene-headings' between START and END.

Added to `jit-lock-functions'."
  (goto-char end)
  (if (fountain-match-scene-heading)
      (forward-line 1)
    (fountain-forward-scene 1))
  (setq end (point))
  (goto-char start)
  (fountain-forward-scene 0)
  (while (< (point) end)
    ;; FIXME: this is still adding incomplete scene headings
    (if (and (not (and (integerp fountain--completion-line)
                       (= fountain--completion-line (line-number-at-pos))))
             (fountain-match-scene-heading))
        (let ((scene-heading (match-string-no-properties 3)))
          (unless (member scene-heading fountain-completion-scene-headings)
            (push scene-heading fountain-completion-scene-headings))))
    (fountain-forward-scene 1)))

(defun fountain-completion-update-characters (start end)
  "Update `fountain-completion-characters' between START and END.

Added to `jit-lock-functions'."
  (goto-char end)
  (if (fountain-match-scene-heading)
      (forward-line 1)
    (fountain-forward-scene 1))
  (setq end (point))
  (goto-char start)
  (fountain-forward-scene 0)
  (while (< (point) end)
    (if (and (not (and (integerp fountain--completion-line)
                       (= fountain--completion-line (line-number-at-pos))))
             (fountain-match-character))
        (let* ((character (match-string-no-properties 4))
               (candidate (assoc-string character fountain-completion-characters))
               (n (cdr candidate)))
          (if (not n)
              (push (cons character 1) fountain-completion-characters)
            (setq fountain-completion-characters
                  (delete candidate fountain-completion-characters))
            (push (cons character (1+ n)) fountain-completion-characters))))
    (fountain-forward-character 1))
  (setq fountain-completion-characters
        (sort fountain-completion-characters #'(lambda (a b)
                                                 (< (cdr b) (cdr a))))))

(defun fountain-completion-get-characters ()
  "Return candidates for completing character.

First, return second-last speaking character, followed by each
previously speaking character within scene. After that, return
characters from `fountain-completion-characters'."
  (lambda (string pred action)
    (let (candidates)
      (save-excursion
        (save-restriction
          (widen)
          (fountain-forward-character 0)
          (while (not (or (fountain-match-scene-heading)
                          (bobp)))
            (if (fountain-match-character)
                (let ((character (match-string-no-properties 4)))
                  (unless (member character candidates)
                    (push (list character) candidates))))
            (fountain-forward-character -1 'scene))))
      (setq candidates (reverse candidates))
      (let ((contd-character (list (car candidates)))
            (alt-character (list (car (cdr candidates))))
            (rest-characters (cdr (cdr candidates))))
        (setq candidates (append alt-character contd-character rest-characters)))
      (setq candidates (append candidates
                               fountain-completion-characters))
      (if (eq action 'metadata)
          (list 'metadata
                (cons 'display-sort-function 'identity)
                (cons 'cycle-sort-function 'identity))
        (complete-with-action action candidates string pred)))))

(defun fountain-completion-at-point ()
  "Return completion table for entity at point.
Trigger completion with `completion-at-point' (\\[completion-at-point]).

Always delimits entity from beginning of line to point. If at a
scene heading, return `fountain-scene-heading-candidates'. If
previous line is blank, return result of
`fountain-completion-get-characters'.

Set `completion-in-region-mode-map' to nil to retain TAB
keybinding.

Added to `completion-at-point-functions'."
  (let (completion-in-region-mode-map jit-lock-mode)
    (setq fountain--completion-line (line-number-at-pos))
    (list (line-beginning-position)
          (point)
          (completion-table-case-fold
           (cond
            ((fountain-match-scene-heading)
             fountain-completion-scene-headings)
            ((fountain-blank-before-p)
             (fountain-completion-get-characters)))))))

(defun fountain-completion-update ()
  "Create new completion candidates for current buffer.

Completion candidates are usually updated automatically with
`jit-lock-mode', however this command will add completion
candidates for the entire buffer.

Add to `fountain-mode-hook' to have full completion upon load."
  (interactive)
  (setq fountain-completion-scene-headings nil
        fountain-completion-characters nil)
  (save-excursion
    (save-restriction
      (widen)
      (fountain-completion-update-scene-headings (point-min) (point-max))
      (fountain-completion-update-characters (point-min) (point-max))))
  (message "Completion candidates updated"))


;;; Pages

(defgroup fountain-pages ()
  "Options for calculating page length."
  :group 'fountain
  :prefix "fountain-pages-")

(defcustom fountain-pages-max-lines
  '((letter . 55) (a4 . 60))
  "Integer representing maximum number of lines on a page.

WARNING: if you change this option after locking pages in a
script, you may get incorrect output."
  :type '(choice integer
                 (list (cons (const :tag "US Letter" letter) integer)
                       (cons (const :tag "A4" a4) integer)))
  :group 'fountain-pages)

;; FIXME: timer can be used for things other than page count, e.g. automatically
;; adding continued dialogue string.
(defvar fountain-page-count-timer
  nil)

(defvar-local fountain-page-count-string
  nil)

(defcustom fountain-pages-count-delay
  2.0
  "Idle time in seconds before calculating page count."
  :type 'float
  :group 'fountain-pages)

(defun fountain-goto-page-break-point ()
  "Move point to appropriate place to break a page.
This is usually before point, but may be after if only skipping
over whitespace."
  (skip-chars-forward "\n\r\s\t")
  (let ((element (fountain-get-element)))
    (cond
     ;; If we're are a section heading, scene heading or character, we can
     ;; safely break before.
     ((memq element '(section-heading scene-heading character))
      (forward-line 0))
     ;; If we're at a parenthetical, check if the previous line is a character.
     ;; and if so call recursively on that element.
     ((eq element 'paren)
      (forward-line 0)
      (let ((x (point)))
        (forward-char -1)
        (if (fountain-match-character)
            (progn
              (forward-line 0)
              (fountain-goto-page-break-point))
          ;; Otherwise parenthetical is mid-dialogue, so get character name
          ;; and break at this element.
          (goto-char x))))
     ;; If we're at dialogue, skip over spaces then go to the beginning of the
     ;; current sentence.
     ((eq element 'lines)
      (skip-chars-forward "\s\t")
      (if (not (looking-back (sentence-end)
                             (save-excursion
                               (fountain-forward-character -1)
                               (point))))
          (forward-sentence -1)
        ;; This may move to character element, or back within dialogue. If
        ;; previous line is a character or parenthetical, call recursively on
        ;; that element. Otherwise, get character name and break page here.
        (let ((x (point)))
          (forward-char -1)
          (if (or (fountain-match-character)
                  (fountain-match-paren))
              (fountain-goto-page-break-point)
            (goto-char x)))))
     ;; If we're at a transition or center text, skip backwards to previous
     ;; element and call recursively on that element.
     ((memq element '(trans center))
      (skip-chars-backward "\n\r\s\t")
      (forward-line 0)
      (fountain-goto-page-break-point))
     ;; If we're at action, skip over spaces then go to the beginning of the
     ;; current sentence.
     ((eq element 'action)
      (skip-chars-forward "\s\t")
      (unless (or (bolp)
                  (looking-back (sentence-end) nil))
        (forward-sentence -1))
      ;; Then, try to skip back to the previous element. If it is a scene
      ;; heading, call recursively on that element. Otherwise, break page here.
      (let ((x (point)))
        (skip-chars-backward "\n\r\s\t")
        (forward-line 0)
        (if (fountain-match-scene-heading)
            (fountain-goto-page-break-point)
          (goto-char x)))))))

(defun fountain-forward-page (&optional n export-elements)
  "Move point forward by an approximate page.

Moves forward from point, which is unlikely to correspond to
final exported pages and so probably should not be used
interactively.

To considerably speed up this function, supply EXPORT-ELEMENTS
with `fountain-get-export-elements'."
  (unless n (setq n 1))
  (while (< 0 n)
  ;; Pages don't begin with blank space, so skip over any at point.
  (skip-chars-forward "\n\r\s\t")
  ;; If we're at a page break, move to its end and skip over whitespace.
  (when (fountain-match-page-break)
    (goto-char (match-end 0))
    (skip-chars-forward "\n\r\s\t"))
  ;; Start counting lines.
  (let ((line-count 0))
    ;; Begin the main loop, which only halts if we reach the end of buffer, a
    ;; forced page break, or after the maximum lines in a page.
    (while (and (< (point) (point-max))
                (not (fountain-match-page-break))
                (< line-count (cdr (assq fountain-export-page-size
                                         fountain-pages-max-lines))))
      (cond
       ;; If we're at the end of a line (but not also the beginning, i.e. not a
       ;; blank line) then move forward a line and increment line-count.
       ((and (eolp) (not (bolp)))
        (forward-line 1)
        (setq line-count (1+ line-count)))
       ;; If we're looking at blank space, skip over any and increment
       ;; line-count.
       ((looking-at "\n*\s*\t*\n")      ; FIXME: \r ?
        (goto-char (match-end 0))
        (setq line-count (1+ line-count)))
       ;; We are at an element. Find what kind of element. If it is not included
       ;; in export, skip over without incrementing line-count (implement with
       ;; block bounds). Get the line width.
       (t
        (let ((x (point))
              (element (fountain-get-element)))
          (if (memq element (or export-elements
                                (fountain-get-export-elements)))
              (let ((line-width
                     (cdr (symbol-value
                           (plist-get (cdr (assq element fountain-elements))
                                      :fill)))))
                ;; If scene headings are double-spaced, add an extra line to
                ;; line-count already.
                ;; (if (and (eq element 'scene-heading)
                ;;          (memq 'double-space fountain-export-scene-heading-format))
                ;;     (setq line-count (1+ line-count)))
                ;;
                ;; Move to the line-width column
                (move-to-column (+ (current-column) line-width))
                (skip-chars-forward "\s\t")
                (if (eolp) (forward-line 1))
                (fill-move-to-break-point (line-beginning-position))
                (setq line-count (1+ line-count)))
            ;; Element is not exported, so skip it without incrementing
            ;; line-count.
            (goto-char (line-end-position))
            (skip-chars-forward "\n\r\s\t")))))))
  (skip-chars-forward "\n\r\s\t")
  (fountain-goto-page-break-point)
  (setq n (1- n))))

(defun fountain-insert-page-break (&optional string)
  "Insert a page break at appropriate place preceding point.
STRING is an optional page number string to force the page
number."
  (interactive "sPage number (RET for none): ")
  ;; Save a marker where we are.
  (let ((x (point-marker))
        (page-break
         (concat "===" (if (< 0 (string-width string))
                           (concat "\s" string "\s==="))))
        element)
    ;; Move point to appropriate place to break page.
    (fountain-goto-page-break-point)
    (setq element (fountain-get-element))
    ;; At this point, element can only be: section-heading, scene-heading,
    ;; character, action, paren or lines. Only paren and lines require special
    ;; treatment.
    (if (memq element '(lines paren))
        (let ((name (fountain-get-character -1)))
          (insert (concat
                   fountain-export-more-dialog-string "\n\n"
                   page-break "\n\n"
                   name "\s" fountain-continued-dialog-string "\n")))
      ;; Otherwise, insert the page break where we are. If the preceding element
      ;; is a page break, only replace the page number, otherwise, insert the
      ;; page break.
      (if (save-excursion
            (save-restriction
              (widen)
              (skip-chars-backward "\n\r\s\t")
              (fountain-match-page-break)))
          (replace-match page-break t t)
        (delete-horizontal-space)
        (unless (bolp) (insert "\n\n"))
        (insert-before-markers page-break "\n\n")))
    ;; Return to where we were.
    (goto-char x)))

(defun fountain-get-page-count ()
  (let ((x (point))
        (total 0)
        (current 0)
        (end (point-max))
        (export-element (fountain-get-export-elements))
        found)
    (save-excursion
      (save-restriction
        (widen)
        (goto-char (point-min))
        (if (re-search-forward fountain-end-regexp nil t)
            (setq end (match-beginning 0)))
        (goto-char (point-min))
        (while (< (point) end)
          (fountain-forward-page 1 export-element)
          (setq total (1+ total))
          (if (and (not found) (<= x (point))) (setq current total found t)))
        (cons current total)))))

(defun fountain-count-pages ()
  "Return the approximate current page of total pages in current buffer.

If called interactively, print message in echo area.

If point is beyond script end break, current page number is
returned as 0."
  (interactive)
  (fountain-pages-update-mode-line)
  (redisplay)
  (let ((pages (fountain-get-page-count)))
    (fountain-pages-update-mode-line (car pages) (cdr pages))
    (if (called-interactively-p)
        (message "Page %d of %d" (car pages) (cdr pages)))))

(defun fountain-pages-update-mode-line (&optional current total)
  (setq fountain-page-count-string
        (if fountain-pages-show-in-mode-line
            (if (and current total)
                (format "[%d/%d] " current total)
              "[-/-] ")
          nil))
  (force-mode-line-update))

(defun fountain-count-pages-maybe (&optional force)
  (while-no-input
    (redisplay)
    (if (eq major-mode 'fountain-mode)
        (cond (force
               (fountain-count-pages))
              ((eq fountain-pages-show-in-mode-line 'timer)
               (fountain-count-pages))
              ((and fountain-page-count-string
                    (not fountain-pages-show-in-mode-line))
               (fountain-pages-update-mode-line))))))

(defun fountain-init-mode-line ()
  (let ((tail (cdr (memq 'mode-line-modes mode-line-format))))
    (setq mode-line-format
          (append
           (butlast mode-line-format (length tail))
           (cons 'fountain-page-count-string tail)))))

(defun fountain-cancel-page-count-timer ()
  (if (timerp fountain-page-count-timer)
      (cancel-timer fountain-page-count-timer))
  (setq fountain-page-count-timer nil))

(defun fountain-restart-page-count-timer ()
  (fountain-cancel-page-count-timer)
  (setq fountain-page-count-timer
        (run-with-idle-timer fountain-pages-count-delay t
                             #'fountain-count-pages-maybe)))

(defcustom fountain-pages-show-in-mode-line
  nil
  "If non-nil show current page of total pages in mode-line."
  :type '(choice (const :tag "No page count" nil)
                 (const :tag "Show with manual update" force)
                 (const :tag "Show with automatic update" timer))
  :group 'fountain-pages
  :set (lambda (symbol value)
         (set-default symbol value)
         (dolist (buffer (buffer-list))
           (with-current-buffer buffer
             (fountain-count-pages-maybe value)))))


;;; Inclusions

(defvar fountain-include-regexp
  "^[\s\t]*{{[\s\t]*\\(?1:[^:\n]+:\\)?[\s\t]*\\(?2:.+?\\)[\s\t]*}}[\s\t]*")

(defun fountain-match-include ()
  "Match inclusion if point is at inclusion, nil otherwise."
  (save-excursion
    (save-restriction
      (widen)
      (forward-line 0)
      (looking-at fountain-include-regexp))))

(defun fountain-include-find-file (&optional no-select)
  "Find included file at point.

Optional argument NO-SELECT will find file without selecting
window."
  (interactive)
  (if (and (fountain-match-include)
           (save-match-data
             (string-match "include:" (match-string 1))))
      (let ((filename (expand-file-name (match-string 2))))
        (if no-select
            (find-file-noselect filename)
          (find-file filename)))))

(defun fountain-include-in-region (start end &optional delete)
  "Replace inclusions between START and END with their file contents.

If optional argument DELETE is non-nil (if prefix with \\[universal-argument]
when called interactively), delete instead."
  (interactive "*r\nP")
  (save-excursion
    (save-restriction
      (widen)
      (goto-char end)
      (setq end (point-marker))
      (goto-char start)
      (while (< (point) (min end (point-max)))
        (when (fountain-match-include)
          (if delete
              (delete-region (match-beginning 0) (match-end 0))
            (replace-match
             (save-match-data
               (with-current-buffer (fountain-include-find-file)
                 (save-restriction
                   (widen)
                   (buffer-substring-no-properties (point-min) (point-max)))))
             t t)))
        (forward-line 1)))))


;;; Parsing

(require 'subr-x)

(defun fountain-get-character (&optional n limit)
  "Return Nth next character (or Nth previous if N is negative).

If N is non-nil, return Nth next character or Nth previous
character if N is negative, otherwise return nil. If N is nil or
0, return character at point, otherwise return nil.

If LIMIT is 'scene, halt at next scene heading. If LIMIT is
'dialog, halt at next non-dialog element."
  (let ((n (or n 0)))
    (save-excursion
      (save-restriction
        (widen)
        (fountain-forward-character n limit)
        (if (fountain-match-character)
            (match-string-no-properties 4))))))

(defun fountain-read-metadata ()
  "Read metadata of current buffer and return as a property list.

Key string is slugified using `fountain-slugify', and interned.
Value string remains a string. e.g.

    Draft date: 2015-12-25 -> (draft-date \"2015-12-25\")"
  (save-excursion
    (save-restriction
      (widen)
      (goto-char (point-min))
      (let (list)
        (while (fountain-match-metadata)
          (let ((key (match-string 2))
                (value (match-string-no-properties 3)))
            (forward-line 1)
            (while (and (fountain-match-metadata)
                        (null (match-string 2)))
              (setq value
                    (concat value (if value "\n")
                            (match-string-no-properties 3)))
              (forward-line 1))
            (setq list
                  (append list (list (intern (fountain-slugify key))
                                     value)))))
        list))))

(defun fountain-dual-dialog (&optional pos)
  "Non-nil if point or POS is within dual dialogue.
Returns \"right\" if within right-side dual dialogue, \"left\" if
within left-side dual dialogue, and nil otherwise."
  (save-excursion
    (save-match-data
      (save-restriction
        (widen)
        (if pos (goto-char pos))
        (cond ((progn (fountain-forward-character 0 'dialog)
                      (and (fountain-match-character)
                           (stringp (match-string 5))))
               'right)
              ((progn (fountain-forward-character 1 'dialog)
                      (and (fountain-match-character)
                           (stringp (match-string 5))))
               'left))))))

(defun fountain-starts-new-page (&optional limit) ; FIXME: implement LIMIT
  (save-excursion
    (save-match-data
      (save-restriction
        (widen)
        (forward-line 0)
        (skip-chars-backward "\n\r\s\t")
        (fountain-match-page-break)))))

(defun fountain-parse-section (match-data &optional export-elements job)
  "Return an element list for matched section heading."
  (set-match-data match-data)
  (let* ((beg (match-beginning 0))
         (starts-new-page (fountain-starts-new-page))
         (section-heading
          (list 'section-heading
                (list 'begin (match-beginning 0)
                      'end (match-end 0)
                      'level (save-excursion
                               (goto-char (match-beginning 0))
                               (funcall outline-level))
                      'export (if (memq 'section-heading export-elements) t))
                (match-string-no-properties 3)))
         (end (save-excursion (outline-end-of-subtree) (point)))
         content)
    (goto-char (plist-get (nth 1 section-heading) 'end))
    (setq content
          (fountain-parse-region (point) end export-elements job))
    (list 'section
          (list 'begin beg
                'end end
                'starts-new-page starts-new-page
                'export t)
          (cons section-heading content))))

(defun fountain-parse-scene (match-data &optional export-elements job)
  "Return an element list for matched scene heading at point.
Includes child elements."
  (set-match-data match-data)
  (let* ((beg (match-beginning 0))
         (starts-new-page (fountain-starts-new-page))
         (scene-number
          (save-excursion
            (save-match-data
              (goto-char (match-beginning 0))
              (fountain-scene-number-to-string
               (fountain-get-scene-number 0)))))
         (scene-heading
          (list 'scene-heading
                (list 'begin (match-beginning 0)
                      'end (match-end 0)
                      'scene-number scene-number
                      'forced (stringp (match-string 2))
                      'export (if (memq 'scene-heading export-elements) t)
                      'starts-new-page starts-new-page)
                (match-string-no-properties 3)))
         (end (save-excursion (outline-end-of-subtree) (point)))
         content)
    (goto-char (plist-get (nth 1 scene-heading) 'end))
    (setq content
          (fountain-parse-region (point) end export-elements job))
    (list 'scene
          (list 'begin beg
                'end end
                'scene-number scene-number
                'starts-new-page starts-new-page
                'export t)
          (cons scene-heading content))))

(defun fountain-parse-dialog (match-data &optional export-elements job)
  (set-match-data match-data)
  (let* ((beg (match-beginning 0))
         (starts-new-page (fountain-starts-new-page))
         (dual (fountain-dual-dialog))
         (character
          (list 'character
                (list 'begin (match-beginning 0)
                      'end (match-end 0)
                      'forced (stringp (match-string 2))
                      'export (if (memq 'character export-elements) t)
                      'starts-new-page (unless (eq dual 'left) starts-new-page))
                (match-string-no-properties 3)))
         (end
          (save-excursion
            (fountain-forward-character 1 'dialog)
            (skip-chars-backward "\n\r\s\t")
            (point)))
         first-dialog)
    (goto-char (plist-get (nth 1 character) 'end))
    ;; Parse the first dialogue tree, which may be the only dialogue tree.
    (setq first-dialog
          (list 'dialog
                (list 'begin beg
                      'end end
                      'dual dual
                      'export (if (or (memq 'character export-elements)
                                      (memq 'lines export-elements)
                                      (memq 'paren export-elements))
                                  t))
                (cons character
                      (fountain-parse-region (point) end export-elements job))))
    ;; If at the first (left) character of dual dialogue, parse a dual-dialogue
    ;; tree, containing dialogue trees.
    (if (eq dual 'left)
        ;; Find the end of the dual-dialogue.
        (let ((end
               (save-excursion
                 (while (fountain-dual-dialog)
                   (fountain-forward-character 1 'dialog))
                 (skip-chars-backward "\n\r\s\t")
                 (point))))
          ;; Return the dual-dialogue tree.
          (list 'dual-dialog
                (list 'begin beg
                      'end end
                      'starts-new-page starts-new-page
                      'export (if (or (memq 'character export-elements)
                                      (memq 'lines export-elements)
                                      (memq 'paren export-elements))
                                  t))
                ;; Add the first dialogue block to the head of the dual-dialogue
                ;; tree.
                (cons first-dialog
                      ;; Parse the containing region.
                      (fountain-parse-region
                       (plist-get (nth 1 first-dialog) 'end)
                       end export-elements job))))
      ;; Otherwise, return the first dialogue tree.
      first-dialog)))

(defun fountain-parse-lines (match-data &optional export-elements job)
  "Return an element list for matched dialogue."
  (set-match-data match-data)
  (let ((beg (match-beginning 0))
        (end (match-end 0)))
    (list 'lines
          (list 'begin beg
                'end end
                'export (if (memq 'lines export-elements) t))
          (match-string-no-properties 1))))

(defun fountain-parse-paren (match-data &optional export-elements job)
  "Return an element list for matched parenthetical."
  (set-match-data match-data)
  (list 'paren
        (list 'begin (match-beginning 0)
              'end (match-end 0)
              'export (if (memq 'paren export-elements) t))
        (match-string-no-properties 1)))

(defun fountain-parse-trans (match-data &optional export-elements job)
  "Return an element list for matched transition."
  (set-match-data match-data)
  (list 'trans
        (list 'begin (match-beginning 0)
              'end (match-end 0)
              'forced (stringp (match-string 2))
              'export (if (memq 'trans export-elements) t)
              'starts-new-page (fountain-starts-new-page))
        (match-string-no-properties 3)))

(defun fountain-parse-center (match-data &optional export-elements job)
  "Return an element list for matched center text."
  (list 'center
        (list 'begin (match-beginning 0)
              'end (match-end 0)
              'export (if (memq 'center export-elements) t)
              'starts-new-page (fountain-starts-new-page))
        (match-string-no-properties 3)))

(defun fountain-parse-page-break (match-data &optional export-elements job)
  "Return an element list for matched page break."
  (set-match-data match-data)
  (list 'page-break
        (list 'begin (match-beginning 0)
              'end (match-end 0)
              'export (if (memq 'page-break export-elements) t))
        (match-string-no-properties 2)))

(defun fountain-parse-synopsis (match-data &optional export-elements job)
  "Return an element list for matched synopsis."
  (set-match-data match-data)
  (list 'synopsis
        (list 'begin (match-beginning 0)
              'end (match-end 0)
              'export (if (memq 'synopsis export-elements) t)
              'starts-new-page (fountain-starts-new-page))
        (match-string-no-properties 3)))

(defun fountain-parse-note (match-data &optional export-elements job)
  "Return an element list for matched note."
  (set-match-data match-data)
  (list 'note
        (list 'begin (match-beginning 0)
              'end (match-end 0)
              'export (if (memq 'note export-elements) t)
              'starts-new-page (fountain-starts-new-page))
        (match-string-no-properties 2)))

(defun fountain-parse-action (match-data &optional export-elements job)
  "Return an element list for matched action."
  (set-match-data match-data)
  (let ((beg (match-beginning 0))
        (end
         (save-excursion
           (save-match-data
             (goto-char (match-beginning 0))
             (re-search-forward fountain-blank-regexp nil 'move)
             (skip-chars-backward "\n\r\s\t")
             (point))))
        string)
    (setq string (buffer-substring-no-properties (match-beginning 2) end)
          string (replace-regexp-in-string "^!" "" string))
    (list 'action
          (list 'begin beg
                'end end
                'forced (stringp (match-string 1))
                'export (if (memq 'action export-elements) t)
                'starts-new-page (fountain-starts-new-page))
          string)))

(defun fountain-parse-element (&optional export-elements job)
  "Call appropropriate element parsing function for matched element at point."
  (let ((parser (plist-get (cdr (assq (fountain-get-element)
                                      fountain-elements))
                           :parser)))
    (if parser (funcall parser (match-data) export-elements job))))

(defun fountain-parse-region (start end export-elements job)
  "Return a list of parsed element lists in region between START and END."
  (goto-char start)
  (setq end (min end (point-max)))
  (let (list)
    (while (< (point) end)
      (skip-chars-forward "\n\r\s\t")
      (forward-line 0)
      (if (< (point) end)
          (let ((element (fountain-parse-element export-elements job)))
            (push element list)
            ;; FIXME: better to use a forward-block function
            (goto-char (plist-get (nth 1 element) 'end))))
      (if job (progress-reporter-update job)))
    (reverse list)))

(defun fountain-prep-and-parse-region (start end)
  "Prepare and parse region between START and END."
  (let ((buffer (current-buffer))
        (export-elements (fountain-get-export-elements))
        (job (make-progress-reporter "Parsing...")))
    (prog1
        (with-temp-buffer
          (fountain-init-vars)
          (insert-buffer-substring buffer start end)
          (fountain-include-in-region (point-min) (point-max)
                                      (not (memq 'include export-elements)))
          (fountain-delete-comments-in-region (point-min) (point-max))
          ;; Delete metadata.
          (goto-char (point-min))
          (while (fountain-match-metadata)
            (forward-line 1))
          (delete-region (point-min) (point))
          ;; Search for script end point and delete beyond.
          (if (re-search-forward fountain-end-regexp nil t)
              (delete-region (match-beginning 0) (point-max)))
          (fountain-parse-region (point-min) (point-max) export-elements job))
      (progress-reporter-done job))))


;;; Filling

(defgroup fountain-fill ()
  "Options for filling elements.

Filling elements is used in exporting to plaintext and
PostScript, and in calculating page length for page locking."
  :prefix "fountain-fill-"
  :group 'fountain-export)

(defcustom fountain-fill-section-heading
  (cons 0 61)
  "Cons cell of integers for indenting and filling section headings.
The car sets `left-margin' and cdr `fill-column'."
  :type '(cons (integer :tag "Indent")
               (integer :tag "Width"))
  :group 'fountain-fill)

(defcustom fountain-fill-scene-heading
  (cons 0 61)
  "Cons cell of integers for indenting and filling scene headings.
The car sets `left-margin' and cdr `fill-column'."
  :type '(cons (integer :tag "Indent")
               (integer :tag "Width"))
  :group 'fountain-fill)

(defcustom fountain-fill-action
  (cons 0 61)
  "Cons cell of integers for indenting and filling action.
The car sets `left-margin' and cdr `fill-column'."
  :type '(cons (integer :tag "Indent")
               (integer :tag "Width"))
  :group 'fountain-fill)

(defcustom fountain-fill-character
  (cons 20 38)
  "Cons cell of integers for indenting and filling character.
The car sets `left-margin' and cdr `fill-column'."
  :type '(cons (integer :tag "Indent")
               (integer :tag "Width"))
  :group 'fountain-fill)

(defcustom fountain-fill-paren
  (cons 15 26)
  "Cons cell of integers for indenting and filling parenthetical.
The car sets `left-margin' and cdr `fill-column'."
  :type '(cons (integer :tag "Indent")
               (integer :tag "Width"))
  :group 'fountain-fill)

(defcustom fountain-fill-dialog
  (cons 10 35)
  "Cons cell of integers for indenting and filling dialogue.
The car sets `left-margin' and cdr `fill-column'."
  :type '(cons (integer :tag "Indent")
               (integer :tag "Width"))
  :group 'fountain-fill)

(defcustom fountain-fill-trans
  (cons 42 16)
  "Cons cell of integers for indenting and filling transition.
The car sets `left-margin' and cdr `fill-column'."
  :type '(cons (integer :tag "Indent")
               (integer :tag "Width"))
  :group 'fountain-fill)

(defcustom fountain-fill-synopsis
  (cons 0 61)
  "Cons cell of integers for indenting and filling synopses.
The car sets `left-margin' and cdr `fill-column'."
  :type '(cons (integer :tag "Indent")
               (integer :tag "Width"))
  :group 'fountain-fill)

(defcustom fountain-fill-note
  (cons 0 61)
  "Cons cell of integers for indenting and filling notes.
The car sets `left-margin' and cdr `fill-column'."
  :type '(cons (integer :tag "Indent")
               (integer :tag "Width"))
  :group 'fountain-fill)


;;; Exporting

(defgroup fountain-export ()
  "Options for exporting Fountain files."
  :prefix "fountain-export-"
  :group 'fountain)

(defcustom fountain-export-include-elements
  '(("screenplay" scene-heading action character lines paren trans center page-break include)
    ("teleplay" section-heading scene-heading action character lines paren trans center page-break include)
    ("stageplay" section-heading scene-heading action character lines paren trans center page-break include))
  "Association list of elements to include when exporting.
Note that comments (boneyard) are never included."
  :type '(alist :key-type (string :tag "Format")
                :value-type (set :tag "Elements"
                                 (const :tag "Section Headings" section-heading)
                                 (const :tag "Scene Headings" scene-heading)
                                 (const :tag "Action" action)
                                 (const :tag "Character Names" character)
                                 (const :tag "Dialogue" lines)
                                 (const :tag "Parentheticals" paren)
                                 (const :tag "Transitions" trans)
                                 (const :tag "Center Text" center)
                                 (const :tag "Page Breaks" page-break)
                                 (const :tag "Synopses" synopsis)
                                 (const :tag "Notes" note)
                                 (const :tag "Included Files" include)))
  :group 'fountain-export)

(define-obsolete-variable-alias 'fountain-export-include-elements-alist
  'fountain-export-include-elements "2.4.0")

(defcustom fountain-export-make-standalone
  t
  "If non-nil, export a standalone document.

A standalone document is formatted with the export format's
document template in `fountain-export-templates'.

If nil, export snippet, which only formats each element. This is
useful when exporting parts of a script for inclusion in another
document."
  :type 'boolean
  :group 'fountain-export)

(defcustom fountain-export-tmp-buffer-name
  "*Fountain %s Export*"
  "Name of export buffer when source buffer is not visiting a file.
Passed to `format' with export format as single variable."
  :type 'string
  :group 'fountain-export)

(defcustom fountain-export-default-command
  'fountain-export-buffer-to-latex
  "\\<fountain-mode-map>Default function to call with \\[fountain-export-default]."
  :type '(radio (function-item fountain-export-buffer-to-latex)
                (function-item fountain-export-buffer-to-html)
                (function-item fountain-export-buffer-to-fdx)
                (function-item fountain-export-buffer-to-fountain)
                (function-item fountain-export-buffer-to-txt)
                (function-item fountain-export-shell-command))
  :group 'fountain-export)

(make-obsolete-variable 'fountain-export-include-title-page
  'fountain-export-include-elements "2.4.0")

(defcustom fountain-export-page-size
  'letter
  "Paper size to use on export."
  :type '(radio (const :tag "US Letter" letter)
                (const :tag "A4" a4))
  :group 'fountain-export)

(defcustom fountain-export-font
  "Courier"
  "Font to use when exporting."
  :type '(string :tag "Font")
  :group 'fountain-export)

(defcustom fountain-export-include-title-page
  t
  "If non-nil, include a title page in export."
  :type 'boolean
  :group 'fountain-export
  :set (lambda (symbol value)
         (set-default symbol value)
         (dolist (buffer (buffer-list))
           (with-current-buffer buffer
             (when (eq major-mode 'fountain-mode)
               (font-lock-refresh-defaults))))))

(defcustom fountain-export-contact-align-right
  nil
  "If non-nil, align title page contact block on the right."
  :type 'boolean
  :group 'fountain-export)

(defcustom fountain-export-number-first-page
  nil
  "If non-nil, add a page number to the first page.

Traditionally, screenplays omit a page number on the first page."
  :type 'boolean
  :group 'fountain-export)

(defcustom fountain-export-include-scene-numbers
  nil
  "If non-nil, include scene numbers in export."
  :type 'boolean
  :group 'fountain-export)

(defcustom fountain-export-scene-heading-format
  '(double-space)
  "List of format options applied when exporting scene headings.
Options are: bold, double-space, underline."
  :type '(set (const :tag "Bold" bold)
              (const :tag "Double-spaced" double-space)
              (const :tag "Underlined" underline))
  :group 'fountain-export)

(defcustom fountain-export-more-dialog-string
  "(MORE)"
  "String to append to dialog when breaking across pages."
  :type 'string
  :group 'fountain-export)

(defcustom fountain-export-shell-command
  "afterwriting --source %s --pdf --overwrite"
  "Shell command string to convert Fountain source to ouput.
`%s' will be substituted with `buffer-file-name'"
  :type 'string
  :group 'fountain-export)

(defcustom fountain-export-use-title-as-filename
  nil
  "If non-nil, use title metadata as export filename.

This is useful if you are exporting to Fountain and need to
specify a different filename."
  :type 'boolean
  :group 'fountain-export)

(defvar fountain-export-formats
  '((html
     :tag "HTML"
     :ext ".html"
     :template fountain-export-html-template
     :string-replace (("&" "&amp;")
                      ("<" "&lt;")
                      (">" "&gt;")
                      ("\\\\\\*" "&#42;")
                      ("\\*\\*\\*\\(.+?\\)\\*\\*\\*" "<strong><em>\\1</em></strong>")
                      ("\\*\\*\\(.+?\\)\\*\\*" "<strong>\\1</strong>")
                      ("\\*\\(.+?\\)\\*" "<em>\\1</em>")
                      ("^~\s*\\(.+?\\)$" "<i>\\1</i>")
                      ("_\\(.+?\\)_" "<span class=\"underline\">\\1</span>")
                      ("\n\n+" "<br><br>")
                      ("\n" "<br>"))
     :eval-replace ((stylesheet fountain-export-html-stylesheet)
                    (font fountain-export-font)
                    (scene-heading-spacing
                     (if (memq 'double-space fountain-export-scene-heading-format)
                         "2em" "1em"))
                    (title-page
                     (if fountain-export-include-title-page
                         fountain-export-html-title-page-template)))
     :hook fountain-export-html-hook)
    (tex
     :tag "LaTeX"
     :ext ".tex"
     :template fountain-export-tex-template
     :string-replace (("%" "\\\\%")
                      ("&" "\\\\&")
                      ("\\$" "\\\\$")
                      ("\\*\\*\\*\\(.+?\\)\\*\\*\\*" "\\\\textbf{\\\\emph{\\1}}")
                      ("\\*\\*\\(.+?\\)\\*\\*" "\\\\textbf{\\1}")
                      ("\\*\\(.+?\\)\\*" "\\\\emph{\\1}")
                      ("^~\s*\\(.+?\\)$\\*\\*" "\\\\textit{\\1}")
                      ("_\\(.+?\\)_" "\\\\uline{\\1}")
                      ("\n[\s\t]*\n+" "\\\\par")
                      ("\n" "\\\\protecting{\\\\\\\\}"))
     :eval-replace ((font fountain-export-font)
                    (scene-heading-spacing
                     (if (memq 'double-space fountain-export-scene-heading-format)
                         "true" "false"))
                    (scene-heading-underline
                     (if (memq 'underline fountain-export-scene-heading-format)
                         "true" "false"))
                    (scene-heading-bold
                     (if (memq 'bold fountain-export-scene-heading-format)
                         "true" "false"))
                    (title-page
                     (if fountain-export-include-title-page
                         fountain-export-tex-title-page-template))
                    (title-contact-align
                     (if fountain-export-contact-align-right
                         "true" "false"))
                    (number-first-page
                     (if fountain-export-number-first-page
                         "true" "false"))
                    (include-scene-numbers
                     (if fountain-export-include-scene-numbers
                         "true" "false")))
     :hook fountain-export-tex-hook)
    (fdx
     :tag "Final Draft"
     :ext ".fdx"
     :template fountain-export-fdx-template
     :string-replace (("&" "&#38;")
                      ("<" "&#60;")
                      (">" "&#62;")
                      ("\"" "&#34;")
                      ("'" "&#39;")
                      ("\\\\_" "&#96;")
                      ("\\\\\\*" "&#42;")
                      ("_\\*\\*\\*\\(.+?\\)\\*\\*\\*_" "</Text><Text Style=\"Bold+Underline+Italic\">\\1</Text><Text>")
                      ("\\*\\*\\*\\(.+?\\)\\*\\*\\*" "</Text><Text Style=\"Bold+Italic\">\\1</Text><Text>")
                      ("_\\*\\*\\(.+?\\)\\*\\*_" "</Text><Text Style=\"Bold+Underline\">\\1</Text><Text>")
                      ("_\\*\\(.+?\\)\\*_" "</Text><Text Style=\"Underline+Italic\">\\1</Text><Text>")
                      ("\\*\\*\\(.+?\\)\\*\\*" "</Text><Text Style=\"Bold\">\\1</Text><Text>")
                      ("\\*\\(.+?\\)\\*" "</Text><Text Style=\"Italic\">\\1</Text><Text>")
                      ("^~\s*\\(.+?\\)$" "</Text><Text Style=\"Italic\">\\1</Text><Text>")
                      ("_\\(.+?\\)_" "</Text><Text Style=\"Underline\">\\1</Text><Text>")
                      ("\n\n+" "\n\n"))
     :cond-replace ((t
                     (starts-new-page
                      (t "Yes") (nil "No"))))
     :eval-replace ((title-page
                     (if fountain-export-include-title-page
                         fountain-export-fdx-title-page-template)))
     :hook fountain-export-fdx-hook)
    (fountain
     :tag "Fountain"
     :ext ".fountain"
     :template fountain-export-fountain-template
     :cond-replace ((scene-heading
                     (forced (t ".")))
                    (character
                     (dual (right " ^"))
                     (forced (t "@")))
                    (trans
                     (forced (t "> ")))
                    (action
                     (forced (t "!")))
                    (section-heading
                     (level (1 "#")
                            (2 "##")
                            (3 "###")
                            (4 "####")
                            (5 "#####"))))
     :eval-replace ((title-page
                     (if fountain-export-include-title-page
                         fountain-export-fountain-title-page-template))
                    (scene-heading-spacing
                     (if (memq 'double-space fountain-export-scene-heading-format)
                         "\n")))
     :hook fountain-export-fountain-hook)
    (txt
     :tag "plaintext"
     :ext ".txt"
     :fill t
     :template fountain-export-txt-template
     :eval-replace ((scene-heading-spacing
                     (if (memq 'double-space fountain-export-scene-heading-format)
                         "\n"))
                    (title-page
                     (if fountain-export-include-title-page
                         fountain-export-txt-title-page-template)))
     :hook fountain-export-txt-hook))
  "Association list of export formats and their properties.
Takes the form:

    ((FORMAT KEYWORD PROPERTY)
      ...)")

(defvar fountain-elements
  '((section-heading
     :tag "Section Heading"
     :matcher fountain-section-heading-regexp
     :parser fountain-parse-section
     :fill fountain-fill-section-heading)
    (scene-heading
     :tag "Scene Heading"
     :parser fountain-parse-scene
     :fill fountain-fill-scene-heading)
    (action
     :tag "Action"
     :parser fountain-parse-action
     :fill fountain-fill-action)
    (character
     :tag "Character Name"
     :parser fountain-parse-dialog
     :fill fountain-fill-character)
    (lines
     :tag "Dialogue"
     :parser fountain-parse-lines
     :fill fountain-fill-dialog)
    (paren
     :tag "Parenthetical"
     :parser fountain-parse-paren
     :fill fountain-fill-paren)
    (trans
     :tag: "Transition"
     :parser fountain-parse-trans
     :fill fountain-fill-trans)
    (center
     :tag "Center Text"
     :matcher fountain-center-regexp
     :parser fountain-parse-center
     :fill fountain-fill-action)
    (page-break
     :tage "Page Break"
     :parser fountain-parse-page-break
     :matcher fountain-page-break-regexp)
    (synopsis
     :tag "Synopsis"
     :parser fountain-parse-synopsis
     :fill fountain-fill-action)
    (note
     :tag "Note"
     :parser fountain-parse-note
     :fill fountain-fill-note))
  "Association list of Fountain elements and their properties.
Includes references to various functions and variables.

Takes the form:

    (ELEMENT KEYWORD PROPERTY)")

(defun define-fountain-export-template-docstring (format)
  (let ((tag (plist-get (cdr (assq format fountain-export-formats))
                        :tag)))
    (format
     "Association list of element templates for exporting to %s.
Takes the form:

    ((ELEMENT TEMPLATE)
      ...)

ELEMENT is the Fountain element, a symbol (see below). TEMPLATE
is the template with which to format the format string. If
TEMPLATE is nil, the format string is discarded.

Fountain ELEMENTs:

    document            wrapper template for all content, see
                        `fountain-export-make-standalone'
    section             string of section, including child elements
    section-heading     string of section heading, excluding syntax chars
    scene               string of scene, including child elements
    scene-heading       string of scene heading, excluing syntax chars
    dual-dialog         string of dual-dialogue block, including child dialog
                        block elements
    dialog              string of dialogue block, including child elements
    character           string of character name, excluding syntax chars
    paren               string of parenthetical
    lines               string of dialogue lines, up to end of dialogue block or
                        next parenthetical
    trans               string of transition, excluding syntax chars
    action              string of action block
    synopsis            string of synopsis, excluding syntax chars
    note                string of note, excluding syntax chars
    center              string of center text, excluding syntax chars

Each TEMPLATE should include the replacement key `{{content}}'.
Templates may use any metadata keys (e.g. `{{title}}', `{{author}}',
etc.) as well as keys defined in `fountain-export-formats'." tag)))

;; The %s template also uses the following keys:

;; %s" tag tag
;;     (mapconcat #'(lambda (var)
;;                    (concat "    {{" (symbol-name (car var)) "}}"))
;;                (plist-get (cdr (assq format fountain-export-formats))
;;                           :eval-replace)
;;                "\n"))))

(define-widget 'fountain-element-list-type 'lazy
  "Customize widget for Fountain templates."
  :offset 4
  :type '(list
          (group (const :tag "Document" document)
                 (choice string (const nil)))
          (group (const :tag "Section" section)
                 (choice string (const nil)))
          (group (const :tag "Section Heading" section-heading)
                 (choice string (const nil)))
          (group (const :tag "Scene" scene)
                 (choice string (const nil)))
          (group (const :tag "Scene Heading" scene-heading)
                 (choice string (const nil)))
          (group (const :tag "Dual Dialogue" dual-dialog)
                 (choice string (const nil)))
          (group (const :tag "Dialogue" dialog)
                 (choice string (const nil)))
          (group (const :tag "Character" character)
                 (choice string (const nil)))
          (group (const :tag "Parenthetical" paren)
                 (choice string (const nil)))
          (group (const :tag "Lines" lines)
                 (choice string (const nil)))
          (group (const :tag "Transition" trans)
                 (choice string (const nil)))
          (group (const :tag "Action" action)
                 (choice string (const nil)))
          (group (const :tag "Page Break" page-break)
                 (choice string (const nil)))
          (group (const :tag "Synopsis" synopsis)
                 (choice string (const nil)))
          (group (const :tag "Note" note)
                 (choice string (const nil)))
          (group (const :tag "Center Text" center)
                 (choice string (const nil)))))

(defun fountain-get-export-elements (&optional format)
  "Returns list of elements exported in current format.
Format defaults to \"screenplay\"."
  (cdr (or (assoc-string
            (or format
                (plist-get (fountain-read-metadata) 'format)
                "screenplay")
            fountain-export-include-elements)
           (car fountain-export-include-elements))))

(defun fountain-export-get-filename (format &optional buffer)
  "If buffer is visiting a file, concat file name base and FORMAT.
Otherwise return `fountain-export-buffer' formatted with export
format tag."
  (let* ((alist (cdr (assq format fountain-export-formats)))
         (tag (plist-get alist :tag))
         (ext (plist-get alist :ext)))
    (with-current-buffer (or buffer (current-buffer))
      (cond (fountain-export-use-title-as-filename
             (concat (plist-get (fountain-read-metadata) 'title) ext))
            ((buffer-file-name)
             (concat (file-name-base (buffer-file-name)) ext))
            (t
             (format fountain-export-tmp-buffer-name tag))))))

(require 'subr-x)

(defun fountain-slugify (string)
  "Convert STRING to one suitable for slugs.

STRING is downcased, non-alphanumeric characters are removed, and
whitespace is converted to dashes. e.g.

    Hello Wayne's World 2! -> hello-wanyes-world-2"
  (save-match-data
    (string-join
     (split-string
      (downcase
       (replace-regexp-in-string "[^\n\s\t[:alnum:]]" "" string))
      "[^[:alnum:]]+" t)
     "-")))

(defun fountain-export-fill-string (string element)
  (with-temp-buffer
    (insert string)
    (let (adaptive-fill-mode
          (fill
           (symbol-value
            (plist-get (cdr (assq element fountain-elements)) :fill))))
      (setq left-margin (car fill)
            fill-column (+ left-margin (cdr fill)))
      ;; Replace emphasis syntax with face text propoerties (before performing fill).
      (dolist (face '((fountain-italic-regexp . italic)
                      (fountain-bold-regexp . bold)
                      (fountain-underline-regexp . underline)))
        (goto-char (point-min))
        (while (re-search-forward (symbol-value (car face)) nil t)
          (put-text-property (match-beginning 3) (match-end 3) 'face (cdr face))
          (delete-region (match-beginning 4) (match-end 4))
          (delete-region (match-beginning 2) (match-end 2))))
      ;; Fill the buffer and return it as a string.
      (fill-region (point-min) (point-max)))
    (buffer-string)))

(defun fountain-export-replace-in-string (string format)
  (let ((replace-alist
         (plist-get (cdr (assq format fountain-export-formats))
                    :string-replace)))
  (dolist (replacement replace-alist string)
    (setq string (replace-regexp-in-string
                  (car replacement) (cadr replacement) string t nil)))))

(defun fountain-export-get-cond-replacement (format element key value)
  (let ((replace-alist
         (plist-get (cdr (assq format fountain-export-formats))
                    :cond-replace)))
    (car
     (cdr (assq value
                (cdr (assq key
                           (or (cdr (assq element replace-alist))
                               (cdr (assq t replace-alist))))))))))

(defun fountain-export-get-eval-replacement (key format)
  (let ((replacement
         (car (cdr (assq key
                         (plist-get (cdr (assq format
                                               fountain-export-formats))
                                    :eval-replace)))))
        string)
    (unwind-protect
        (setq string (eval replacement))
      (if (stringp string) string))))

(defun fountain-export-element (element-list format)
  "Return a formatted string from ELEMENT-LIST according to FORMAT.

Break ELEMENT-LIST into ELEMENT, PLIST and CONTENT.

If PLIST property \"export\" is non-nil, proceed, otherwise
return an empty string.

If CONTENT is a string, format with
`fountain-export-replace-in-string' and if format it filled, fill
with `fountain-export-fill-string'.

If CONTENT is a list, recursively call this function on each
element of the list.

Check if ELEMENT corresponds to a template in
`fountain-export-templates' and set ELEMENT-TEMPLATE. If so,
replace matches of `fountain-template-key-regexp' in the
following order:

1. {{content}} is replaced with CONTENT.

2. If {{KEY}} corresponds to a string property in PLIST, it is
   replaced with that string.

3. If {{KEY}} corresponds to the value of the key of ELEMENT of
   FORMAT in `fountain-export-conditional-replacements', it is
   replaced with that string.

4. If {{KEY}} corresponds with a cdr of FORMAT in
   `fountain-export-replacements', it is evaluated using `eval'
   and replaced with that string.

5. If none of the above, {{KEY}} is replaced with an empty
   string."
  ;; Break ELEMENT-LIST into ELEMENT, PLIST and CONTENT.
  (let ((element (car element-list))
        (plist (nth 1 element-list))
        (content (nth 2 element-list)))
    ;; First, element must be included for export. Check if export property is
    ;; non-nil.
    (if (plist-get plist 'export)
        ;; Set the ELEMENT-FORMAT-PLIST. STRING will return the final exported
        ;; string.
        (let ((export-format-plist (cdr (assq format fountain-export-formats)))
              format-template element-template string)
          (cond
           ;; If CONTENT is nil, set STRING as an empty string.
           ((not content)
            (setq string ""))
           ;; If CONTENT is a string, format CONTENT and set as STRING.
           ((stringp content)
            (setq string (fountain-export-replace-in-string content format))
            ;; If the format is filled, fill STRING in temporary buffer
            (if (plist-get export-format-plist :fill)
                (setq string (fountain-export-fill-string string element))))
           ;; If CONTENT is a list, work through the list setting each element
           ;; as CHILD-ELEMENT-LIST and recursively calling this function.
           ((listp content)
            (dolist (child-element-list content)
              (setq string
                    (concat string
                            (fountain-export-element child-element-list format)))))
           ;; Otherwise, CONTENT is either not exported or malformed, then set
           ;; an empty string.
           (t
            (setq string "")))
          ;; Set the FORMAT-TEMPLATE, which is the big alist of template strings
          ;; for each element. From this, get the ELEMENT-TEMPLATE.
          (setq format-template (symbol-value (plist-get export-format-plist :template))
                element-template (car (cdr (assq element format-template))))
          (cond
           ;; If there is a FORMAT-TEMPLATE and an ELEMENT-TEMPLATE, replace
           ;; template keys in that template.
           ((and format-template element-template)
            (while (string-match fountain-template-key-regexp element-template)
              (setq element-template
                    ;; FIXME: can this be better written with pcase?
                    (replace-regexp-in-string
                     fountain-template-key-regexp
                     (lambda (match)
                       ;; Find KEY and corresponding VALUE in PLIST.
                       (let* ((key (match-string 1 match))
                              (value (plist-get plist (intern key))))
                         (cond
                          ;; If KEY is "content", replace with STRING.
                          ((string= key "content")
                           string)
                          ;; If KEY is "slugify", replace with slugified STRING.
                          ((string= key "slugify")
                           (fountain-slugify string))
                          ;; If KEY's VALUE is a string, format and replace with
                          ;; VALUE.
                          ((stringp value)
                           (fountain-export-replace-in-string value format))
                          ;; If KEY's VALUE is not a string but still non-nil
                          ;; attempt conditional replacement based on KEY's
                          ;; VALUE.
                          (value
                           (fountain-export-get-cond-replacement format element (intern key) value))
                          ;; Otherwise, attempt expression replacements.
                          ((fountain-export-get-eval-replacement (intern key) format))
                          (t ""))))
                     element-template t t)))
            (setq string element-template))
           ;; If there's no ELEMENT-TEMPLATE for element in FORMAT-TEMPLATE, set
           ;; an empty string
           (format-template
            (setq string "")))
          ;; Return the string.
          (or string ""))
      ;; Element is not exported, return an emtpy string.
      "")))

(defun fountain-export-region (start end format &optional snippet)
  "Return an export string of region between START and END in FORMAT.
If SNIPPET, do not include a document template wrapper.

Save current outline visibility level, then show all. Then read
file metadata. Then calculate elements included in export from
assocation list in `fountain-export-include-elements'
corresponding to FORMAT. Then parse the region into an element tree.

If exporting a standalone document, call
`fountain-export-format-element' with tree, FORMAT and list of
included elements, otherwise walk the element tree calling
`fountain-export-format-element' and concatenate the resulting
strings."
  (let ((job (make-progress-reporter "Exporting..."))
        tree string)
    ;; Parse the region to TREE.
    (save-excursion
      (setq tree (fountain-prep-and-parse-region start end)))
    ;; If exporting a standalone document, list TREE inside a document element.
    (unless (or snippet (not fountain-export-make-standalone))
      (setq tree
            (list (list 'document
                        (append
                         (list 'begin start
                               'end end
                               'export t)
                               (fountain-read-metadata))
                        tree))))
    ;; Walk through TREE, concatenating exported elements to STRING.
    (while tree
      (setq string
            (concat string (fountain-export-element (pop tree) format)))
      (progress-reporter-update job))
    (progress-reporter-done job)
    ;; Return exported STRING.
    string))

(defun fountain-export-buffer (format &optional snippet buffer)
  "Export current buffer or BUFFER to export format FORMAT.

If destination buffer is not empty, ask to overwrite or generate
a new buffer. If destination buffer is the same as source buffer,
generate a new buffer.

Switch to destination buffer if complete without errors,
otherwise kill destination buffer."
  ;; If called interactively, present export format options.
  (interactive
   (list (intern
          (completing-read "Export format: "
                           (mapcar #'car fountain-export-formats) nil t))
         (car current-prefix-arg)))
  (setq buffer (or buffer (current-buffer)))
  (let ((dest-buffer (get-buffer-create
                      (fountain-export-get-filename format buffer)))
        (hook (plist-get (cdr (assq format fountain-export-formats))
                         :hook))
        string complete)
    (unwind-protect
        (with-current-buffer buffer
          ;; If DEST-BUFFER is not empty, check if it is the current buffer, or
          ;; if not, if the user does not wish to overwrite.
          (when (< 0 (buffer-size dest-buffer))
            (if (or (eq (current-buffer) dest-buffer)
                    (not (y-or-n-p (format "Buffer `%s' is not empty; overwrite? "
                                           dest-buffer))))
                ;; If so, generate a new buffer.
                (progn
                  (setq dest-buffer
                        (generate-new-buffer (buffer-name dest-buffer)))
                  (message "Using new buffer `%s'" dest-buffer))))
          ;; Export the region to STRING.
          (setq string
                (fountain-export-region (point-min) (point-max) format snippet))
          ;; Insert STRING into DEST-BUFFER.
          (with-current-buffer dest-buffer
            (with-silent-modifications
              (erase-buffer)
              (insert string)))
          ;; Switch to DEST-BUFFER and save.
          (switch-to-buffer dest-buffer)
          (write-file (buffer-name) t)
          ;; Set COMPLETE flag and run hooks.
          (setq complete t)
          (run-hooks hook))
      ;; If export failed, kill DEST-BUFFER.
      (unless complete
        (kill-buffer dest-buffer)))))

(defun fountain-export-default ()
  "Call function defined in `fountain-export-default-command'."
  (interactive)
  (funcall fountain-export-default-command))

(defun fountain-export-shell-command (&optional buffer)
  "Call shell command defined in variable `fountain-export-shell-command'.
Command acts on current buffer or BUFFER."
  (interactive)
  (let* ((buffer (or buffer (current-buffer)))
         (file (buffer-file-name buffer)))
    (if file
        (async-shell-command            ; FIXME use start-process
         (format fountain-export-shell-command (shell-quote-argument file))
         "*Fountain Export Process*")
      (user-error "Buffer `%s' is not visiting a file" buffer))))


;;; -> plaintext

(defgroup fountain-plaintext-export ()
  "Options for exporting Fountain files to plaintext."
  :prefix "fountain-export-txt-"
  :group 'fountain-export)

(defcustom fountain-export-txt-title-page-template
  "\
{{title}}\n
{{credit}}\n
{{author}}\n\n
{{contact}}
{{date}}\n\n"
  "Template for plaintext title page."
  :type 'string
  :group 'fountain-plaintext-export)

(defcustom fountain-export-txt-template
  '((document "{{title-page}}{{content}}")
    (section "{{content}}")
    (section-heading "{{content}}\n\n")
    (scene "{{content}}")
    (scene-heading "{{scene-heading-spacing}}{{content}}\n\n")
    (dual-dialog "{{content}}\n")
    (dialog "{{content}}\n")
    (character "{{content}}\n")
    (paren "{{content}}\n")
    (lines "{{content}}\n")
    (trans "{{content}}\n\n")
    (action "{{content}}\n\n")
    (page-break "\n\n")
    (synopsis "{{content}}\n\n")
    (note "[ note: {{content}} ]\n\n")
    (center "{{content}}"))
  (define-fountain-export-template-docstring 'txt)
  :type 'fountain-element-list-type
  :group 'fountain-plaintext-export)

(defcustom fountain-export-txt-hook
  nil
  "Hook run with export buffer on sucessful export to plaintext."
  :type 'hook
  :group 'fountain-plaintext-export)

(defun fountain-export-buffer-to-txt ()
  "Convenience function for exporting buffer to plaintext."
  (interactive)
  (fountain-export-buffer 'txt))


;;; -> PostScript

;; (defgroup fountain-postscript-export ()
;;   "Options for exporting Fountain files to PostScript."
;;   :prefix 'fountain-export-ps-
;;   :group 'fountain-export)

;; (defcustom fountain-export-ps-top-margin
;;   1.0
;;   "Float representing top page margin in inches.

;; There is no corresponding bottom margin option, as page length
;; is calculated using `fountain-pages-max-lines'."
;;   :type 'float
;;   :group 'fountain-export)

;; (defcustom fountain-export-ps-left-margin
;;   1.5
;;   "Float representing left page margin in inches.

;; There is no corresponding right margin option, as text width
;; is calculated using `fountain-fill'."
;;   :type 'float
;;   :group 'fountain-export)

;; (defcustom fountain-export-ps-hook
;;   nil
;;   "Hook run with export buffer on sucessful export to PostScript."
;;   :type 'hook
;;   :group 'fountain-export)

;; (defun fountain-export-buffer-to-ps ()
;;   "Convenience function for exporting buffer to PostScript."
;;   (interactive)
;;   (let ((ps-paper-type fountain-export-page-size)
;;         (ps-left-margin (* fountain-export-left-margin 72))
;;         (ps-top-margin (* fountain-export-top-margin 72))
;;         (ps-font-size 12)
;;         ps-print-color-p
;;         ps-print-header)
;;     (ps-print-buffer (fountain-export-get-filename 'ps))))
;; (fountain-export-buffer 'ps))


;;; -> HTML

(defgroup fountain-html-export ()
  "Options for export Fountain files to HTML."
  :prefix "foutnain-export-html-"
  :group 'fountain-export)

(defcustom fountain-export-html-title-page-template
  "<section class=\"title-page\">
<div class=\"title\">
<h1>{{title}}</h1>
<p>{{credit}}</p>
<p>{{author}}</p>
</div>
<p class=\"contact\">{{contact}}</p>
</section>"
  "Template for HTML title page."
  :type 'string
  :group 'fountain-html-export)

(defcustom fountain-export-html-template
  '((document "\
<head>
<meta charset=\"utf-8\">
<meta name=\"author\" content=\"{{author}}\" />
<meta name=\"generator\" content=\"Emacs {{emacs-version}} running Fountain Mode {{fountain-version}}\" />
<meta name=\"viewport\" content=\"width=device-width, initial-scale=1.0, user-scalable=no\">
<title>{{title}}</title>
<style type=\"text/css\">
{{stylesheet}}
</style>
</head>
<body>
<section class=\"screenplay\">
{{title-page}}
{{content}}\
</section>
</body>")
    (section "<section class=\"section\">\n{{content}}</section>\n")
    (section-heading "<a href=\"#{{slugify}}\"><p class=\"section-heading\" id=\"{{slugify}}\">{{content}}</p></a>\n")
    (scene "<section class=\"scene\">\n{{content}}</section>\n")
    (scene-heading "<a href=\"#{{scene-number}}\"><p class=\"scene-heading\" id=\"{{scene-number}}\">{{content}}</p></a>\n")
    (dual-dialog "<div class=\"dual-dialog\">\n{{content}}</div>\n")
    (dialog "<div class=\"dialog\">\n{{content}}</div>\n")
    (character "<p class=\"character\">{{content}}</p>\n")
    (paren "<p class=\"paren\">{{content}}</p>\n")
    (lines "<p class=\"lines\">{{content}}</p>\n")
    (trans "<p class=\"trans\">{{content}}</p>\n")
    (action "<p class=\"action\">{{content}}</p>\n")
    (page-break "<a href=\"#p{{content}}\"><hr id=\"{{content}}\">\n<p class=\"page-number\">{{content}}</p></a>")
    (synopsis "<p class=\"synopsis\">{{content}}</p>\n")
    (note "<p class=\"note\">{{content}}</p>\n")
    (center "<p class=\"center\">{{content}}</p>\n"))
  (define-fountain-export-template-docstring 'html)
  :type 'fountain-element-list-type
  :group 'fountain-html-export)

(defcustom fountain-export-html-stylesheet
  "\
.screenplay {
  font-family: {{font}};
  font-size: 12pt;
  line-height: 1;
  max-width: 6in;
  margin: 1em auto;
  -webkit-text-size-adjust: none;
}
.screenplay h1, h2, h3, h4, h5, h6 {
  font-weight: inherit;
  font-size: inherit;
}
.screenplay a {
  color: inherit;
  text-decoration: none;
}
.screenplay .underline {
  text-decoration: underline;
}
.screenplay .title-page {
  margin: 0 auto 1em;
}
.screenplay .title-page .title {
  text-align: center;
}
.screenplay .title-page .title h1 {
  text-transform: uppercase;
  text-decoration: underline;
}
.screenplay .section-heading {
  text-align: center;
}
.screenplay .section-heading:hover {
  background-color: lightyellow;
}
.screenplay .scene {
  margin-top: {{scene-heading-spacing}};
}
.screenplay .scene-heading {
  margin-bottom: 0;
}
.screenplay .scene-heading:hover {
  background-color: lightyellow;
}
.screenplay .action {
  margin: 1em 0;
  white-space: pre-wrap;
}
.screenplay .dialog {
  width: 75%;
  max-width: 4in;
  margin-top: 1em;
  margin-bottom: 1em;
  margin-left: 17%;
}
.screenplay .dialog .character {
  margin-top: 0;
  margin-bottom: 0;
  margin-left: 25%;
}
.screenplay .dialog .lines {
  max-width: 3.5in;
  margin-top: 0;
  margin-bottom: 0;
  white-space: pre-wrap;
}
.screenplay .dialog .paren {
  max-width: 2in;
  margin-top: 0;
  margin-bottom: 0;
  margin-left: 15%;
  text-indent: -0.6em;
  page-break-inside: avoid;
  page-break-after: avoid;
}
.screenplay .dual-dialog {
  width: 100%;
  margin: 1em 0;
}
.screenplay .dual-dialog .dialog {
  max-width: 50%;
  margin-top: 0;
  margin-left: 0;
  margin-right: 0;
  float: left;
  clear: none;
}
.screenplay .dual-dialog .dialog .lines {
  width: 95%;
}
.screenplay .trans {
  max-width: 2in;
  margin-left: 63%;
  clear: both;
  page-break-before: avoid;
}
.screenplay .note {
  display: block;
  font-size: 11pt;
  font-family: \"Comic Sans MS\", \"Marker Felt\", \"sans-serif\";
  line-height: 1.5;
  background-color: lightgoldenrodyellow;
  padding: 1em;
}
.screenplay .synopsis {
  margin-top: 0;
  color: grey;
  font-style: italic;
}
.screenplay .center {
  text-align: center;
  white-space: pre-wrap;
}"
  "Stylesheet for HTML export.

Screenplay content is wrapped in class \"screenplay\", which
means all screenplay elements require the \".screenplay\" class
parent."
  :type 'string
  :link '(url-link "https://github.com/rnkn/mcqueen")
  :group 'fountain-html-export)

(defcustom fountain-export-html-title-template
  "<div class=\"title\">{{title-template}}</div>
<h1>{{title}}</h1>
<p>{{credit}}</p>
<p>{{author}}</p>
<p class=\"contact\">{{contact-template}}</p>
"
  "HTML template for title page export."
  :type 'string
  :group 'fountain-html-export)

(defcustom fountain-export-html-hook
  nil
  "Hook run with export buffer on sucessful export to HTML."
  :type 'hook
  :group 'fountain-html-export)

(defun fountain-export-buffer-to-html ()
  "Convenience function for exporting buffer to HTML."
  (interactive)
  (fountain-export-buffer 'html))


;;; -> LaTeX

(defgroup fountain-latex-export ()
  "Options for exporting Fountain files to LaTeX."
  :prefix "fountain-export-tex-"
  :group 'fountain-export)

(defcustom fountain-export-tex-title-page-template
  "\
\\title{{{title}}}
\\author{{{author}}}
\\date{{{date}}}
\\newcommand{\\credit}{{{credit}}}
\\newcommand{\\contact}{{{contact}}}

\\thispagestyle{empty}
\\vspace*{3in}

\\begin{center}
  \\uline{\\begin{MakeUppercase}\\thetitle\\end{MakeUppercase}}\\par
  \\credit\\par
  \\theauthor\\par
\\end{center}

\\vspace{3in}
\\iftoggle{contactalignright}{%
  \\begin{flushright}
    \\contact
  \\end{flushright}
}{%
  \\contact
}
\\clearpage"
  "Template for LaTeX title page."
  :type 'string
  :group 'fountain-latex-export)

(defcustom fountain-export-tex-template
  '((document "\
\\documentclass[12pt,{{page-size}}]{article}

% Conditionals
\\usepackage{etoolbox}
\\newtoggle{contactalignright}
\\newtoggle{doublespacesceneheadings}
\\newtoggle{underlinesceneheadings}
\\newtoggle{boldsceneheadings}
\\newtoggle{includescenenumbers}
\\newtoggle{numberfirstpage}

\\settoggle{contactalignright}{{{title-contact-align}}}
\\settoggle{doublespacesceneheadings}{{{scene-heading-spacing}}}
\\settoggle{underlinesceneheadings}{{{scene-heading-underline}}}
\\settoggle{boldsceneheadings}{{{scene-heading-bold}}}
\\settoggle{includescenenumbers}{{{include-scene-numbers}}}
\\settoggle{numberfirstpage}{{{number-first-page}}}

% Page Layout Settings
\\usepackage[left=1.5in,right=1in,top=1in,bottom=0.75in]{geometry}

% Font Settings
\\usepackage{fontspec}
\\setmonofont{{{font}}}
\\renewcommand{\\familydefault}{\\ttdefault}

% Text Settings
\\setlength{\\baselineskip}{12pt plus 0pt minus 0pt}
\\setlength{\\parskip}{12pt plus 0pt minus 0pt}
\\setlength{\\topskip}{0pt plus 0pt minus 0pt}
\\setlength{\\headheight}{\\baselineskip}
\\setlength{\\headsep}{\\baselineskip}
\\linespread{0.85}
\\hyphenpenalty=10000
\\widowpenalty=10000
\\clubpenalty=10000
\\frenchspacing
\\raggedright

% Underlining
\\usepackage[normalem]{ulem}
\\renewcommand{\\ULthickness}{1pt}

% Header & Footer Settings
\\usepackage{fancyhdr}
\\pagestyle{fancy}
\\fancyhf{}
\\fancyhead[R]{\\thepage.}
\\renewcommand{\\headrulewidth}{0pt}

% Margin Settings
\\usepackage{marginnote}
\\renewcommand*{\\raggedleftmarginnote}{\\hspace{0.2in}}

% Section Headings
\\newcommand{\\sectionheading}[1]{%
  \\begin{center}
    \\uline{#1}
  \\end{center}
}

% Scene Headings
\\newcommand*{\\sceneheading}[2][]{%
  \\def\\thesceneheading{#2}
  \\iftoggle{doublespacesceneheadings}{%
    \\vspace{\\parskip}
  }{}
  \\iftoggle{boldsceneheadings}{%
    \\let\\BFtmp\\thesceneheading
    \\renewcommand{\\thesceneheading}{\\textbf{\\BFtmp}}
  }{}
  \\iftoggle{underlinesceneheadings}{%
    \\let\\ULtmp\\thesceneheading
    \\renewcommand{\\thesceneheading}{\\uline{\\ULtmp}}
  }{}
  \\thesceneheading\\nopagebreak[4]%
  \\iftoggle{includescenenumbers}{%
    \\normalmarginpar\\marginnote{#1}\\reversemarginpar\\marginnote{#1}%
  }{}
}

% Dialogue
\\usepackage{xstring}
\\newcommand{\\contd}{{{contd}}}
\\newcommand{\\more}{{{more}}}
\\newlength{\\characterindent}
\\newlength{\\characterwidth}
\\newlength{\\dialogindent}
\\newlength{\\dialogwidth}
\\setlength{\\characterindent}{1in}
\\setlength{\\characterwidth}{4in}
\\setlength{\\dialogindent}{1in}
\\setlength{\\dialogwidth}{3.5in}
\\newcommand*{\\character}[1]{%
  \\hspace*{\\characterindent}\\parbox[t]{\\characterwidth}{#1}%
}
\\newenvironment{dialog}[1]{%
  \\setlength{\\parskip}{0pt}
  \\begin{list}{}{%
      \\setlength{\\topsep}{0pt}
      \\setlength{\\partopsep}{0pt}
      \\setlength{\\parsep}{0pt}
      \\setlength{\\leftmargin}{\\dialogindent}
      \\setlength{\\rightmargin}{\\dimexpr\\linewidth-\\leftmargin-\\dialogwidth}
    }%
  \\item\\character{#1}\\mark{#1}\\nopagebreak[4]%
  }{%
    \\mark{\\empty}\\end{list}%
}
\\newcommand*{\\paren}[1]{%
  \\par%
  \\hspace*{0.5in}\\parbox[t]{2in}{%
    \\hangindent=0.1in\\hangafter=1#1}\\par\\nopagebreak[4]
  \\vspace{2pt}%
}

% Transitions
\\newlength{\\transindent}
\\newlength{\\transwidth}
\\setlength{\\transindent}{4in}
\\setlength{\\transwidth}{2in}
\\newcommand*{\\trans}[1]{%
  \\nopagebreak[4]\\hspace*{\\transindent}\\parbox[t]{\\transwidth}{#1}
}

% Center Text
\\newcommand{\\centertext}[1]{%
  \\setlength{\\topsep}{0pt}
  \\begin{center}#1\\end{center}
}

% Page Breaking Settings
\\usepackage{atbegshi}
\\AtBeginShipout{%
  \\if\\botmark\\empty
  \\else
  \\hspace*{\\dialogindent}\\character{\\StrDel[1]{\\botmark}{\\contd}\\space\\contd}%
  \\fi%
}

% Title Page
\\usepackage{titling}

% Document
\\begin{document}

{{title-page}}

\\setcounter{page}{1}
\\iftoggle{numberfirstpage}{}{\\thispagestyle{empty}}
{{content}}\
\\end{document}

% Local Variables:
% tex-command: \"xelatex\"
% TeX-engine: xetex
% End:")
    (section "{{content}}")
    (section-heading "\\sectionheading{{{content}}}\n\n")
    (scene "{{content}}")
    (scene-heading "\\sceneheading{{{content}}}\n\n")
    (dual-dialog "{{content}}")
    (dialog "\\begin{dialog}{{content}}\\end{dialog}\n\n")
    (character "{{{content}}}\n")
    (paren "\\paren{{{content}}}\n")
    (lines "{{content}}\n")
    (trans "\\trans{{{content}}}\n\n")
    (action "{{content}}\n\n")
    (page-break "\\clearpage\n\n")
    (synopsis nil)
    (note nil)
    (center "\\centertext{{{content}}}\n\n"))
  (define-fountain-export-template-docstring 'tex)
  :type 'fountain-element-list-type
  :group 'fountain-latex-export)

(defcustom fountain-export-tex-hook
  nil
  "Hook run with export buffer on sucessful export to LaTeX."
  :type 'hook
  :group 'fountain-latex-export)

(defun fountain-export-buffer-to-latex ()
  "Convenience function for exporting buffer to LaTeX."
  (interactive)
  (fountain-export-buffer 'tex))


;;; -> FDX

(defgroup fountain-final-draft-export ()
  "Options for exporting Fountain files to Final Draft."
  :prefix "fountain-export-fdx-"
  :group 'fountain-export)

(defcustom fountain-export-fdx-title-page-template
  "\
<TitlePage>
<Content>
<Paragraph Alignment=\"Center\">
<Text>{{title}}</Text>
</Paragraph>
<Paragraph Alignment=\"Center\">
<Text></Text>
</Paragraph>
<Paragraph Alignment=\"Center\">
<Text>{{credit}}</Text>
</Paragraph>
<Paragraph Alignment=\"Center\">
<Text></Text>
</Paragraph>
<Paragraph Alignment=\"Center\">
<Text>{{author}}</Text>
</Paragraph>
<Paragraph Alignment=\"Left\">
<Text>{{contact}}</Text>
</Paragraph>
</Content>
</TitlePage>"
  "Template for Final Draft title page."
  :type 'string
  :group 'fountain-final-draft-export)

(defcustom fountain-export-fdx-template
  '((document "\
<?xml version=\"1.0\" encoding=\"UTF-8\" standalone=\"no\" ?>
<FinalDraft DocumentType=\"Script\" Template=\"No\" Version=\"1\">
<Content>
{{content}}\
</Content>
{{title-page}}
</FinalDraft>")
    (section "{{content}}")
    (section-heading nil)
    (scene "{{content}}")
    (scene-heading "<Paragraph Number=\"{{scene-number}}\" Type=\"Scene Heading\" StartsNewPage=\"{{starts-new-page}}\">\n<Text>{{content}}</Text>\n</Paragraph>\n")
    (dual-dialog "<Paragraph StartsNewPage=\"{{starts-new-page}}\">\n<DualDialogue>\n{{content}}</DualDialogue>\n</DualDialogue>\n")
    (dialog "{{content}}")
    (character "<Paragraph Type=\"Character\" StartsNewPage=\"{{starts-new-page}}\">\n<Text>{{content}}</Text>\n</Paragraph>\n")
    (paren "<Paragraph Type=\"Parenthetical\" StartsNewPage=\"{{starts-new-page}}\">\n<Text>{{content}}</Text>\n</Paragraph>\n")
    (lines "<Paragraph Type=\"Dialogue\" StartsNewPage=\"{{starts-new-page}}\">\n<Text>{{content}}</Text>\n</Paragraph>\n")
    (trans "<Paragraph Type=\"Transition\" StartsNewPage=\"{{starts-new-page}}\">\n<Text>{{content}}</Text>\n</Paragraph>\n")
    (action "<Paragraph Type=\"Action\" StartsNewPage=\"{{starts-new-page}}\">\n<Text>{{content}}</Text>\n</Paragraph>\n")
    (page-break nil)
    (synopsis nil)
    (note nil)
    (center "<Paragraph Alignment=\"Center\" Type=\"Action\" StartsNewPage=\"{{starts-new-page}}\">\n<Text>{{content}}</Text>\n</Paragraph>\n"))
  (define-fountain-export-template-docstring 'fdx)
  :type 'fountain-element-list-type
  :group 'fountain-final-draft-export)

(defcustom fountain-export-fdx-hook
  nil
  "Hook run with export buffer on sucessful export to Final Draft."
  :type 'hook
  :group 'fountain-final-draft-export)

(defun fountain-export-buffer-to-fdx ()
  "Convenience function for exporting buffer to Final Draft."
  (interactive)
  (fountain-export-buffer 'fdx))


;;; -> Fountain

(defgroup fountain-fountain-export ()
  "Options for exporting Fountain files to Fountain."
  :prefix "fountain-export-fountain-"
  :group 'fountain-export)

(defcustom fountain-export-fountain-title-page-template
  "\
title: {{title}}
credit: {{credit}}
author: {{author}}
date: {{date}}
contact: {{contact}}"
  "Template for Fountain title page.
This just adds the current metadata to the exported file."
  :type 'string
  :group 'fountain-fountain-export)

(defcustom fountain-export-fountain-template
  '((document "\
{{title-page}}

{{content}}")
    (section "{{content}}")
    (section-heading "{{level}} {{content}}\n\n")
    (scene "{{content}}")
    (scene-heading "{{scene-heading-spacing}}{{forced}}{{content}}\n\n")
    (dual-dialog "{{content}}\n")
    (dialog "{{content}}\n")
    (character "{{forced}}{{content}}{{dual-dialog}}\n")
    (paren "{{content}}\n")
    (lines "{{content}}\n")
    (trans "{{forced}}{{content}}\n\n")
    (action "{{forced}}{{content}}\n\n")
    (page-break "=== {{content}} ===\n\n")
    (synopsis "= {{content}}\n\n")
    (note "[[ {{content}} ]]\n\n")
    (center "> {{content}} <"))
  (define-fountain-export-template-docstring 'fountain)
  :type 'fountain-element-list-type
  :group 'fountain-fountain-export)

(defcustom fountain-export-fountain-hook
  nil
  "Hook run with export buffer on sucessful export to Fountain."
  :type 'hook
  :group 'fountain-fountain-export)

(defun fountain-export-buffer-to-fountain ()
  "Convenience function for exporting buffer to Fountain."
  (interactive)
  (fountain-export-buffer 'fountain))


;;; Outlining

(require 'outline)

(defvar-local fountain--outline-cycle
  0
  "Internal local integer representing global outline cycling status.

    0: Show all
    1: Show level 1 section headings
    2: Show level 2 section headings
    3: Show level 3 section headings
    4: Show level 4 section headings
    5: Show level 5 section headings
    6: Show scene headings

Used by `fountain-outline-cycle'.")

(defvar-local fountain--outline-cycle-subtree
  0
  "Internal local integer representing subtree outline cycling status.

Used by `fountain-outline-cycle'.")

(defcustom fountain-outline-startup-level
  0
  "Outline level to show when visiting a file.

This can be set on a per-file basis by including in metadata:

\tstartup-level: N"
  :type '(choice (const :tag "Show all" 0)
                 (const :tag "Show top-level" 1)
                 (const :tag "Show scene headings" 6)
                 (integer :tag "Custom level"))
  :group 'fountain)

(defcustom fountain-outline-custom-level
  nil
  "Additional section headings to include in outline cycling."
  :type '(choice (const :tag "Only top-level" nil)
                 (const :tag "Include level 2" 2)
                 (const :tag "Include level 3" 3)
                 (const :tag "Include level 4" 4)
                 (const :tag "Include level 5" 5))
  :group 'fountain)

(defalias 'fountain-outline-next 'outline-next-visible-heading)
(defalias 'fountain-outline-previous 'outline-previous-visible-heading)
(defalias 'fountain-outline-forward 'outline-forward-same-level)
(defalias 'fountain-outline-backward 'outline-backward-same-level)
(defalias 'fountain-outline-up 'outline-up-heading)
(defalias 'fountain-outline-mark 'outline-mark-subtree)

(when (< emacs-major-version 25)
  (defalias 'outline-show-all 'show-all)
  (defalias 'outline-show-entry 'show-entry)
  (defalias 'outline-show-subtree 'show-subtree)
  (defalias 'outline-show-children 'show-children)
  (defalias 'outline-hide-subtree 'hide-subtree)
  (defalias 'outline-hide-sublevels 'hide-sublevels))

(defun fountain-outline-invisible-p (&optional pos)
  "Non-nil if the character after POS has outline invisible property.
If POS is nil, use `point' instead."
  (eq (get-char-property (or pos (point)) 'invisible) 'outline))

(defun fountain-outline-shift-down (&optional n)
  "Move the current subtree down past N headings of same level."
  (interactive "p")
  (outline-back-to-heading)
  (let* (hanging-line
         (move-fun
          (if (< 0 n)
              'outline-get-next-sibling
            'outline-get-last-sibling))
         (end-point-fun
          (lambda ()
            (outline-end-of-subtree)
            ;; Add newline if none at eof.
            (if (and (eobp)
                     (/= (char-before) ?\n))
                (insert-char ?\n))
            ;; Temporary newline if only 1 at eof
            (when (and (eobp)
                       (not (fountain-blank-before-p)))
              (insert-char ?\n)
              (setq hanging-line t))
            ;; Avoid eobp signal.
            (unless (eobp)
              (forward-char 1))
            (point)))
         (beg (point))
         (folded
          (save-match-data
            (outline-end-of-heading)
            (outline-invisible-p)))
         (end
          (save-match-data
            (funcall end-point-fun)))
         (insert-point (make-marker))
         (i (abs n)))
    (goto-char beg)
    (while (< 0 i)
      (or (funcall move-fun)
          (progn (goto-char beg)
                 (message "Cannot shift past higher level")))
      (setq i (1- i)))
    (if (< 0 n)
        (funcall end-point-fun))
    (set-marker insert-point (point))
    (insert (delete-and-extract-region beg end))
    (goto-char insert-point)
    (if folded
        (outline-hide-subtree))
    ;; Remove temporary newline.
    (if hanging-line
        (save-excursion
          (goto-char (point-max))
          (delete-char -1)))
    (set-marker insert-point nil)))

(defun fountain-outline-shift-up (&optional n)
  "Move the current subtree up past N headings of same level."
  (interactive "p")
  (fountain-outline-shift-down (- n)))

(defun fountain-outline-hide-level (n &optional silent)
  "Set outline visibilty to outline level N.
Display a message unless SILENT."
  (cond ((= n 0)
         (outline-show-all)
         (unless silent (message "Showing all")))
        ((= n 6)
         (outline-hide-sublevels n)
         (unless silent (message "Showing scene headings")))
        (t
         (outline-hide-sublevels n)
         (unless silent (message "Showing level %s headings" n))))
  (setq fountain--outline-cycle n))

(defun fountain-outline-cycle (&optional arg) ; FIXME: document
  "\\<fountain-mode-map>Cycle outline visibility depending on ARG.

1. If ARG is nil, cycle outline visibility of current subtree and
   its children (\\[fountain-outline-cycle]).

2. If ARG is 4, cycle outline visibility of buffer (\\[universal-argument] \\[fountain-outline-cycle],
   same as \\[fountain-outline-cycle-global]).

3. If ARG is 16, show all (\\[universal-argument] \\[universal-argument] \\[fountain-outline-cycle]).

4. If ARG is 64, show outline visibility set in
   `fountain-outline-custom-level' (\\[universal-argument] \\[universal-argument] \\[universal-argument] \\[fountain-outline-cycle])."
  (interactive "p")
  (let ((custom-level
         (if fountain-outline-custom-level
             (save-excursion
               (goto-char (point-min))
               (let (found)
                 (while (and (not found)
                             (outline-next-heading))
                   (if (= (funcall outline-level)
                          fountain-outline-custom-level)
                       (setq found t)))
                 (if found fountain-outline-custom-level)))))
        (highest-level
         (save-excursion
           (goto-char (point-max))
           (outline-back-to-heading t)
           (let ((level (funcall outline-level)))
             (while (and (not (bobp))
                         (< 1 level))
               (outline-up-heading 1 t)
               (unless (bobp)
                 (setq level (funcall outline-level))))
             level))))
    (cond ((eq arg 4)
           (cond
            ((and (= fountain--outline-cycle 1) custom-level)
             (fountain-outline-hide-level custom-level))
            ((< 0 fountain--outline-cycle 6)
             (fountain-outline-hide-level 6))
            ((= fountain--outline-cycle 6)
             (fountain-outline-hide-level 0))
            ((= highest-level 6)
             (fountain-outline-hide-level 6))
            (t
             (fountain-outline-hide-level highest-level))))
          ((eq arg 16)
           (outline-show-all)
           (message "Showing all")
           (setq fountain--outline-cycle 0))
          ((and (eq arg 64) custom-level)
           (fountain-outline-hide-level custom-level))
          (t
           (save-excursion
             (outline-back-to-heading)
             (let ((eoh
                    (save-excursion
                      (outline-end-of-heading)
                      (point)))
                   (eos
                    (save-excursion
                      (outline-end-of-subtree)
                      (point)))
                   (eol
                    (save-excursion
                      (forward-line 1)
                      (while (and (not (eobp))
                                  (get-char-property (1- (point)) 'invisible))
                        (forward-line 1))
                      (point)))
                   (children
                    (save-excursion
                      (outline-back-to-heading)
                      (let ((level (funcall outline-level)))
                        (outline-next-heading)
                        (and (outline-on-heading-p t)
                             (< level (funcall outline-level)))))))
               (cond
                ((= eos eoh)
                 (message "Empty heading")
                 (setq fountain--outline-cycle-subtree 0))
                ((and (<= eos eol)
                      children)
                 (outline-show-entry)
                 (outline-show-children)
                 (message "Showing headings")
                 (setq fountain--outline-cycle-subtree 2))
                ((or (<= eos eol)
                     (= fountain--outline-cycle-subtree 2))
                 (outline-show-subtree)
                 (message "Showing contents")
                 (setq fountain--outline-cycle-subtree 3))
                (t
                 (outline-hide-subtree)
                 (message "Hiding contents")
                 (setq fountain--outline-cycle-subtree 1)))))))))

(defun fountain-outline-cycle-global ()
  "Globally cycle outline visibility.

Calls `fountain-outline-cycle' with argument 4 to cycle buffer
outline visibility through the following states:

1. Top-level section headings

2. Value of `fountain-outline-custom-level'

3. All section headings and scene headings

4. Everything"
  (interactive)
  (fountain-outline-cycle 4))

(defun fountain-outline-level ()
  "Return the heading's nesting level in the outline.
Assumes that point is at the beginning of a heading and match
data reflects `outline-regexp'."
  (cond ((string-match fountain-end-regexp (match-string 0))
         1)
        ((string-prefix-p "#" (match-string 0))
         (string-width (match-string 2)))
        (t 6)))


;;; Navigation

(defun fountain-forward-scene (&optional n)
  "Move forward N scene headings (backward if N is negative).
If N is 0, move to beginning of scene."
  (interactive "^p")
  (unless n (setq n 1))
  (let* ((p (if (<= n 0) -1 1))
         (move-fun
          (lambda ()
            (while (not (or (eq (point) (buffer-end p))
                            (fountain-match-scene-heading)))
              (forward-line p)))))
    (if (/= n 0)
        (while (/= n 0)
          (if (fountain-match-scene-heading)
              (forward-line p))
          (funcall move-fun)
          (setq n (- n p)))
      (forward-line 0)
      (funcall move-fun))))

(defun fountain-backward-scene (&optional n)
  "Move backward N scene headings (foward if N is negative)."
  (interactive "^p")
  (or n (setq n 1))
  (fountain-forward-scene (- n)))

(defun fountain-beginning-of-scene ()   ; FIXME: needed?
  "Move point to beginning of current scene."
  (interactive "^")
  (fountain-forward-scene 0))

(defun fountain-end-of-scene ()         ; FIXME: needed?
  "Move point to end of current scene."
  (interactive "^")
  (fountain-forward-scene 1)
  (unless (eobp)
    (forward-char -1)))

(defun fountain-mark-scene ()           ; FIXME: extending region
  "Put mark at end of this scene, point at beginning."
  (interactive)
  ;; (if (or extend
  ;;         (and (region-active-p)
  ;;              (eq last-command this-command)))
  ;;     (progn
  ;;       (fountain-forward-scene 1)
  ;;       (push-mark)
  ;;       (exchange-point-and-mark))
  (push-mark)
  (fountain-forward-scene 0)
  (if (not (or (fountain-match-section-heading)
               (fountain-match-scene-heading)))
      (progn
        (goto-char (mark))
        (user-error "Before first scene heading"))
    (push-mark)
    (fountain-forward-scene 1)
    (exchange-point-and-mark)))

(defun fountain-goto-scene (n)
  "Move point to Nth scene in current buffer.

Ignores revised scene numbers scenes.

    10  = 10
    10B = 10
    A10 =  9"
  (interactive "NGo to scene: ")
  (push-mark)
  (goto-char (point-min))
  (let ((scene (if (fountain-match-scene-heading)
                   (car (fountain-scene-number-to-list (match-string 6)))
                 0)))
    (while (and (< scene n)
                (< (point) (point-max)))
      (fountain-forward-scene 1)
      (if (fountain-match-scene-heading)
          (setq scene (or (car (fountain-scene-number-to-list (match-string 6)))
                          (1+ scene)))))))

(defun fountain-goto-page (n)
  "Move point to Nth appropropriate page in current buffer."
  (interactive "NGo to page: ")
  (push-mark)
  (goto-char (point-min))
  (fountain-forward-page n (fountain-get-export-elements)))

(defun fountain-forward-character (&optional n limit)
  "Goto Nth next character (or Nth previous is N is negative).
If LIMIT is 'dialog, halt at end of dialog. If LIMIT is 'scene,
halt at end of scene."
  (interactive "^p")
  (unless n (setq n 1))
  (let* ((p (if (<= n 0) -1 1))
         (move-fun
          (lambda ()
            (while (cond ((eq limit 'dialog)
                          (and (not (= (point) (buffer-end p)))
                               (or (and (bolp) (eolp))
                                   (forward-comment p)
                                   (fountain-match-dialog)
                                   (fountain-match-paren))))
                         ((eq limit 'scene)
                          (not (or (= (point) (buffer-end p))
                                   (fountain-match-character)
                                   (fountain-match-scene-heading))))
                         ((not (or (= (point) (buffer-end p))
                                   (fountain-match-character)))))
              (forward-line p)))))
    (if (/= n 0)
        (while (/= n 0)
          (if (fountain-match-character)
              (forward-line p))
          (funcall move-fun)
          (setq n (- n p)))
      (forward-line 0)
      (funcall move-fun))))

(defun fountain-backward-character (&optional n)
  "Move backward N character (foward if N is negative)."
  (interactive "^p")
  (setq n (or n 1))
  (fountain-forward-character (- n)))


;;; Endnotes

(defgroup fountain-endnotes ()
  "Options for displaying endnotes.

Fountain endnotes are kept at the end of a script following an
endotes page break, defined as three or more \"=\" and the word
\"end\" (case-insensitive).

    === end [===]

The endnotes section is a good place to keep extensive notes or
scenes you want to move out of the script, but still wish to
reference. Endnotes are not exported.

WARNING: if using other Fountain apps, check to make sure they
support endnotes."
  :group 'fountain)

(defcustom fountain-endnotes-buffer-name
  "%s<endnotes>"
  "Name of buffer in which to display file endnotes.
`%s' is replaced with `buffer-name'.

To hide this buffer from the buffer list, prefix with a space."
  :type 'string
  :group 'fountain-endnotes)

(defcustom fountain-endnotes-select-window
  nil
  "If non-nil, switch to endnotes window upon displaying it."
  :type 'boolean
  :group 'fountain-endnotes)

(defcustom fountain-endnotes-window-side
  'right
  "Preferred side of frame to display endnotes window."
  :type '(choice (const :tag "Left" left)
                 (const :tag "Right" right)
                 (const :tag "Top" top)
                 (const :tag "Bottom" bottom))
  :group 'fountain-endnotes)

(defcustom fountain-endnotes-window-size
  '(0.3 0.25)
  "Height and width of the endnotes window as a fraction of root window."
  :type '(list (float :tag "Height")
               (float :tag "Width"))
  :group 'fountain-endnotes)

;; (defcustom fountain-endnotes-display-function
;;   'display-buffer-pop-up-window
;;   "Buffer display function used to display endnotes."
;;   :type '(radio (const :tag "Pop-up new window" display-buffer-pop-up-window)
;;                 (const :tag "Pop-up new frame" display-buffer-pop-up-frame)
;;                 (const :tag "Show in same window" display-buffer-same-window))
;;   :group 'fountain-endnotes)

(defun fountain-show-or-hide-endnotes ()
  "Pop up a window containing endnotes of current buffer.

Display a window containing an indirect clone of the current
buffer, narrowed to the first endnotes page break to the end of
buffer.

The window displayed is a special \"side\" window, which will
persist even when calling \\[delete-other-windows]."
  (interactive)
  (set-buffer (or (buffer-base-buffer) (current-buffer)))
  (save-excursion
    (save-restriction
      (widen)
      (goto-char (point-min))
      (let ((beg (if (re-search-forward fountain-end-regexp nil t)
                     (point)))
            (src (current-buffer))
            (buf (format fountain-endnotes-buffer-name (buffer-name))))
        (if beg
            (if (get-buffer-window buf (selected-frame))
                (delete-windows-on buf (selected-frame))
              (display-buffer-in-side-window
               (or (get-buffer buf)
                   (make-indirect-buffer src buf t))
               (list (cons 'inhibit-same-window t)
                     (cons 'side fountain-endnotes-window-side)
                     (cons 'window-height (car fountain-endnotes-window-size))
                     (cons 'window-width (cadr fountain-endnotes-window-size))))
              (with-current-buffer buf
                (narrow-to-region (1+ beg) (point-max)))
              (if fountain-endnotes-select-window
                  (select-window (get-buffer-window buf (selected-frame))))
              (message "Showing `%s' endnotes; %s to hide" src
                       (key-description (where-is-internal this-command
                                                           overriding-local-map t))))
          (user-error "Buffer `%s' does not contain endnotes" (buffer-name)))))))


;;; Editing

(require 'help)

(defcustom fountain-auto-upcase-scene-headings
  t
  "If non-nil, automatically upcase lines matching `fountain-scene-heading-regexp'."
  :type 'boolean
  :group 'fountain)

(defvar-local fountain--auto-upcase-line
  nil
  "Integer of line number to auto-upcase.
If nil, auto-upcase is deactivated.")

(defvar-local fountain--auto-upcase-overlay
  nil
  "Overlay used for auto-upcasing current line.")

(defcustom fountain-tab-command
  'fountain-dwim
  "Command to call when pressing the TAB key."
  :type '(radio (function-item fountain-dwim)
                (function-item fountain-outline-cycle)
                (function-item fountain-toggle-auto-upcase)
                (function-item completion-at-point))
  :group 'fountain)

(defun fountain-tab-action (&optional arg)
  "Simply calls the value of variable `fountain-tab-command'."
  (interactive "p")
  (if (help-function-arglist fountain-tab-command)
      (funcall fountain-tab-command arg)
    (funcall fountain-tab-command)))

(defun fountain-auto-upcase-make-overlay ()
  "Make the auto-upcase overlay on current line.

If overlay `fountain--auto-upcase-overlay' already exists, delete
it first.

Make the overlay and add the face
`fountain-auto-upcase-highlight'."
  (if (overlayp fountain--auto-upcase-overlay)
      (delete-overlay fountain--auto-upcase-overlay))
  (setq fountain--auto-upcase-overlay
        (make-overlay (line-beginning-position 1)
                      (line-beginning-position 2) nil nil t))
  (overlay-put fountain--auto-upcase-overlay 'face 'fountain-auto-upcase-highlight))

(defun fountain-auto-upcase-deactivate-maybe (&optional deactivate)
  "Maybe deactivate auto-upcasing.
Always deactivate if optional argument DEACTIVATE is non-nil.

Added as hook to `post-command-hook'."
  (when (or deactivate
            (and (integerp fountain--auto-upcase-line)
                 (/= fountain--auto-upcase-line (line-number-at-pos))))
    (setq fountain--auto-upcase-line nil)
    (if (overlayp fountain--auto-upcase-overlay)
        (delete-overlay fountain--auto-upcase-overlay))
    (message "Auto-upcasing deactivated")))

(defun fountain-toggle-auto-upcase ()
  "Toggle line auto-upcasing.

Upcase the current line, and continue to upcase inserted
characters until either disabled, or point moves to a different
line (by inserting a newline or by point motion).

The auto-upcased line is highlighted with face
`fountain-auto-upcase-highlight'"
  (interactive)
  (if fountain--auto-upcase-line
      (fountain-auto-upcase-deactivate-maybe t)
    (setq fountain--auto-upcase-line (line-number-at-pos))
    (message "Auto-upcasing activated")
    (fountain-auto-upcase)))

(defun fountain-auto-upcase ()
  "Upcase all or part of the current line contextually.

If `fountain-auto-upcase-scene-headings' is non-nil and point is
at a scene heading, activate auto upcasing for beginning of line
to scene number or point.

Otherwise, activate auto-upcasing for the whole line.

Added as hook to `post-self-insert-hook'."
  (cond ((and fountain-auto-upcase-scene-headings
              (fountain-match-scene-heading))
<<<<<<< HEAD
         (setq fountain--auto-upcase-line (line-number-at-pos))
=======
         (unless (and (integerp fountain--auto-upcase-line)
                      (= fountain--auto-upcase-line (line-number-at-pos)))
           (setq fountain--auto-upcase-line (line-number-at-pos))
           (message "Auto-upcasing activated"))
>>>>>>> 0ea9c277
         (fountain-auto-upcase-make-overlay)
         (upcase-region (line-beginning-position) (or (match-end 3) (point))))
        ((and (integerp fountain--auto-upcase-line)
              (= fountain--auto-upcase-line (line-number-at-pos)))
<<<<<<< HEAD
=======
         (fountain-auto-upcase-make-overlay)
>>>>>>> 0ea9c277
         (fountain-upcase-line))))

(defun fountain-dwim (&optional arg)
  "\\<fountain-mode-map>Call a command based on context (Do What I Mean).

1. If point is at a scene heading or section heading, or if
   prefixed with ARG call `fountain-outline-cycle' and pass ARG.

2. If point is at an directive to an included file, call
   `fountain-include-find-file'.

3. Otherwise, call `fountain-toggle-auto-upcase'."
  (interactive "p")
  (cond ((and arg (< 1 arg))
         (fountain-outline-cycle arg))
        ((or (fountain-match-section-heading)
             (fountain-match-scene-heading))
         (fountain-outline-cycle))
        ((fountain-match-include)
         (fountain-include-find-file))
        (t
         (fountain-toggle-auto-upcase))))

(defun fountain-upcase-line (&optional arg)
  "Upcase the line.
If prefixed with ARG, insert `.' at beginning of line to force
a scene heading."
  (interactive "P")
  (if arg (save-excursion (forward-line 0) (insert ".")))
  (upcase-region (line-beginning-position) (line-end-position)))

(defun fountain-upcase-line-and-newline (&optional arg)
  "Upcase the line and insert a newline.
If prefixed with ARG, insert `.' at beginning of line to force
a scene heading."
  (interactive "P")
  (if arg
      (unless (fountain-match-scene-heading)
        (save-excursion
          (forward-line 0)
          (insert "."))))
  (upcase-region (line-beginning-position) (point))
  (newline))

(defun fountain-delete-comments-in-region (start end)
  "Delete comments in region between START and END."
  (save-excursion
    (goto-char end)
    (setq end (point-marker))
    (goto-char start)
    (while (< (point) end)
      (let ((x (point)))
        (if (forward-comment 1)
            (delete-region x (point))
          (unless (eobp) (forward-char 1)))))))

(defun fountain-insert-synopsis ()
  "Insert synopsis below scene heading of current scene."
  (interactive)
  (widen)
  (when (outline-back-to-heading)
    (forward-line 1)
    (or (bolp) (newline))
    (unless (and (bolp) (eolp)
                 (fountain-blank-after-p))
      (save-excursion
        (newline)))
    (insert "= ")
    (if (outline-invisible-p) (fountain-outline-cycle))))

(defun fountain-insert-note (&optional arg)
  "Insert a note based on `fountain-note-template' underneath current element.
If region is active and it is appropriate to act on, only
surround region with note delimiters (`[[ ]]'). If prefixed with
ARG (\\[universal-argument]), only insert note delimiters."
  (interactive "P")
  (let ((comment-start "[[")
        (comment-end "]]"))
    (if (or arg (use-region-p))
        (comment-dwim nil)
      (unless (and (bolp) (eolp))
        (re-search-forward "^[\s\t]*$" nil 'move))
      (unless (fountain-blank-after-p)
        (save-excursion
          (newline)))
      (comment-indent)
      (insert
       (replace-regexp-in-string
        fountain-template-key-regexp
        (lambda (match)
          (let ((key (match-string 1 match)))
            (cdr
             (assoc-string key (list (cons 'title (file-name-base (buffer-name)))
                                     (cons 'time (format-time-string fountain-time-format))
                                     (cons 'fullname user-full-name)
                                     (cons 'nick (capitalize user-login-name))
                                     (cons 'email user-mail-address))))))
        fountain-note-template)))))

(defun fountain-continued-dialog-refresh ()
  "Add or remove continued dialog in buffer.

If `fountain-add-continued-dialog' is non-nil, add
`fountain-continued-dialog-string' on characters speaking in
succession, otherwise remove all occurences.

If `fountain-continued-dialog-string' has changed, also attempt
to remove previous string first."
  (interactive)
  (save-excursion
    (save-restriction
      (widen)
      (let ((job (make-progress-reporter "Refreshing continued dialog..."))
            (backup (car (get 'fountain-continued-dialog-string
                              'backup-value)))
            (replace-fun
             (lambda (string job)
               (goto-char (point-min))
               (while (re-search-forward
                       (concat "\s*" string) nil t)
                 (let ((inhibit-changing-match-data t))
                   (when (fountain-match-character)
                     (delete-region (match-beginning 0) (match-end 0))))
                 (progress-reporter-update job))))
            case-fold-search)
        (if (string= fountain-continued-dialog-string backup)
            (setq backup (eval (car (get 'fountain-continued-dialog-string
                                         'standard-value)))))
        ;; Delete all matches of backup string.
        (if (stringp backup) (funcall replace-fun backup job))
        ;; Delete all matches of current string.
        (funcall replace-fun fountain-continued-dialog-string job)
        ;; When fountain-add-continued-dialog, add string where appropriate.
        (when fountain-add-continued-dialog
          (goto-char (point-min))
          (while (< (point) (point-max))
            (when (and (not (looking-at-p
                             (concat ".*" fountain-continued-dialog-string "$")))
                       (fountain-match-character)
                       (string= (fountain-get-character 0)
                                (fountain-get-character -1 'scene)))
              (re-search-forward "\s*$" (line-end-position) t)
              (replace-match (concat "\s" fountain-continued-dialog-string)))
            (forward-line 1)
            (progress-reporter-update job)))
        (progress-reporter-done job)))))


;;; Scene Numbers

(defcustom fountain-prefix-revised-scene-numbers
  nil
  "If non-nil, new scene numbers get prefixed revision characters.

If nil, when inserting new scene headings after numbering
existing scene headings, revised scene number format works as
follows:

    10
    10A <- new scene
    11

If non-nil, revised scene number format works as follows:

    10
    A11 <- new scene
    11

WARNING: Using conflicting revised scene number format in the
same script may result in errors in output."
  :type 'boolean
  :group 'fountain)

(defcustom fountain-scene-number-first-revision
  ?A
  "Character to start revised scene numbers."
  :type 'character
  :group 'fountain-scene-number)

(defcustom fountain-scene-number-separator
  nil
  "character to separate scene numbers."
  :type '(choice (const nil)
                 (character ?-))
  :group 'fountain-scene-number)

(defun fountain-scene-number-to-list (string) ; FIXME: alternate separators and starting char
  "Read scene number STRING and return a list.

If `fountain-prefix-revised-scene-numbers' is non-nil:

    \"10\" -> (10)
    \"AA10\" -> (9 1 1)

Or if nil:

    \"10\" -> (10)
    \"10AA\" -> (10 1 1)"
  (let (number revision)
    (when (stringp string)
      (if fountain-prefix-revised-scene-numbers
          (when (string-match "\\([a-z]*\\)[\\.-]*\\([0-9]+\\)[\\.-]*" string)
            (setq number (string-to-number (match-string 2 string))
                  revision (match-string 1 string))
            (unless (string-empty-p revision) (setq number (1- number))))
        (when (string-match "\\([0-9]+\\)[\\.-]*\\([a-z]*\\)[\\.-]*" string)
          (setq number (string-to-number (match-string-no-properties 1 string))
                revision (match-string-no-properties 2 string))))
      (setq revision (mapcar #'(lambda (n) (- (upcase n) 64)) revision))
      (cons number revision))))

(defun fountain-scene-number-to-string (scene-num-list)
  "Read scene number SCENE-NUM-LIST and return a string.

If `fountain-prefix-revised-scene-numbers' is non-nil:

    (10) -> \"10\"
    (9 1 2) -> \"AB10\"

Or, if nil:

    (10) -> \"10\"
    (9 1 2) -> \"9AB\""
  (let ((number (car scene-num-list))
        separator revision)
    (if (< 1 (length scene-num-list))
        (setq separator
              (if fountain-scene-number-separator
                  (char-to-string fountain-scene-number-separator)
                "")
              revision
              (mapconcat #'(lambda (char)
                             (char-to-string
                              (+ (1- char) fountain-scene-number-first-revision)))
                         (cdr scene-num-list) separator)))
    (if fountain-prefix-revised-scene-numbers
        (progn
          (unless (string-empty-p revision) (setq number (1+ number)))
          (concat revision separator (number-to-string number)))
      (concat (number-to-string number) separator revision))))

(defun fountain-get-scene-number (&optional n)
  "Return the scene number of the Nth next scene as a list.
Return Nth previous if N is negative.

Scene numbers will not be accurate if buffer contains directives
to include external files."
  (unless n (setq n 0))
  (save-excursion
    (save-restriction
      (widen)
      ;; Make sure we're at a scene heading.
      (fountain-forward-scene 0)
      ;; Go to the Nth scene.
      (unless (= n 0) (fountain-forward-scene n))
      ;; Unless we're at a scene heading now, raise a user error.
      (unless (fountain-match-scene-heading)
        (user-error "Before first scene heading"))
      (let ((x (point))
            (err-order "Scene `%s' seems to be out of order")
            found)
        ;; First, check if there are any scene numbers already. If not we can
        ;; save a lot of work.
        ;; FIXME: this is just extra work since we're doing for each scene heading
        (save-match-data
          (goto-char (point-min))
          (while (not (or found (eobp)))
            (if (and (re-search-forward fountain-scene-heading-regexp nil 'move)
                     (match-string 6))
                (setq found t))))
        (if found
            ;; There are scene numbers, so this scene number needs to be
            ;; calculated relative to those.
            (let ((current-scene (fountain-scene-number-to-list (match-string 6)))
                  last-scene next-scene)
              ;; Check if scene heading is already numbered and if there is a
              ;; NEXT-SCENE. No previousscene number can be greater or equal to
              ;; this.
              (goto-char x)
              (while (not (or next-scene (eobp)))
                (fountain-forward-scene 1)
                (if (fountain-match-scene-heading)
                    (setq next-scene (fountain-scene-number-to-list (match-string 6)))))
              (cond
               ;; If there's both a NEXT-SCENE and CURRENT-SCENE, but NEXT-SCENE
               ;; is less or equal to CURRENT-SCENE, scene numbers are out of
               ;; order.
               ((and current-scene next-scene
                     (version-list-<= next-scene current-scene))
                (user-error err-order (fountain-scene-number-to-string current-scene)))
               ;; Otherwise, if there is a CURRENT-SCENE and either no
               ;; NEXT-SCENE or there is and it's greater then CURRENT-SCENE,
               ;; just return CURRENT-SCENE.
               (current-scene)
               (t
                ;; There is no CURRENT-SCENE yet, so go to the first scene
                ;; heading and if it's already numberd set it to that, or just
                ;; (list 1).
                (goto-char (point-min))
                (unless (fountain-match-scene-heading)
                  (fountain-forward-scene 1))
                (if (<= (point) x)
                    (setq current-scene
                          (or (fountain-scene-number-to-list (match-string 6))
                              (list 1))))
                ;; While before point X, go forward through each scene heading,
                ;; setting LAST-SCENE to CURRENT-SCENE and CURRENT-SCENE to an
                ;; incement of (car LAST-SCENE).
                (while (< (point) x (point-max))
                  (fountain-forward-scene 1)
                  (when (fountain-match-scene-heading)
                    (setq last-scene current-scene
                          current-scene (or (fountain-scene-number-to-list (match-string 6))
                                            (list (1+ (car last-scene)))))
                    ;; However, this might make CURRENT-SCENE greater or equal
                    ;; to NEXT-SCENE (a problem), so if there is a NEXT-SCENE,
                    ;; and NEXT-SCENE is less or equal to CURRENT-SCENE:
                    ;;
                    ;; 1. pop (car LAST-SCENE), which should always be less than
                    ;;    NEXT-SCENE as N
                    ;; 2. set CURRENT-SCENE to (list TMP-SCENE (1+ N))
                    ;; 3. set TMP-SCENE to (list TMP-SCENE n)
                    ;;
                    ;; Loop through this so that the last (or only) element of
                    ;; CURRENT-SCENE is incremented by 1, and TMP-SCENE is
                    ;; appended with N or 1. e.g.
                    ;;
                    ;;    CURRENT-SCENE (4 2) -> (4 3)
                    ;;    TMP-SCENE (4 2) -> (4 2 1)
                    ;;
                    ;; Return CURRENT-SCENE.
                    (let (n tmp-scene)
                      (while (and next-scene (version-list-<= next-scene current-scene))
                        (setq n (pop last-scene)
                              current-scene (append tmp-scene (list (1+ (or n 0))))
                              tmp-scene (append tmp-scene (list (or n 1))))
                        (if (version-list-<= next-scene tmp-scene)
                            (user-error err-order (fountain-scene-number-to-string current-scene)))))))
                current-scene)))
          ;; Otherwise there were no scene numbers, so we can just count
          ;; the scenes.
          (goto-char (point-min))
          (unless (fountain-match-scene-heading)
            (fountain-forward-scene 1))
          (let ((current-scene 1))
            (while (< (point) x)
              (fountain-forward-scene 1)
              (if (fountain-match-scene-heading)
                  (setq current-scene (1+ current-scene))))
            (list current-scene)))))))

(defun fountain-remove-scene-numbers ()
  "Remove scene numbers from scene headings in current buffer."
  (interactive)
  (save-excursion
    (save-restriction
      (widen)
      (let (buffer-invisibility-spec)
        (goto-char (point-min))
        (unless (fountain-match-scene-heading)
          (fountain-forward-scene 1))
        (while (and (fountain-match-scene-heading)
                    (< (point) (point-max)))
          (if (match-string 6)
              (delete-region (match-beginning 4)
                             (match-end 7)))
          (fountain-forward-scene 1))))))

(defun fountain-add-scene-numbers ()
  "Add scene numbers to scene headings in current buffer.

Adding scene numbers to scene headings after numbering existing
scene headings will use a prefix or suffix letter, depending on
the value of `fountain-prefix-revised-scene-numbers':

    10
    10A <- new scene
    10B <- new scene
    11

If further scene headings are inserted:

    10
    10A
    10AA <- new scene
    10B
    11

In this example, you can't automatically number a new scene
between 10 and 10A (which might be numbered as 10aA). Instead,
add these scene numbers manually. Note that if
`fountain-auto-upcase-scene-headings' is non-nil you will need to
insert the scene number delimiters (\"##\") first, to protect the
scene number from being auto-upcased."
  (interactive)
  (save-excursion
    (save-restriction
      (widen)
      (let ((job (make-progress-reporter "Adding scene numbers..."))
            buffer-invisibility-spec)
        (goto-char (point-min))
        (unless (fountain-match-scene-heading)
          (fountain-forward-scene 1))
        (while (and (fountain-match-scene-heading)
                    (< (point) (point-max)))
          (unless (match-string 6)
            (end-of-line)
            (delete-horizontal-space t)
            (insert "\s#" (fountain-scene-number-to-string (fountain-get-scene-number)) "#"))
          (fountain-forward-scene 1)
          (progress-reporter-update job))
        (progress-reporter-done job)))))


;;; Font Lock

(defvar fountain-font-lock-keywords-plist
  `(;; Action
    ((lambda (limit)
       (fountain-match-element 'fountain-match-action limit))
     ((:level 1 :subexp 0 :face fountain-action
              :invisible action)
      (:level 2 :subexp 1 :face fountain-non-printing
              :invisible fountain-syntax-chars
              :override t
              :laxmatch t))
     fountain-align-action)
    ;; Section Headings
    (,fountain-section-heading-regexp
     ((:level 2 :subexp 0 :face fountain-section-heading
              :invisible section-heading)
      (:level 2 :subexp 2 :face fountain-non-printing
              :override t))
     fountain-align-scene-heading)
    ;; Scene Headings
    ((lambda (limit)
       (fountain-match-element 'fountain-match-scene-heading limit))
     ((:level 2 :subexp 0 :face fountain-scene-heading
              :invisible scene-heading)
      (:level 2 :subexp 2 :face fountain-non-printing
              :invisible fountain-syntax-chars
              :override prepend
              :laxmatch t)
      (:level 2 :subexp 4
              :laxmatch t)
      (:level 2 :subexp 5 :face fountain-non-printing
              :invisible fountain-syntax-chars
              :override prepend
              :laxmatch t)
      (:level 2 :subexp 6
              :override prepend
              :laxmatch t)
      (:level 2 :subexp 7 :face fountain-non-printing
              :invisible fountain-syntax-chars
              :override prepend
              :laxmatch t))
     fountain-align-scene-heading)
    ;; Character
    ((lambda (limit)
       (fountain-match-element 'fountain-match-character limit))
     ((:level 3 :subexp 0 :face fountain-character
              :invisible character)
      (:level 3 :subexp 2
              :invisible fountain-syntax-chars
              :override t
              :laxmatch t)
      (:level 3 :subexp 5 :face highlight
              :override append
              :laxmatch t))
     fountain-align-character)
    ;; Parenthetical
    ((lambda (limit)
       (fountain-match-element 'fountain-match-paren limit))
     ((:level 3 :subexp 0 :face fountain-paren
              :invisible paren))
     fountain-align-paren)
    ;; Dialog
    ((lambda (limit)
       (fountain-match-element 'fountain-match-dialog limit))
     ((:level 3 :subexp 0 :face fountain-dialog
              :invisible dialog))
     fountain-align-dialog)
    ;; Transition
    ((lambda (limit)
       (fountain-match-element 'fountain-match-trans limit))
     ((:level 3 :subexp 0 :face fountain-trans
              :invisible trans)
      (:level 2 :subexp 2 :face fountain-comment
              :invisible fountain-syntax-chars
              :override t
              :laxmatch t))
     fountain-align-trans)
    ;; Center text
    (,fountain-center-regexp
     ((:level 2 :subexp 2 :face fountain-comment
              :invisible fountain-syntax-chars
              :override t)
      (:level 3 :subexp 3
              :invisible center)
      (:level 2 :subexp 4 :face fountain-comment
              :invisible fountain-syntax-chars
              :override t))
     fountain-align-center)
    ;; Page-break
    (,fountain-page-break-regexp
     ((:level 2 :subexp 0 :face fountain-page-break
              :invisible page-break)
      (:level 2 :subexp 2 :face fountain-page-number
              :override t
              :laxmatch t)))
    ;; Synopses
    (,fountain-synopsis-regexp
     ((:level 2 :subexp 0 :face fountain-synopsis
              :invisible synopsis)
      (:level 2 :subexp 2 :face fountain-comment
              :invisible fountain-syntax-chars
              :override t))
     fountain-align-synopsis)
    ;; Notes
    (,fountain-note-regexp
     ((:level 2 :subexp 0 :face fountain-note
              :invisible note)))
    ;; Inclusions
    (,fountain-include-regexp
     ((:level 2 :subexp 0 :face fountain-include
              :invisible include)))
    ;; Metedata
    ((lambda (limit)
       (fountain-match-element 'fountain-match-metadata limit))
     ((:level 2 :subexp 0 :face fountain-metadata-key
              :invisible metadata
              :laxmatch t)
      (:level 2 :subexp 3 :face fountain-metadata-value
              :override t
              :laxmatch t)))
    ;; Underline text
    (,fountain-underline-regexp
     ((:level 2 :subexp 2 :face fountain-non-printing
              :invisible fountain-emphasis-delim
              :override append)
      (:level 1 :subexp 3 :face underline
              :override append)
      (:level 2 :subexp 4 :face fountain-non-printing
              :invisible fountain-emphasis-delim
              :override append)))
    ;; Italic text
    (,fountain-italic-regexp
     ((:level 2 :subexp 2 :face fountain-non-printing
              :invisible fountain-emphasis-delim
              :override append)
      (:level 1 :subexp 3 :face italic
              :override append)
      (:level 2 :subexp 4 :face fountain-non-printing
              :invisible fountain-emphasis-delim
              :override append)))
    ;; Bold text
    (,fountain-bold-regexp
     ((:level 2 :subexp 2 :face fountain-non-printing
              :invisible fountain-emphasis-delim
              :override append)
      (:level 1 :subexp 3 :face bold
              :override append)
      (:level 2 :subexp 4 :face fountain-non-printing
              :invisible fountain-emphasis-delim
              :override append)))
    ;; Bold-Italic text
    (,fountain-bold-italic-regexp
     ((:level 2 :subexp 2 :face fountain-non-printing
              :invisible fountain-emphasis-delim
              :override append)
      (:level 1 :subexp 3 :face bold-italic
              :override append)
      (:level 2 :subexp 4 :face fountain-non-printing
              :invisible fountain-emphasis-delim
              :override append)))
    ;; Lyrics
    (,fountain-lyrics-regexp
     ((:level 1 :subexp 2 :face fountain-non-printing
              :invisible fountain-emphasis-delim
              :override append)
      (:level 1 :subexp 3 :face italic
              :override append))))
  "List of face properties to create element Font Lock keywords.
Takes the format:

    (ELEMENT MATCHER SUB-PLIST)

The first element, ELEMENT, is a string naming the element; if
nil, this face is not considered an element. MATCHER is a regular
expression or search function. SUB-PLIST is a list of plists,
assigning the following keywords:

    :level      integer representing level of `font-lock-maximum-decoration'
                at which face is applied
    :subexp     subexpression to match
    :face       face name to apply
    :invisible  if t, adds :face property to invisible text property
    :override   as per `font-lock-keywords'
    :laxmatch   as per `font-lock-keywords'")

(defun fountain-get-font-lock-decoration ()
  "Return the value of `font-lock-maximum-decoration' for `fountain-mode'."
  (let ((n (if (listp font-lock-maximum-decoration)
               (cdr (or (assq 'fountain-mode font-lock-maximum-decoration)
                        (assq 't font-lock-maximum-decoration)))
             font-lock-maximum-decoration)))
    (cond ((null n) 2)
          ((eq n t) 3)
          ((integerp n) n)
          (t 2))))

(defun fountain-set-font-lock-decoration (n)
  "Set `font-lock-maximum-decoration' for `fountain-mode' to N."
  (interactive "NMaximum decoration (1-3): ")
  (if (and (integerp n)
           (<= 1 n 3))
      (let ((level (cond ((= n 1) 1)
                         ((= n 2) nil)
                         ((= n 3) t))))
        (cond ((listp font-lock-maximum-decoration)
               (setq font-lock-maximum-decoration
                     (assq-delete-all 'fountain-mode font-lock-maximum-decoration))
               (customize-set-variable 'font-lock-maximum-decoration
                                       (cons (cons 'fountain-mode level)
                                             font-lock-maximum-decoration)))
              ((or (booleanp font-lock-maximum-decoration)
                   (integerp font-lock-maximum-decoration))
               (customize-set-variable 'font-lock-maximum-decoration
                                       (list (cons 'fountain-mode level)
                                             (cons 't font-lock-maximum-decoration)))))
        (message "Syntax highlighting is now: %s"
                 (cond ((= n 1) "minimum")
                       ((= n 2) "default")
                       ((= n 3) "maximum")))
        (font-lock-refresh-defaults)
        (font-lock-ensure (save-excursion
                            (goto-char (point-min))
                            (re-search-forward fountain-end-regexp nil 'move)
                            (point))
                          (point-max)))
    (user-error "Decoration must be an integer 1-3")))

(defun fountain-create-font-lock-keywords ()
  "Return a new list of `font-lock-mode' keywords.
Uses `fountain-font-lock-keywords-plist' to create a list of
keywords suitable for Font Lock."
  (fountain-init-vars)
  (let ((dec (fountain-get-font-lock-decoration))
        keywords)
    (dolist (var fountain-font-lock-keywords-plist keywords)
      (let ((matcher (car var))
            (plist-list (nth 1 var))
            (align (fountain-get-align (symbol-value (nth 2 var))))
            align-props facespec)
        (if (and align fountain-align-elements)
            (setq align-props
                  `(line-prefix
                    (space :align-to ,align)
                    wrap-prefix
                    (space :align-to ,align))))
        (dolist (var plist-list)
          (let ((subexp (plist-get var :subexp))
                (face (if (<= (plist-get var :level) dec)
                          (plist-get var :face)))
                (invisible (plist-get var :invisible))
                invisible-props)
            (if invisible
                (setq invisible-props (list 'invisible invisible)))
            (setq facespec
                  (append facespec
                          (list `(,subexp '(face ,face
                                                 ,@align-props
                                                 ,@invisible-props)
                                          ,(plist-get var :override)
                                          ,(plist-get var :laxmatch)))))))
        (setq keywords
              (append keywords
                      (list (cons matcher facespec))))))))

(defun fountain-match-element (fun limit)
  "If FUN returns non-nil before LIMIT, return non-nil."
  (let (match)
    (while (and (null match)
                (< (point) limit))
      (if (funcall fun)
          (setq match t))
      (forward-line 1))
    match))

(defun fountain-redisplay-scene-numbers (start end)
  (goto-char start)
  (while (< (point) (min end (point-max)))
    (if (fountain-match-scene-heading)
        (if (and fountain-display-scene-numbers-in-margin
                 (match-string 6))
            (put-text-property (match-beginning 4) (match-end 7)
                               'display (list '(margin right-margin)
                                              (match-string-no-properties 6)))
          (remove-text-properties (match-beginning 0) (match-end 0)
                                  '(display))))
    (forward-line 1)))


;;; Key Bindings

(defvar fountain-mode-map
  (let ((map (make-sparse-keymap)))
    ;; Editing commands:
    (define-key map (kbd "TAB") #'fountain-tab-action)
    (define-key map (kbd "C-c RET") #'fountain-upcase-line-and-newline)
    (define-key map (kbd "<S-return>") #'fountain-upcase-line-and-newline)
    (define-key map (kbd "C-c C-c") #'fountain-upcase-line)
    (define-key map (kbd "C-c C-d") #'fountain-continued-dialog-refresh)
    (define-key map (kbd "C-c C-z") #'fountain-insert-note)
    (define-key map (kbd "C-c C-a") #'fountain-insert-synopsis)
    (define-key map (kbd "C-c C-x i") #'auto-insert)
    (define-key map (kbd "C-c C-x #") #'fountain-add-scene-numbers)
    (define-key map (kbd "C-c C-x _") #'fountain-remove-scene-numbers)
    (define-key map (kbd "C-c C-x f") #'fountain-set-font-lock-decoration)
    (define-key map (kbd "C-c C-x RET") #'fountain-insert-page-break)
    (define-key map (kbd "M-TAB") #'completion-at-point)
    (define-key map (kbd "C-c C-x a") #'fountain-completion-update)
    ;; FIXME: include-find-file feels like it should be C-c C-c...
    ;; (define-key map (kbd "C-c C-c") #'fountain-include-find-file)
    ;; Navigation commands:
    (define-key map [remap forward-list] #'fountain-forward-scene)
    (define-key map [remap backward-list] #'fountain-backward-scene)
    (define-key map [remap beginning-of-defun] #'fountain-beginning-of-scene)
    (define-key map [remap end-of-defun] #'fountain-end-of-scene)
    (define-key map [remap mark-defun] #'fountain-mark-scene)
    (define-key map (kbd "M-g s") #'fountain-goto-scene)
    (define-key map (kbd "M-g p") #'fountain-goto-page)
    (define-key map (kbd "M-n") #'fountain-forward-character)
    (define-key map (kbd "M-p") #'fountain-backward-character)
    ;; Outline commands:
    (define-key map (kbd "C-c C-n") #'fountain-outline-next)
    (define-key map (kbd "C-c C-p") #'fountain-outline-previous)
    (define-key map (kbd "C-c C-f") #'fountain-outline-forward)
    (define-key map (kbd "C-c C-b") #'fountain-outline-backward)
    (define-key map (kbd "C-c C-u") #'fountain-outline-up)
    (define-key map (kbd "C-c C-^") #'fountain-outline-shift-up)
    (define-key map (kbd "C-c C-v") #'fountain-outline-shift-down)
    (define-key map (kbd "C-c C-SPC") #'fountain-outline-mark)
    (define-key map (kbd "C-c TAB") #'fountain-outline-cycle)
    (define-key map (kbd "<backtab>") #'fountain-outline-cycle-global)
    (define-key map (kbd "S-TAB") #'fountain-outline-cycle-global)
    ;; Pages
    (define-key map (kbd "C-c C-x p") #'fountain-count-pages)
    ;; Endnotes:
    (define-key map (kbd "M-s e") #'fountain-show-or-hide-endnotes)
    ;; Exporting commands:
    (define-key map (kbd "C-c C-e e") #'fountain-export-buffer)
    (define-key map (kbd "C-c C-e C-e") #'fountain-export-default)
    (define-key map (kbd "C-c C-e h") #'fountain-export-buffer-to-html)
    (define-key map (kbd "C-c C-e l") #'fountain-export-buffer-to-latex)
    (define-key map (kbd "C-c C-e d") #'fountain-export-buffer-to-fdx)
    (define-key map (kbd "C-c C-e t") #'fountain-export-buffer-to-txt)
    (define-key map (kbd "C-c C-e f") #'fountain-export-buffer-to-fountain)
    (define-key map (kbd "C-c C-e s") #'fountain-export-shell-command)
    map)
  "Mode map for `fountain-mode'.")


;;; Menu

(require 'easymenu)

(easy-menu-define fountain-mode-menu fountain-mode-map
  "Menu for `fountain-mode'."
  '("Fountain"
    ("Navigate"
     ["Next Scene Heading" fountain-forward-scene]
     ["Previous Scene Heading" fountain-backward-scene]
     "---"
     ["Next Character" fountain-forward-character]
     ["Previous Character" fountain-backward-character]
     "---"
     ["Go to Scene Heading..." fountain-goto-scene]
     ["Go to Page..." fountain-goto-page])
    ("Outline"
     ["Cycle Scene/Section Visibility" fountain-outline-cycle]
     ["Cycle Global Visibility" fountain-outline-cycle-global]
     "---"
     ["Up Heading" fountain-outline-up]
     ["Next Heading" fountain-outline-next]
     ["Previous Heading" fountain-outline-previous]
     ["Forward Heading" fountain-outline-forward]
     ["Backward Heading" fountain-outline-backward]
     "---"
     ["Mark Section/Scene" fountain-outline-mark]
     ["Shift Section/Scene Up" fountain-outline-shift-up]
     ["Shift Section/Scene Down" fountain-outline-shift-down])
    ("Scene Numbers"
     ["Add Scene Numbers" fountain-add-scene-numbers]
     ["Remove Scene Numbers" fountain-remove-scene-numbers]
     "---"
     ["Display Scene Numbers in Margin"
     (customize-set-variable 'fountain-display-scene-numbers-in-margin
                             (not fountain-display-scene-numbers-in-margin))
     :style toggle
     :selected fountain-display-scene-numbers-in-margin])
    ("Page Numbers"
     ["Count Pages" fountain-count-pages]
     "---"
     ["Don't Show in Mode Line"
      (customize-set-variable 'fountain-pages-show-in-mode-line nil)
      :style radio
      :selected (not fountain-pages-show-in-mode-line)]
     ["In Mode Line with Manual Update"
      (customize-set-variable 'fountain-pages-show-in-mode-line 'force)
      :style radio
      :selected (eq fountain-pages-show-in-mode-line 'force)]
     ["In Mode Line with Automatic Update"
      (customize-set-variable 'fountain-pages-show-in-mode-line 'timer)
      :style radio
      :selected (eq fountain-pages-show-in-mode-line 'timer)])
    "---"
    ["Insert Metadata..." auto-insert]
    ["Insert Synopsis" fountain-insert-synopsis]
    ["Insert Note" fountain-insert-note]
    ["Insert Page Break..." fountain-insert-page-break]
    ["Refresh Continued Dialog" fountain-continued-dialog-refresh]
    ["Update Auto-Completion" fountain-completion-update]
    "---"
    ("Show/Hide"
     ["Endnotes" fountain-show-or-hide-endnotes]
     ["Emphasis Delimiters"
      (customize-set-variable 'fountain-hide-emphasis-delim
                              (not fountain-hide-emphasis-delim))
      :style toggle
      :selected (not fountain-hide-emphasis-delim)]
     ["Syntax Characters"
      (customize-set-variable 'fountain-hide-syntax-chars
                              (not fountain-hide-syntax-chars))
      :style toggle
      :selected (not fountain-hide-syntax-chars)])
    ("Syntax Highlighting"
     ["Minimum"
      (fountain-set-font-lock-decoration 1)
      :style radio
      :selected (= (fountain-get-font-lock-decoration) 1)]
     ["Default"
      (fountain-set-font-lock-decoration 2)
      :style radio
      :selected (= (fountain-get-font-lock-decoration) 2)]
     ["Maximum"
      (fountain-set-font-lock-decoration 3)
      :style radio
      :selected (= (fountain-get-font-lock-decoration) 3)])
    "---"
    ("Export"
     ["Export buffer..." fountain-export-buffer]
     ["Default" fountain-export-default]
     "---"
     ["Buffer to plain text" fountain-export-buffer-to-txt]
     ["Buffer to LaTeX" fountain-export-buffer-to-latex]
     ["Buffer to HTML" fountain-export-buffer-to-html]
     ["Buffer to Final Draft" fountain-export-buffer-to-fdx]
     ["Buffer to Fountain" fountain-export-buffer-to-fountain]
     "---"
     ["Run Shell Command" fountain-export-shell-command]
     "---"
     ["US Letter Page Size" (customize-set-variable 'fountain-export-page-size 'letter)
      :style radio
      :selected (eq fountain-export-page-size 'letter)]
     ["A4 Page Size" (customize-set-variable 'fountain-export-page-size 'a4)
      :style radio
      :selected (eq fountain-export-page-size 'a4)]
     "---"
     ["Include Title Page"
      (customize-set-variable 'fountain-export-include-title-page
                              (not fountain-export-include-title-page))
      :style toggle
      :selected fountain-export-include-title-page]
     ["Bold Scene Headings"
      (if (memq 'bold fountain-export-scene-heading-format)
          (customize-set-variable 'fountain-export-scene-heading-format
                                  (remq 'bold fountain-export-scene-heading-format))
        (customize-set-variable 'fountain-export-scene-heading-format
                                (cons 'bold fountain-export-scene-heading-format)))
      :style toggle
      :selected (memq 'bold fountain-export-scene-heading-format)]
     ["Double-Space Scene Headings"
      (if (memq 'double-space fountain-export-scene-heading-format)
          (customize-set-variable 'fountain-export-scene-heading-format
                                  (remq 'double-space fountain-export-scene-heading-format))
        (customize-set-variable 'fountain-export-scene-heading-format
                                (cons 'double-space fountain-export-scene-heading-format)))
      :style toggle
      :selected (memq 'double-space fountain-export-scene-heading-format)]
     ["Underline Scene Headings"
      (if (memq 'underline fountain-export-scene-heading-format)
          (customize-set-variable 'fountain-export-scene-heading-format
                                  (remq 'underline fountain-export-scene-heading-format))
        (customize-set-variable 'fountain-export-scene-heading-format
                                (cons 'underline fountain-export-scene-heading-format)))
      :style toggle
      :selected (memq 'underline fountain-export-scene-heading-format)]
     "---"
     ["Customize Export"
      (customize-group 'fountain-export)])
    "---"
    ("TAB Command"
     ["Contextual (Do What I Mean)" (customize-set-variable 'fountain-tab-command 'fountain-dwim)
      :style radio
      :selected (eq fountain-tab-command 'fountain-dwim)]
     ["Cycle Scene/Section Visibility" (customize-set-variable 'fountain-tab-command 'fountain-outline-cycle)
      :style radio
      :selected (eq fountain-tab-command 'fountain-outline-cycle)]
     ["Toggle Auto-Upcasing" (customize-set-variable 'fountain-tab-command 'fountain-toggle-auto-upcase)
      :style radio
      :selected (eq fountain-tab-command 'fountain-toggle-auto-upcase)]
     ["Auto-Complete" (customize-set-variable 'fountain-tab-command 'completion-at-point)
      :style radio
      :selected (eq fountain-tab-command 'completion-at-point)])
    ["Display Elements Auto-Aligned"
     (customize-set-variable 'fountain-align-elements
                             (not fountain-align-elements))
     :style toggle
     :selected fountain-align-elements]
    ["Auto-Upcase Scene Headings"
     (customize-set-variable 'fountain-auto-upcase-scene-headings
                             (not fountain-auto-upcase-scene-headings))
     :style toggle
     :selected fountain-auto-upcase-scene-headings]
    ["Add Continued Dialog"
     (customize-set-variable 'fountain-add-continued-dialog
                             (not fountain-add-continued-dialog))
     :style toggle
     :selected fountain-add-continued-dialog]
    "---"
    ["Save Options" fountain-save-options]
    ["Customize Mode" (customize-group 'fountain)]
    ["Customize Faces" (customize-group 'fountain-faces)]))

(defun fountain-save-options ()
  "Save `fountain-mode' options with `customize'."
  (interactive)
  (let (unsaved)
    (dolist (option '(fountain-align-elements
                      fountain-add-continued-dialog
                      fountain-hide-emphasis-delim
                      fountain-hide-syntax-chars
                      fountain-display-scene-numbers-in-margin
                      fountain-export-scene-heading-format
                      font-lock-maximum-decoration))
      (if (customize-mark-to-save option)
          (setq unsaved t)))
    (if unsaved (custom-save-all))))


;;; Syntax Table

(defvar fountain-mode-syntax-table
  (make-syntax-table)
  "Syntax table for `fountain-mode'.")


;;; Mode Definition

;;;###autoload
(add-to-list 'auto-mode-alist '("\\.fountain\\'" . fountain-mode))

;;;###autoload
(define-derived-mode fountain-mode text-mode "Fountain"
  "Major mode for screenwriting in Fountain markup."
  :group 'fountain
  (fountain-init-vars)
  (let ((n (plist-get (fountain-read-metadata) 'startup-level)))
    (if (stringp n)
        (setq-local fountain-outline-startup-level
                    (min (string-to-number n) 6))))
  (add-hook 'post-self-insert-hook #'fountain-auto-upcase nil t)
  (add-hook 'post-command-hook #'fountain-auto-upcase-deactivate-maybe nil t)
  (if fountain-patch-emacs-bugs (fountain-patch-emacs-bugs))
  (jit-lock-register #'fountain-redisplay-scene-numbers)
  (jit-lock-register #'fountain-completion-update-scene-headings)
  (jit-lock-register #'fountain-completion-update-characters)
  (fountain-init-mode-line)
  (fountain-restart-page-count-timer)
  (fountain-outline-hide-level fountain-outline-startup-level t))

(provide 'fountain-mode)

;; Local Variables:
;; coding: utf-8
;; fill-column: 80
;; indent-tabs-mode: nil
;; require-final-newline: t
;; End:

;;; fountain-mode.el ends here<|MERGE_RESOLUTION|>--- conflicted
+++ resolved
@@ -1243,7 +1243,7 @@
 
  
-;;; Autocomplete
+;;; Auto-completion
 
 (defvar-local fountain-completion-scene-headings
   nil
@@ -4131,22 +4131,15 @@
 Added as hook to `post-self-insert-hook'."
   (cond ((and fountain-auto-upcase-scene-headings
               (fountain-match-scene-heading))
-<<<<<<< HEAD
-         (setq fountain--auto-upcase-line (line-number-at-pos))
-=======
          (unless (and (integerp fountain--auto-upcase-line)
                       (= fountain--auto-upcase-line (line-number-at-pos)))
            (setq fountain--auto-upcase-line (line-number-at-pos))
            (message "Auto-upcasing activated"))
->>>>>>> 0ea9c277
          (fountain-auto-upcase-make-overlay)
          (upcase-region (line-beginning-position) (or (match-end 3) (point))))
         ((and (integerp fountain--auto-upcase-line)
               (= fountain--auto-upcase-line (line-number-at-pos)))
-<<<<<<< HEAD
-=======
          (fountain-auto-upcase-make-overlay)
->>>>>>> 0ea9c277
          (fountain-upcase-line))))
 
 (defun fountain-dwim (&optional arg)
