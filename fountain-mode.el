--- conflicted
+++ resolved
@@ -167,26 +167,6 @@
                line-end)))
   "Regular expression for matching an empty line.")
 
-<<<<<<< HEAD
-(defvar fountain-scene-heading-regexp
-  (rx line-start
-      (eval `(or ,@fountain-scene-heading-prefix-list))
-      (one-or-more " ")
-      (zero-or-more not-newline))
-  "Regular expression for matching scene headings.
-Requires `fountain-scene-heading-p' for preceding and succeeding
-blank lines.")
-
-(defconst fountain-forced-scene-heading-regexp
-  (rx line-start
-      (group "." word-start)
-      (group (zero-or-more not-newline)))
-  "Regular expression for matching forced scene headings.
-Requires `fountain-forced-scene-heading-p' for preceding and
-succeeding blank lines.")
-
-=======
->>>>>>> efc99010
 (defvar fountain-paren-regexp
   (rx line-start
       (zero-or-more blank)
@@ -252,19 +232,6 @@
   "Face for synopses."
   :group 'fountain-faces)
 
-<<<<<<< HEAD
-;;; Font Lock ==================================================================
-
-(defvar fountain-font-lock-keywords
-  `((,fountain-scene-heading-regexp . fountain-scene-heading-face)
-    (,fountain-forced-scene-heading-regexp . fountain-forced-scene-heading-face)
-    (,fountain-section-regexp . fountain-section-face)
-    (,fountain-synopsis-regexp . fountain-synopsis-face)
-    (,fountain-note-regexp . fountain-note-face))
-  "Font lock highlighting keywords.")
-
-=======
->>>>>>> efc99010
 ;;; Functions ==================================================================
 
 (defun fountain-get-line ()
@@ -331,33 +298,6 @@
     (save-restriction
       (widen)
       (forward-line 0)
-<<<<<<< HEAD
-      (and (looking-at-p fountain-scene-heading-regexp)
-           (or (bobp)
-               (save-excursion
-                 (forward-line -1)
-                 (fountain-invisible-p)))
-           (save-excursion
-             (forward-line 1)
-             (or (eobp)
-                 (fountain-invisible-p)))))))
-
-(defun fountain-forced-scene-heading-p ()
-  "Return non-nil if line at point is a forced scene heading."
-  (save-excursion
-    (save-restriction
-      (widen)
-      (forward-line 0)
-      (and (looking-at-p fountain-forced-scene-heading-regexp)
-           (or (bobp)
-               (save-excursion
-                 (forward-line -1)
-                 (fountain-invisible-p)))
-           (save-excursion
-             (forward-line 1)
-             (or (eobp)
-                 (fountain-invisible-p)))))))
-=======
       (let ((s (s-presence (fountain-get-line))))
         (when (and s
                    (or (s-matches?
@@ -399,7 +339,6 @@
                        (or (eobp)
                            (fountain-invisible-p))))
             s))))))
->>>>>>> efc99010
 
 (defun fountain-get-character ()
   "Return character if matches line at point, nil otherwise."
