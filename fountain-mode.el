;;; fountain-mode.el --- Major mode for screenwriting in Fountain markup

;; Copyright (C) 2014 Paul Rankin

;; Author: Paul Rankin <hello@paulwrankin.com>
;; Keywords: wp
;; Version: 1.5.0
;; Package-Requires: ((s "1.9.0"))
;; URL: https://github.com/rnkn/fountain-mode

;; This file is not part of GNU Emacs.

;; This program is free software; you can redistribute it and/or modify
;; it under the terms of the GNU General Public License as published by
;; the Free Software Foundation, either version 3 of the License, or (at
;; your option) any later version.

;; This program is distributed in the hope that it will be useful, but
;; WITHOUT ANY WARRANTY; without even the implied warranty of
;; MERCHANTABILITY or FITNESS FOR A PARTICULAR PURPOSE. See the GNU
;; General Public License for more details.

;; You should have received a copy of the GNU General Public License
;; along with this program. If not, see <http://www.gnu.org/licenses/>.

;;; Commentary:

;; Fountain Mode
;; =============

;; Fountain Mode aims to be a full-featured screenwriting environment for
;; GNU Emacs using the Fountain markup format. For more information on the
;; Fountain markup format, visit <http://fountain.io>.

;; Features
;; --------

;; - Support for most of the Fountain 1.1 specification (scene numbers and
;;   dual dialog are forthcoming)
;; - Auto-align elements for a kind of WYSIWYG (display only, does not
;;   modify file contents)
;; - Integration with `outline` to toggle visibility of sections and
;;   scenes
;; - Export to HTML and PDF (PDF export requires [Prince][])
;; - Include or omit a title page
;; - Navigate by scene heading
;; - Emphasis (bold, italic, underlined text)
;; - Toggle visibility of emphasis delimiters and syntax characters
;; - Multiple levels of syntax highlighting for all elements
;; - Add/remove automatic "(CONT'D)" to successively speaking characters
;; - Automatic "(MORE)" and "(CONT'D)" when breaking dialog across pages in
;;   PDF output
;; - Templates for inserting synopses, notes and metadata
;; - Support for both official and legacy commenting (boneyard) syntax
;; - Integration with `imenu` (Sections, Scene Headings, Notes)
;; - Navigator (using `occur`) for section headings, synopses, notes and
;;   scene headings
;; - everything is customizable, of course

;; The following features are not *yet* supported:

;; - scene numbers
;; - dual dialog

;; Most common features are accessible from the menu. For a full list of
;; functions and key-bindings, type `C-h m`.

;; See the [Wiki][] on GitHub for ways to extend Fountain Mode.

;; [prince]: http://www.princexml.com "Prince"
;; [wiki]: https://github.com/rnkn/fountain-mode/wiki "Fountain Mode wiki"

;; Requirements
;; ------------

;; - Emacs 24.4
;; - [s.el][], the long lost Emacs string manipulation library.
;; - Exporting to PDF requires [Prince][], which is free for personal use.
;;   Prince adds a removable PDF annotation on the first page; if you don't
;;   like it, delete the annotation in a PDF application that supports
;;   editing annotations, or open the PDF and print to PDF, which will
;;   remove all annotations.
;; - If you want to use UUIDs (useful for using notes as linked bookmarks) you'll
;;   need either `uuidgen` CLT (usually preinstalled on OS X and Linux) or
;;   [uuid.el][] Emacs package.

;; [s.el]: https://github.com/magnars/s.el "s.el"
;; [uuid.el]: https://github.com/nicferrier/emacs-uuid "uuid.el"

;; Installation
;; ------------

;; *For users on OS X with no experience with Emacs, see the
;; [Absolute Beginner's Guide (OS X)][beginners guide].*

;; Fountain Mode is available through [MELPA][] and [MELPA-stable][]. I
;; encourage installing the stable version.

;; Alternately, download the [latest release][], move the files into your
;; `load-path` and add the following line to your `.emacs` or `init.el`
;; file:

;;     (require 'fountain-mode)

;; If you want to use the `develop` branch (not recommended) to stay on
;; the bleeding-edge, clone the repository in your `load-path` and
;; require as above:

;;     git clone https://github.com/rnkn/fountain-mode.git

;; To load Fountain Mode whenever you open a `.fountain` file, also add the
;; following:

;;     (add-to-list 'auto-mode-alist '("\\.fountain$" . fountain-mode))

;; [beginners guide]: https://github.com/rnkn/fountain-mode/wiki/Absolute-Beginner's-Guide-(OS-X) "Absolute Beginner's Guide (OS X)"
;; [melpa]: http://melpa.org "MELPA"
;; [melpa-stable]: http://stable.melpa.org "MELPA-stable"
;; [latest release]: https://github.com/rnkn/fountain-mode/releases/latest "Fountain Mode latest release"

;; Outlining
;; ---------

;; There are six possible levels of outline subtrees. Section headings
;; count as the first five levels and scene headings count as the sixth
;; level, e.g.:

;;     # section level 1
;;     ## section level 2
;;     ### section level 3
;;     #### section level 4
;;     ##### section level 5
;;     ###### invalid section level
;;     INT. LEVEL 6 - DAY

;;     An obese man (40s) with a large mustard stain on his shirt exits the
;;     elevator. He holds a hotdog.

;; Cycle subtree visibility with `TAB`. Cycle global outline visibility
;; with `<backtab>` (shift-TAB) or `C-u TAB`. More navigation and structure
;; editing commands are:

;; - `C-c C-f fountain-outline-forward`
;; - `C-c C-b fountain-outline-backward`
;; - `C-c C-n fountain-outline-next`
;; - `C-c C-p fountain-outline-previous`
;; - `C-c C-u fountain-outline-up`
;; - `C-c C-v fountain-outline-shift-down`
;; - `C-c C-^ fountain-outline-shift-up`
;; - `C-c C-SPC fountain-outline-mark`

;; Bugs and Feature Requests
;; -------------------------

;; Raise an issue on the [Issues][] page on GitHub, or simply send an email
;; to the mailing list: <emacs.fountain@librelist.com>.

;; [issues]: https://github.com/rnkn/fountain-mode/issues "Fountain Mode issues"

;; Roadmap
;; -------

;; See [Milestones][] on GitHub.

;; [milestones]: https://github.com/rnkn/fountain-mode/milestones "Fountain Mode milestones"

;; History
;; -------

;; See [Releases][] on GitHub.

;; [releases]: https://github.com/rnkn/fountain-mode/releases "Fountain Mode releases"

;;; Code:

(defconst fountain-version
  "1.5.0")

;;; Required ===================================================================

(require 's)
(require 'easymenu)
(require 'outline)
(require 'fountain-data)
(require 'fountain-export)

;; Groups ======================================================================

(defgroup fountain ()
  "Major mode for screenwriting in Fountain markup."
  :prefix "fountain-"
  :group 'wp
  :link '(url-link "https://github.com/rnkn/fountain-mode"))

(defgroup fountain-export ()
  "Options for exporting Fountain files."
  :prefix "fountain-export-"
  :group 'fountain)

(defgroup fountain-faces ()
  "Faces used in `fountain-mode'.
There are three levels of Font Lock decoration:

    1. minimum: only highlights comments and syntax characters

    2. default: highlights comments, metadata, scene headings,
       sections, synopses, notes and syntax characters

    3. maximum: highlights comments, metadata keys, metadata
       values, scene headings, sections, synopses, notes,
       character names, parentheticals, dialog, transitions,
       center text and syntax characters

To switch between these levels of Font Lock decoration, customize
the value of `font-lock-maximum-decoration'. This can be set
indirectly with \\[fountain-set-font-lock-decoration] and saved
with \\[fountain-save-font-lock-decoration]."
  :prefix "fountain-"
  :link '(info-link "(emacs)Font Lock")
  :group 'fountain)

;;; Obsolete Aliases ===========================================================

(define-obsolete-variable-alias 'fountain-indent-character-col
  'fountain-align-character "0.12.0")

(define-obsolete-variable-alias 'fountain-indent-dialog-col
  'fountain-align-dialog "0.12.0")

(define-obsolete-variable-alias 'fountain-indent-paren-col
  'fountain-align-paren "0.12.0")

(define-obsolete-variable-alias 'fountain-indent-trans-col
  'fountain-align-trans "0.12.0")

(define-obsolete-variable-alias 'fountain-indent-centered-col
  'fountain-align-centered "0.12.0")

(define-obsolete-variable-alias 'fountain-indent-character
  'fountain-align-character "0.13.0")

(define-obsolete-variable-alias 'fountain-indent-dialog
  'fountain-align-dialog "0.13.0")

(define-obsolete-variable-alias 'fountain-indent-paren
  'fountain-align-paren "0.13.0")

(define-obsolete-variable-alias 'fountain-indent-trans
  'fountain-align-trans "0.13.0")

(define-obsolete-variable-alias 'fountain-indent-centered
  'fountain-align-centered "0.13.0")

(define-obsolete-variable-alias 'fountain-align-centered
  'fountain-align-center "1.1.0")

(define-obsolete-variable-alias 'fountain-export-title-page-template
  'fountain-export-title-page-title-template "1.1.0")

(define-obsolete-variable-alias 'fountain-hide-escapes
  'fountain-hide-syntax-chars "1.3.0")

(define-obsolete-function-alias 'fountain-toggle-hide-escapes
  'fountain-toggle-hide-syntax-chars "1.3.0")

(define-obsolete-face-alias 'fountain-centered
  'fountain-center "1.1.0")

(define-obsolete-face-alias 'fountain-scene-heading-highlight
  'fountain-scene-heading "1.2.0")

(define-obsolete-face-alias 'fountain-note-highlight
  'fountain-note "1.2.0")

(define-obsolete-face-alias 'fountain-section-highlight
  'fountain-section "1.2.0")

(define-obsolete-face-alias 'fountain-synopsis-highlight
  'fountain-synopsis "1.2.0")

(define-obsolete-face-alias 'fountain-center-highlight
  'fountain-center "1.2.0")

(define-obsolete-face-alias 'fountain-character-highlight
  'fountain-character "1.2.0")

(define-obsolete-face-alias 'fountain-paren-highlight
  'fountain-paren "1.2.0")

(define-obsolete-face-alias 'fountain-dialog-highlight
  'fountain-dialog "1.2.0")

(define-obsolete-face-alias 'fountain-trans-highlight
  'fountain-trans "1.2.0")

(define-obsolete-face-alias 'fountain-section
  'fountain-section-heading "1.4.1")

;;; Customization ==============================================================

(defcustom fountain-mode-hook
  '(turn-on-visual-line-mode)
  "Mode hook for `fountain-mode', run after the mode is turned on."
  :type 'hook
  :group 'fountain)

(defcustom fountain-metadata-template
  "title: ${title}\ncredit: written by\nauthor: ${fullname}\ndraft: first\ndate: ${longtime}\ncontact: ${email}\n"
  "\\<fountain-mode-map>Template inserted at beginning of buffer with \\[fountain-insert-metadata].
See `fountain-insert-template'."
  :type 'string
  :group 'fountain)

(defcustom fountain-scene-heading-prefix-list
  '("INT" "EXT" "I/E" "EST")
  "List of scene heading prefixes (case insensitive).
Any scene heading prefix can be followed by a dot and/or a space,
so the following are equivalent:

    INT HOUSE - DAY

    INT. HOUSE - DAY

Call `fountain-mode' again for changes to take effect."
  :type '(repeat (string :tag "Prefix"))
  :group 'fountain)

(defcustom fountain-trans-list
  '("TO:" "WITH:" "FADE OUT" "TO BLACK")
  "List of transition endings (case insensitive).
This list is used to match the endings of transitions,
e.g. \"TO:\" will match both the following:

    CUT TO:

    DISSOLVE TO:

Call `fountain-mode' again for changes to take effect."
  :type '(repeat (string :tag "Transition"))
  :group 'fountain)

(defcustom fountain-add-continued-dialog
  t
  "\\<fountain-mode-map>If non-nil, add continued dialog appropriately with \\[fountain-continued-dialog-refresh].
When same character speaks in succession, append
`fountain-continued-dialog-string'."
  :type 'boolean
  :group 'fountain)

(defcustom fountain-continued-dialog-string
  "CONT'D"
  "String to append to character name speaking in succession.
If `fountain-add-continued-dialog' is non-nil, append this string
to character when speaking in succession.

Parentheses are added automatically, e.g. \"CONT'D\" becomes
\"(CONT'D)\".

WARNING: if you change this variable then call
`fountain-continued-dialog-refresh', strings matching the
previous value will not be recognized. Before changing this
variable, first make sure to set `fountain-add-continued-dialog'
to nil and run `fountain-continued-dialog-refresh', then make the
changes desired."
  :type 'string
  :group 'fountain)

;; (defcustom fountain-trim-whitespace nil
;;   "If non-nil, trim whitespace around elements."
;;   :type 'boolean
;;   :group 'fountain)

(defcustom fountain-align-character
  20
  "Column integer to which characters names should be aligned.
This option does not affect file contents."
  :type 'integer
  :group 'fountain)

(defcustom fountain-align-dialog
  10
  "Column integer to which dialog should be aligned.
This option does not affect file contents."
  :type 'integer
  :group 'fountain)

(defcustom fountain-align-paren
  15
  "Column integer to which parentheticals should be aligned.
This option does not affect file contents."
  :type 'integer
  :group 'fountain)

(defcustom fountain-align-trans
  45
  "Column integer to which transitions should be aligned.
This option does not affect file contents."
  :type 'integer
  :group 'fountain)

(defcustom fountain-align-center
  10
  "Column integer to which centered text should be aligned.
This option does not affect file contents."
  :type 'integer
  :group 'fountain)

;; (defcustom fountain-align-scene-num
;;   65
;;   "Column integer to which scene numbers should be aligned.
;; This option affects file contents"
;;   :type 'integer
;;   :group 'fountain)

(defcustom fountain-align-elements
  t
  "If non-nil, elements will be displayed auto-aligned.
This option does not affect file contents."
  :type 'boolean
  :group 'fountain)

(defcustom fountain-switch-comment-syntax
  nil
  "\\<fountain-mode-map>If non-nil, use \"//\" as default comment syntax (boneyard).
Two syntaxes are supported:

    /* this text is a comment */

    // this text is
    // also a comment

Both syntax will be recognized as comments. This option changes
the behavior of \\[comment-dwim]. The default is the former but
if you prefer the latter, set this option to non-nil."
  :type 'boolean
  :group 'fountain)

(defcustom fountain-hide-emphasis-delim
  nil
  "If non-nil, make emphasis delimiters invisible."
  :type 'boolean
  :group 'fountain)

(defcustom fountain-hide-syntax-chars
  nil
  "If non-nil, make syntax characters invisible."
  :type 'boolean
  :group 'fountain)

(defcustom fountain-short-time-format
  "%x"
  "Format of date and time. See `format-time-string'."
  :type 'string
  :group 'fountain)

(defcustom fountain-long-time-format
  "%B %-e, %Y"
  "Format of date and time. See `format-time-string'."
  :type 'string
  :group 'fountain)

(defcustom fountain-note-template
  "${time} - ${fullname}: "
  "\\<fountain-mode-map>Template for inserting notes with \\[fountain-insert-note].
See `fountain-insert-template'.

The default \"${time} - ${fullname}: \" will insert something
similar to:

\[\[01/20/14 - Alan Smithee: \]\]"
  :type 'string
  :group 'fountain)

(defcustom fountain-outline-startup-level
  0
  "Outline level to show when visiting a file."
  :type '(choice (const :tag "Show all" 0)
                 (const :tag "Show top-level" 1)
                 (const :tag "Show scene headings" 6)
                 (integer :tag "Custom level"))
  :group 'fountain)


(defcustom fountain-outline-custom-level
  nil
  "Additional section headings to include in outline cycling."
  :type '(choice (const :tag "Only top-level" nil)
                 (const :tag "Include level 2" 2)
                 (const :tag "Include level 3" 3)
                 (const :tag "Include level 4" 4)
                 (const :tag "Include level 5" 5))
  :group 'fountain)

(defcustom fountain-uuid-func
  '(lambda () (shell-command-to-string "uuidgen"))
  "Function for generating a UUID.
The default function requires the command line tool \"uuidgen\"."
  :tag "Fountain UUID Function"
  :type 'function
  :group 'fountain)

;;; Export Customization =======================================================

(defcustom fountain-export-element-set
  '(scene-heading action character paren dialog trans)
  "List of elements to include when exporting.
You would usually keep this at its default, but changing becomes
useful if, for example, you want to include your script notes, or
only want to export your synopses.

This set does not apply to metadata."
  :type '(set
          (const :tag "Scene Headings" scene-heading)
          (const :tag "Action" action)
          (const :tag "Character Names" character)
          (const :tag "Parentheticals" paren)
          (const :tag "Dialog" dialog)
          (const :tag "Transitions" trans)
          (const :tag "Section Headings" section-heading)
          (const :tag "Synopses" synopsis)
          (const :tag "Notes" note)
          (const :tag "Comments" comment))
  :group 'fountain-export)

(defcustom fountain-export-buffer
  "*Fountain %s Export*"
  "Name of export buffer when source is not visiting a file.

Passed the format being exported as a variable by `format'."
  :type 'string
  :group 'fountain-export)

(defcustom fountain-export-default-command
  'fountain-export-buffer-to-pdf-via-html
  "\\<fountain-mode-map>Default function to call with \\[fountain-export-default]."
  :type '(radio (function-item fountain-export-buffer-to-pdf-via-html)
                (function-item fountain-export-buffer-to-html))
  :group 'fountain-export)

(defcustom fountain-export-include-title-page
  t
  "Generate a title page on export."
  :type 'boolean
  :group 'fountain-export)

(defcustom fountain-export-inline-style
  t
  "If non-nil, use inline stylesheet.
Otherwise, use an external stylesheet file."
  :type 'boolean
  :group 'fountain-export)

(defcustom fountain-export-page-size
  "us-letter"
  "Paper size to use on export."
  :type '(radio (const :tag "US Letter" "us-letter")
                (const :tag "A4" "a4"))
  :group 'fountain-export)

(defcustom fountain-export-font
  '("Courier" "Courier New" "monospace")
  "List of font names to use when exporting, by priority."
  :type '(repeat (string :tag "Font"))
  :group 'fountain-export)

(defcustom fountain-export-bold-scene-headings
  nil
  "If non-nil, bold scene headings on export."
  :type 'boolean
  :group 'fountain-export)

(defcustom fountain-export-underline-scene-headings
  nil
  "If non-nil, underline scene headings on export."
  :type 'boolean
  :group 'fountain-export)

(defcustom fountain-export-bold-title
  nil
  "If non-nil, bold title on export."
  :type 'boolean
  :group 'fountain-export)

(defcustom fountain-export-underline-title
  t
  "If non-nil, underline title on export."
  :type 'boolean
  :group 'fountain-export)

(defcustom fountain-export-upcase-title
  t
  "If non-nil, underline title on export."
  :type 'boolean
  :group 'fountain-export)

(defcustom fountain-export-double-space-scene-headings
  nil
  "If non-nil, double space before scene headings on export."
  :type 'boolean
  :group 'fountain-export)

(defcustom fountain-export-action-orphans
  2
  "Number of allowable action orphan lines.
When breaking action across pages, this integer is the minimum
number of lines on the previous page."
  :type 'integer
  :group 'fountain-export)

(defcustom fountain-export-action-widows
  2
  "Number of allowable action widow lines.
When breaking action across pages, this integer is the minimum
number of lines on the following page."
  :type 'integer
  :group 'fountain-export)

(defcustom fountain-export-dialog-orphans
  2
  "Number of allowable dialog orphan lines.
When breaking dialog across pages, this integer is the minimum
number of lines on the previous page."
  :type 'integer
  :group 'fountain-export)

(defcustom fountain-export-dialog-widows
  2
  "Number of allowable dialog widow lines.
When breaking dialog across pages, this integer is the minimum
number of lines on the following page."
  :type 'integer
  :group 'fountain-export)

(defcustom fountain-export-more-dialog-string
  "(MORE)"
  "String to append to dialog when breaking across pages.
Parentheses are not automatically added."
  :type 'string
  :group 'fountain-export)

(defcustom fountain-export-preserve-line-breaks
  t
  "If non-nil, convert all newlines into line breaks.
Otherwise, only break paragraphs at explicit line breaks (one or
more blank lines)."
  :type 'boolean
  :group 'fountain-export)

(defcustom fountain-export-convert-quotes
  nil
  "If non-nil, replace TeX-style quotes with \"smart-quotes\".

    \`\`foobar\'\'

will be exported as

    &ldquo;foobar&rdquo;"
  :type 'boolean
  :group 'fountain-export)

(defcustom fountain-export-pdf-via-html-command
  "prince %s --verbose"
  "Shell command string to convert HTML file to PDF."
  :type 'string
  :group 'fountain-export)

(defcustom fountain-export-title-page-title-template
  "${title}
${credit}
${author}"
  "Template for creating title page title block."
  :type 'string
  :group 'fountain-export)

(defcustom fountain-export-title-page-left-template
  "${draft}
${date}
${notes}"
  "Template for creating title page left block."
  :type 'string
  :group 'fountain-export)

(defcustom fountain-export-title-page-right-template
  "${contact}"
  "Template for creating title page right block."
  :type 'string
  :group 'fountain-export)

(defcustom fountain-export-style-template
"@page {
    size: ${page-size};
    margin-top: 1in;
    margin-right: 1in;
    margin-bottom: 0.5in;
    margin-left: 1.5in;
}

#title-page {
    page: title;
    margin: 0 auto;
    width: 6in;
    clear: both;
    page-break-after: always;
}

#screenplay {
    margin: 0 auto;
    width: 6in;
    clear: both;
    counter-reset: page 1;
    page: screenplay;
}

@media print {
    #title {
        margin-top: 3.5in;
        margin-bottom: 4in;
    }
}

#title-page #title {
    text-align: center;
}

#title-page #title img {
    width: 100%;
}

#title-page #left {
    width: 50%;
    float: left;
}

#title-page #right {
    width: 50%;
    float: right;
    text-align: right;
}

#title h1 {
    text-decoration: ${title-underline};
    text-transform: ${title-upcase};
    font-weight: ${title-bold};
}

@page screenplay {
    @top-right-corner {
        font-family: ${font};
        font-size: 12pt;
        content: counter(page)\".\";
        vertical-align: bottom;
        padding-bottom: 1em;
    }
    @bottom-left {
        font-family: ${font};
        font-size: 12pt;
        content: string(dialog-more, last);
        margin-left: 2in;
        vertical-align: top;
    }
}

@page screenplay:first {
    @top-right-corner {
        content: normal;
    }
}

h1,h2,h3,h4,h5,h6 {
    font-weight: normal;
    font-size: 12pt;
}

body {
    font-family: ${font};
    font-size: 12pt;
    line-height: 1;
}

hr {
    visibility: hidden;
    page-break-after: always;
}

em {
    font-style: italic;
}

strong {
    font-weight: bold;
}

span.underline {
    text-decoration: underline;
}

span.strikethrough {
    text-line-through-style: solid;
}

mark {
    background-color: inherit;
}

mark:before {
    content: '*';
    width: 0.5in;
    position: absolute;
    right: 0in;
}

del:before {
    content: '*';
    width: 0.5in;
    position: absolute;
    right: 0in;
}

p {
    margin-top: 1em;
    margin-bottom: 1em;
    margin-left: 0in;
    width: auto;
}

h2.scene-heading {
    font-weight: ${scene-bold};
    text-decoration: ${scene-underline};
    margin-top: ${scene-spacing};
    margin-bottom: 1em;
    page-break-after: avoid;
}

p.action {
    white-space: pre-wrap;
    orphans: ${action-orphans};
    widows: ${action-widows};
}

p.center {
    text-align: center;
    margin-left: 0;
    width: 100%;
    white-space: pre-wrap;
}

p.trans {
    margin-left: 4in;
    width: 2in;
    page-break-before: avoid;
}

p.note {
    display: none;
}

p.section {
    display: none;
}

p.synopsis {
    display: none;
}

p.page-break {
    visibility: hidden;
    page-break-after: always;
}

table.dialog {
    margin-top: 1em;
    margin-bottom: 1em;
    margin-left: 1in;
    border-spacing: 0px;
    width: 4in;
    string-set: character attr(data-character) dialog-more \"${dialog-more}\";
}

table.dialog:after {
    display: table-row;
    content: \"\";
    string-set: dialog-more \"\";
}

tr.character {
    page-break-after: avoid;
}

tr.dialog {
    orphans: ${dialog-orphans};
    widows: ${dialog-widows};
}

tr.paren {
    orphans: ${dialog-orphans};
    widows: ${dialog-widows};
    page-break-inside: avoid;
    page-break-after: avoid;
}

td {
    display: block;
    padding: 0;
}

td.character {
    margin-left: 1in;
}

td.dialog {
    width: 3.5in;
}

td.paren {
    margin-left: 0.6in;
    text-indent: -0.6em;
    width: 2in;
}

table.dialog caption.character {
    margin-left: 1in;
    text-align: left;
    caption-side: top;
    caption-page: following;
    content: string(character, last)\" ${dialog-contd}\";
}"
"Style template for exporting to HTML, and PDF via HTML.
Only customize this if you really know what you're doing."
  :type 'string
  :group 'fountain-export)

(defcustom fountain-export-html-head-template
  "<head>
<meta charset=\"${charset}\">
<meta name=\"author\" content=\"${author}\" />
<meta name=\"generator\" content=\"Emacs ${emacs-version} running Fountain Mode ${fountain-version}\" />
<title>${title}</title>
${insert-style}
</head>"
  "HTML head template inserted into export buffer.
Only customize this if you really know what you're dong.
Currently, ${charset} will default to UTF-8."
  :type 'string
  :group 'fountain-export)

;;; Variables ==================================================================

(defvar-local fountain-metadata
  nil
  "Metadata alist in the form of (KEY . VALUE).
Set with `fountain-read-metadata' upon calling `fountain-mode'.")

(defvar-local fountain-export-content
  nil
  "Local buffer content converted to list of `fountain-mode' elements.

An element takes the form (TYPE CONTENT [PROPERTIES]) where TYPE
is a symbol, CONTENT is a string, and PROPERTIES is an optional
plist.")

(defvar-local fountain-export-tick
  nil
  "Value of `buffer-modified-tick' after `fountain-export-parse-buffer'.

Checked when exporting to avoid parsing again if the buffer has
not changed.")

(defvar-local fountain-outline-cycle
  0
  "Integer representing global outline cycling status.
Used by `fountain-outline-cycle'.")

(defvar-local fountain-outline-cycle-subtree
  0
  "Integer representing subtree outline cycling status.
Used by `fountain-outline-cycle'.")

(defvar fountain-block-limit
  10000
  "Integer to limit fontification block in characters.
Used by `fountain-get-block-bounds'.")

;;; Element Regular Expressions ================================================

(defvar fountain-scene-heading-regexp
  nil
  "Regular expression for matching scene headings.
Set with `fountain-init-scene-heading-regexp'. Requires
`fountain-scene-heading-p' for preceding blank line.")

(defvar fountain-trans-regexp
  nil
  "Regular expression for matching transitions.
Set with `fountain-init-trans-regexp'. Requires
`fountain-trans-p' for preceding and succeeding blank lines.")

;; (defconst fountain-scene-num-regexp
;;   "\\(.*?\\)\\([\s\t]*\\)\\(#[0-9]+[a-z]?\\)[\s\t]*$"
;;   "Regular expression for matching scene numbers.
;; Assumes line matches `fountain-scene-heading-p'.

;;     Group 1: scene heading
;;     Group 2: whitespace
;;     Group 3: scene number (including leading #)")

(defconst fountain-blank-regexp
  "^\s?$"
  "Regular expression for matching an empty line.")

(defconst fountain-forced-action-mark-regexp
  "^!"
  "Regular expression for forced action mark.")

(defconst fountain-nbsp-regexp
  "\\(?:^\\|[^\\]\\)\\(?1:\\(?2:\\\\\\)\s\\)"
  "Regular expression for non-breaking space.")

(defconst fountain-comment-regexp
  (concat "\\(//[\s\t]*\\(.*\\)\\)"
          "\\|"
          "\\(?1:\\(?2:/\\*\\)[\s\t]*\\(?3:\\(.\\|\n\\)*?\\)[\s\t]*\\*/\\)")
  "Regular expression for matching comments.")

(defconst fountain-metadata-regexp
  (concat "^\\(?1:\\(?2:\\<[^:\n]+\\):\s*\\(?3:.+\\)?\\)"
          "\\|"
          "^\s+\\(?1:\\(?3:.+\\)\\)")
  "Regular expression for matching multi-line metadata values.
Requires `fountain-metadata-p' for bobp.")

(defconst fountain-character-regexp
  (concat "^[\s\t]*\\(?1:\\(?:"
          "\\(?2:@\\)\\(?3:\\(?4:[^<>\n]+?\\)\\(?:[\s\t]*(.*?)\\)*?\\)"
          "\\|"
          "\\(?3:\\(?4:[A-Z][^<>a-z\n]*?\\)\\(?:[\s\t]*(.*?)\\)*?\\)"
          "\\)[\s\t]*\\(?5:\\^\\)?\\)[\s\t]*$")
  "Regular expression for matching character names.

    Group 1: match trimmed whitespace
    Group 2: match leading @
    Group 3: (export group) match trimmed @ and ^
    Group 4: match character name only
    Group 5: match trailing ^ for dual dialog

Requires `fountain-character-p'.")

(defconst fountain-paren-regexp
  "^[\s\t]*\\(?3:([^)\n]*)\\)[\s\t]*$"
  "Regular expression for matching parentheticals.
Requires `fountain-paren-p' for preceding character or dialog.")

(defconst fountain-action-regexp
  (concat "\\(.\\|\n\\)+?\n" fountain-blank-regexp)
  "Regular expression for matching action.")

(defconst fountain-page-break-regexp
  "^[\s\t]*=\\{3,\\}.*"
  "Regular expression for matching page breaks.")

(defconst fountain-note-regexp
  "\\(\\[\\[\\(?3:\\(?:.\n?\\)*?\\)]]\\)"
  "Regular expression for matching notes.")

(defconst fountain-section-heading-regexp
  "^\\(?1:\\(?2:\\(?4:#\\{1,5\\}\\)[\s\t]*\\)\\(?3:[^#\n].*?\\)\\)[\s\t]*$"
  "Regular expression for matching section headings.")

(defconst fountain-synopsis-regexp
  "^\\(\\(?2:=[\s\t]*\\)\\(?3:[^=\n].*?\\)\\)[\s\t]*$"
  "Regular expression for matching synopses.")

(defconst fountain-center-regexp
  "^[\s\t]*\\(?1:\\(?2:>[\s\t]*\\)\\(?3:.*?\\)\\(?4:[\s\t]*<\\)\\)[\s\t]*$"
  "Regular expression for matching centered text.")

;;; Emphasis Regular Expressions ===============================================

(defconst fountain-underline-regexp
  (concat "\\(^\\|[^\\]\\)"
          "\\(_\\)"
          "\\([^\s\t\n_]+?[^\n_]*?\\)"
          "\\(\\2\\)")
  "Regular expression for matching underlined text.")

(defconst fountain-italic-regexp
  (concat "\\(^\\|[^\\\\*]\\)"
          "\\(\\*\\)"
          "\\([^\s\t\n\\*]+?[^\n\\*]*?\\)"
          "\\(\\2\\)")
  "Regular expression for matching italic text.")

(defconst fountain-bold-regexp
  (concat "\\(^\\|[^\\]\\)"
          "\\(\\*\\{2\\}\\)"
          "\\([^\s\t\n\\*]+?[^\n\\*]*?\\)"
          "\\(\\2\\)")
  "Regular expression for matching bold text.")

(defconst fountain-bold-italic-regexp
  (concat "\\(^\\|[^\\\\*]\\)"
          "\\(\\*\\{3\\}\\)"
          "\\([^\s\t\n\\*]+?[^\n\\*]*?\\)"
          "\\(\\2\\)")
  "Regular expression for matching bold-italic text.
Due to the problematic nature of the syntax,
bold-italic-underlined text must be specified with the
bold-italic delimiters together, e.g.

    This text is _***ridiculously important***_.")

(defconst fountain-lyrics-regexp
  (concat "^\\(?2:~\s*\\)"
          "\\(?3:.+\\)")
  "Regular expression for matching lyrics.")

;;; Faces ======================================================================

(defface fountain-comment
  '((t (:inherit shadow)))
  "Default face for comments (boneyard)."
  :group 'fountain-faces)

(defface fountain-non-printing
  '((t (:inherit fountain-comment)))
  "Default face for emphasis delimiters and syntax characters."
  :group 'fountain-faces)

(defface fountain-metadata-key
  '((t (:inherit font-lock-type-face)))
  "Default face for metadata keys."
  :group 'fountain-faces)

(defface fountain-metadata-value
  '((t (:inherit font-lock-constant-face)))
  "Default face for metadata values."
  :group 'fountain-faces)

(defface fountain-page-break
  '((t (:inherit fountain-comment)))
  "Default face for page breaks."
  :group 'fountain-faces)

(defface fountain-scene-heading
  '((t (:inherit font-lock-keyword-face)))
  "Default face for scene headings."
  :group 'fountain-faces)

(defface fountain-paren
  '((t (:inherit font-lock-builtin-face)))
  "Default face for parentheticals."
  :group 'fountain-faces)

(defface fountain-center
  '((t nil))
  "Default face for centered text."
  :group 'fountain-faces)

(defface fountain-note
  '((t (:inherit font-lock-comment-face)))
  "Default face for notes.")

(defface fountain-section-heading
  '((t (:inherit font-lock-function-name-face)))
  "Default face for section headings."
  :group 'fountain-faces)

(defface fountain-synopsis
  '((t (:inherit font-lock-preprocessor-face)))
  "Default face for synopses."
  :group 'fountain-faces)

(defface fountain-character
  '((t (:inherit font-lock-variable-name-face)))
  "Default face for characters."
  :group 'fountain-faces)

(defface fountain-dialog
  '((t (:inherit font-lock-string-face)))
  "Default face for dialog."
  :group 'fountain-faces)

(defface fountain-trans
  '((t (:inherit font-lock-builtin-face)))
  "Default face for transitions."
  :group 'fountain-faces)

;;; Internal Functions =========================================================

(defun fountain-init-scene-heading-regexp ()
  "Initializes `fountain-scene-heading-regexp'."
  (setq fountain-scene-heading-regexp
        (concat "^\\(?1:\\(?2:\\(?4:\\.\\)\\)\\(?3:\\<.*?\\)\\)[\s\t]*$"
                "\\|"
                "^\\(?1:\\(?3:\\(?4:"
                (regexp-opt fountain-scene-heading-prefix-list)
                "\\)[.\s\t]+.*?\\)\\)[\s\t]*$")))

(defun fountain-init-trans-regexp ()
  "Initializes `fountain-trans-regexp'."
  (setq fountain-trans-regexp
        (concat "^[\s\t]*\\(?1:\\(?2:>[\s\t]*\\)\\(?3:[^<>\n]*?\\)\\)[\s\t]*$"
                "\\|"
                "^[\s\t]*\\(?1:\\(?3:[[:upper:]\s\t]*"
                (regexp-opt fountain-trans-list)
                "\\)\\)[\s\t]*$")))

(defun fountain-init-outline-regexp ()
  "Initializes `outline-regexp'."
  (setq-local outline-regexp
              (concat fountain-section-heading-regexp
                      "\\|"
                      fountain-scene-heading-regexp)))

(defun fountain-init-regexp ()
  "Set variable regular expression values."
  (fountain-init-scene-heading-regexp)
  (fountain-init-outline-regexp)
  (fountain-init-trans-regexp)
  (setq imenu-generic-expression
        `(("Notes" ,fountain-note-regexp 2)
          ("Scene Headings" ,fountain-scene-heading-regexp 1)
          ("Sections" ,fountain-section-regexp 3))))

(defun fountain-init-comment-syntax ()
  "Set comment syntax according to `fountain-switch-comment-syntax'."
  (setq-local comment-start
              (if fountain-switch-comment-syntax "//" "/*"))
  (setq-local comment-end
              (if fountain-switch-comment-syntax "" "*/")))

(defun fountain-get-block-bounds ()
  "Return the beginning and end points of block at point."
  (let* ((r (concat fountain-blank-regexp "\\|\\`\\|\\'"))
         (beg (save-excursion
                (re-search-backward
                 r (- (point) fountain-block-limit) t)))
         (end (save-excursion
                (re-search-forward
                 r (+ (point) fountain-block-limit) t))))
    (cons beg end)))

;; currently unused
;; (defun fountain-strip-comments (start end)
;;   "Strip comments between START and END and return string."
;;   (let ((start
;;          (save-excursion
;;            (goto-char start)
;;            ;; using thing-at-point-looking-at is very slow, better to
;;            ;; use a simpler function.
;;            ;;
;;            ;; (if (thing-at-point-looking-at fountain-comment-regexp)
;;            ;;     (match-beginning 0)
;;            ;;   start)))
;;            (if (and (search-forward "*/" end t)
;;                     (null (search-backward "/*" start t))
;;                     (search-backward "/*" nil t)
;;                     (comment-only-p (point) start))
;;                (point)
;;              start)))
;;         (end
;;          (save-excursion
;;            (goto-char end)
;;            ;; (if (thing-at-point-looking-at fountain-comment-regexp)
;;            ;;     (match-end 0)
;;            ;;   end))))
;;            (if (and (search-backward "/*" start t)
;;                     (null (search-forward "*/" end t))
;;                     (search-forward "*/" nil t)
;;                     (comment-only-p (point) end))
;;                (point)
;;              end))))
;;     (replace-regexp-in-string
;;      fountain-comment-regexp ""
;;      (buffer-substring-no-properties start end))))

(defun fountain-blank-p ()
  "Return non-nil if point is at a blank line or single space."
  (save-excursion
    (save-restriction
      (widen)
      (forward-line 0)
      ;; don't modify match-data
      (looking-at-p fountain-blank-regexp))))

(defun fountain-metadata-p ()
  "Match metadata if point is at metadata, nil otherwise."
  (save-excursion
    (save-restriction
      (widen)
      (forward-line 0)
      (and (looking-at fountain-metadata-regexp)
           (or (bobp)
               (save-match-data
                 (forward-line -1)
                 (fountain-metadata-p)))))))

(defun fountain-section-heading-p ()
  "Match section heading if point is at section heading, nil otherwise."
  (save-excursion
    (save-restriction
      (widen)
      (forward-line 0)
      (looking-at fountain-section-heading-regexp))))

(defun fountain-synopsis-p ()
  "Match synopsis if point is at synopsis, nil otherwise."
  (save-excursion
    (save-restriction
      (widen)
      (forward-line 0)
      (looking-at fountain-synopsis-regexp))))

(defun fountain-note-p ()
<<<<<<< HEAD
  "Match note if point is at a note, nil otherwise."
  (save-excursion
    (save-restriction
      (widen)
      (if (and (= (following-char) ?\[)
               (= (preceding-char) ?\[))
          (forward-char -1))
      (or (looking-at fountain-note-regexp)
          (let ((a (point))
                (beg (car (fountain-get-block-bounds))))
            (search-backward "[[" beg t)
            (goto-char (match-beginning 0))
            (and (looking-at fountain-note-regexp)
=======
  (save-excursion
    (save-restriction
      (widen)
      (forward-line 0)
      (or (looking-at (concat fountain-note-regexp "[\s\t]*$"))
          (let ((a (point)))
            (if (re-search-backward "^[\s\t]*\n" nil 'move)
                (goto-char (match-end 0)))
            (and (looking-at (concat fountain-note-regexp "[\s\t]*$"))
>>>>>>> 640bd038
                 (< a (match-end 0))))))))

(defun fountain-comment-p ()
  (save-excursion
    (save-restriction
      (widen)
      (if (eq (char-after) ?\*) (forward-char -1))
      (or (forward-comment 1)
          (let ((x (point)))
            (search-backward "/*" nil t)
            (and (forward-comment 1)
                 (<= x (point))))))))
(defalias 'fountain-boneyard-p 'fountain-comment-p)

(defun fountain-tachyon-p ()
  "Return non-nil if point is at a non-interfering element.
These include blank lines, section headings, synopses, notes, and
comments."
  (or (fountain-blank-p)
      (fountain-comment-p)
      (fountain-section-heading-p)
      (fountain-synopsis-p)
      (fountain-note-p)))

(defun fountain-scene-heading-p ()
  "Match scene heading if point is at a scene heading, nil otherwise."
  (save-excursion
    (save-restriction
      (widen)
      (forward-line 0)
      (and (looking-at fountain-scene-heading-regexp)
           (save-match-data
             (forward-line -1)
             (or (bobp)
                 (fountain-tachyon-p)))))))

(defun fountain-character-p ()
  "Match character if point is at character, nil otherwise."
  (unless (fountain-scene-heading-p)
    (save-excursion
      (forward-line 0)
      (and (let ((case-fold-search nil))
             (looking-at fountain-character-regexp))
           (save-match-data
             (save-restriction
               (widen)
               (and (save-excursion
                      (forward-line -1)
                      (fountain-tachyon-p))
                    (save-excursion
                      (forward-line 1)
                      (unless (eobp)
                        (not (fountain-tachyon-p)))))))))))

(defun fountain-dialog-p ()
  "Match dialog if point is at dialog, nil otherwise."
  (unless (or (fountain-blank-p)
              (fountain-paren-p)
              (fountain-note-p))
    (save-excursion
      (save-restriction
        (widen)
        (forward-line 0)
        (and (looking-at "[\s\t]*\\(?3:[^<>\n]+?\\)[\s\t]*$")
             (save-match-data
               (unless (bobp)
                 (forward-line -1)
                 (or (fountain-character-p)
                     (fountain-paren-p)
                     (fountain-dialog-p)))))))))

(defun fountain-paren-p ()
  "Match parenthetical if point is at a paranthetical, nil otherwise."
  (save-excursion
    (save-restriction
      (widen)
      (forward-line 0)
      (and (looking-at fountain-paren-regexp)
           (save-match-data
             (unless (bobp)
               (forward-line -1)
               (or (fountain-character-p)
                   (fountain-dialog-p))))))))

(defun fountain-trans-p ()
  "Match transition if point is at a transition, nil otherwise."
  (save-excursion
    (save-restriction
      (widen)
      (forward-line 0)
      (and (let (case-fold-search)
             (looking-at fountain-trans-regexp))
           (save-match-data
             (save-excursion
               (forward-line -1)
               (or (bobp)
                   (fountain-tachyon-p))))
           (save-match-data
             (save-excursion
               (forward-line 1)
               (or (eobp)
                   (fountain-tachyon-p))))))))

(defun fountain-center-p ()
  "Match centered text if point is at centered text, nil otherwise."
  (save-excursion
    (save-restriction
      (widen)
      (forward-line 0)
      (looking-at fountain-center-regexp))))

(defun fountain-read-metadata (&optional reposition)
  "Read buffer metadata, set and return `fountain-metadata'."
  (let (limit)
    (save-excursion
      (save-restriction
        (widen)
        (goto-char (point-min))
        (setq fountain-metadata nil)
        (while (fountain-metadata-p)
          (let ((key (downcase (match-string-no-properties 2)))
                (value                    ; FIXME make a list
                 (progn
                   (forward-line 1)       ; FIXME on line ahead
                   (or (match-string-no-properties 3)
                       (let (s)
                         (while (and (fountain-metadata-p)
                                     (null (match-string 2)))
                           (setq s
                                 (append s
                                         (list (match-string-no-properties 3))))
                           (forward-line 1))
                         s)))))
            (setq fountain-metadata
                  (append fountain-metadata
                          (list (cons key value))))))
        (setq limit (point))))
    (if reposition (goto-char limit)))
  fountain-metadata)

(defun fountain-get-metadata-value (key)
  "Return the value associated with KEY in `fountain-metadata'.
If there are multiple values, join by concatenating with
newlines."
  (let ((value (cdr (assoc key fountain-metadata))))
    (if (listp value)
        (s-join "\n" value)
      value)))

(defun fountain-insert-template (template)
  "Format TEMPLATE according to the following list.
To include an item in a template you must use the full \"${foo}\"
syntax.

    ${title}    Buffer name without extension
    ${longtime} Long date format (defined in `fountain-long-time-format')
    ${time}     Short date format (defined in `fountain-short-time-format')
    ${fullname} User full name (defined in `user-full-name')
    ${nick}     User first name (defined in `user-login-name')
    ${email}    User email (defined in `user-mail-address')
    ${uuid}     Insert a UUID (defined in `fountain-uuid-func')

Optionally, use \"$@\" to set the `mark' and \"$?\" to set the
`point', but only use one of each."
  (let ((start (point)))
    (insert (s-format template 'aget
                      `(("title" . ,(file-name-base (buffer-name)))
                        ("longtime" . ,(format-time-string fountain-long-time-format))
                        ("time" . ,(format-time-string fountain-short-time-format))
                        ("fullname" . ,user-full-name)
                        ("nick" . ,(capitalize user-login-name))
                        ("email" . ,user-mail-address)
                        ("uuid" . ,(fountain-uuid)))))
    (let ((end (point-marker)))
      (goto-char start)
      (when (search-forward "$@" end t)
        (replace-match "")
        (push-mark (point) t t))
      (goto-char start)
      (if (search-forward "$?" end t)
          (replace-match "")
        (goto-char end))
      (set-marker end nil))))

(defun fountain-uuid ()
  "Return a lowercase 8-digit UUID by calling `fountain-uuid-func'."
  (let ((s (downcase (funcall fountain-uuid-func))))
    (car (split-string s "-"))))

(defun fountain-forward-character (&optional n limit)
  "Goto Nth next character (or Nth previous is N is negative).
If LIMIT is 'scene, halt at next scene heading. If LIMIT is
'dialog, halt at next non-dialog element."
  (interactive "^p")
  (let* ((i (or n 1))
         (p (if (< i 1) -1 1)))
    (while (/= i 0)
      (if (fountain-character-p)
          (forward-line p))
      (while (cond ((eq limit 'scene)
                    (not (or (fountain-character-p)
                             (fountain-scene-heading-p)
                             (eq (point) (buffer-end p)))))
                   ((eq limit 'dialog)
                    (or (fountain-dialog-p)
                        (fountain-paren-p)
                        (fountain-tachyon-p)))
                   ((not (or (fountain-character-p)
                             (eq (point) (buffer-end p))))))
        (forward-line p))
      (setq i (- i p)))))

(defun fountain-backward-character (&optional n)
  "Move backward N character (foward if N is negative)."
  (interactive "^p")
  (let ((i (or n 1)))
    (fountain-forward-character (- i))))

(defun fountain-get-character (&optional n limit)
  "Return Nth next character (or Nth previous if N is negative).
If N is non-nil, return Nth next character or Nth previous
character if N is negative, otherwise return nil. If N is nil or
0, return character at point, otherwise return nil.

If LIMIT is 'scene, halt at next scene heading. If LIMIT is
'dialog, halt at next non-dialog element."
  (let ((n (or n 0)))
    (save-excursion
      (save-restriction
        (widen)
        (fountain-forward-character n limit)
        (if (fountain-character-p)
            (match-string-no-properties 4))))))

;; (defun fountain-get-scene-num ()
;;   "Return the scene number of current scene."
;;   (if (looking-at fountain-scene-num-regexp)
;;       (s-chop-prefix "#" (match-string-no-properties 3))))

;; (defun fountain-add-scene-num (n)
;;   "Add scene number N to current scene heading.
;; Assumes line matched `fountain-scene-heading-p'."
;;   (end-of-line)
;;   (insert "#" n)
;;   (beginning-of-line)
;;   (fountain-align-scene-num))

;; (defun fountain-add-scene-nums (&optional arg)
;;   "Add scene numbers to all scene headings lacking.
;; If prefaced with ARG, overwrite existing scene numbers."
;;   (interactive)
;;   (save-excursion
;;     (goto-char (point-min))
;;     (unless (fountain-scene-heading-p)
;;       (fountain-forward-scene 1))
;;     (let ((prev-scene-num "0"))
;;       (while (not (eobp))
;;         (let ((current-scene-num (fountain-get-scene-num)))
;;           (if current-scene-num
;;               ;; (fountain-align-scene-num)
;;               (setq prev-scene-num current-scene-num)
;;             (let* ((prev-scene-int (string-to-number prev-scene-num))
;;                    (prev-scene-alpha
;;                     (if (string-match "[a-z]+" prev-scene-num)
;;                         (match-string 0 prev-scene-num)))
;;                    (next-scene-num
;;                     (save-excursion
;;                       (while (not (or (eobp)
;;                                       (fountain-get-scene-num)))
;;                         (fountain-forward-scene 1))
;;                       (fountain-get-scene-num)))
;;                    (next-scene-int (if next-scene-num
;;                                        (string-to-number next-scene-num)))
;;                    (current-scene-num
;;                     (if (or (not next-scene-int)
;;                             (< (1+ prev-scene-int) next-scene-int))
;;                         (int-to-string (1+ prev-scene-int))
;;                       (concat (int-to-string prev-scene-int)
;;                               (if prev-scene-alpha
;;                                   (string (1+ (string-to-char prev-scene-alpha)))
;;                                 "A")))))
;;               (fountain-add-scene-num current-scene-num)
;;               (setq prev-scene-num current-scene-num))))
;;         (fountain-forward-scene 1)))))

;; (defun fountain-align-scene-num ()
;;   "Align scene number to `fountain-align-scene-num'."
;;   (if (fountain-scene-heading-p)
;;       (let ((pos (point)))
;;         (forward-line 0)
;;         (if (and (looking-at fountain-scene-num-regexp)
;;                  (< pos (match-beginning 3)))
;;             (let* ((scene-heading-length
;;                     (string-width (match-string 1)))
;;                    (num-length
;;                     (string-width (match-string 3)))
;;                    (space-length
;;                     (- fountain-align-scene-num
;;                        scene-heading-length
;;                        num-length)))
;;               (if (< 1 space-length)
;;                   (replace-match (make-string space-length ?\s)
;;                                  nil nil nil 2)
;;                 (replace-match " " nil nil nil 2))))
;;         (goto-char pos))))

(defun fountain-font-lock-extend-region ()
  "Extend region for fontification to text block."
  (defvar font-lock-beg nil)
  (defvar font-lock-end nil)
  (let ((beg
         (save-excursion
           (goto-char font-lock-beg)
           (re-search-backward
            "^[\s\t]*$"
            (- (point) fountain-block-limit) 1)
           (point)))
        (end
         (save-excursion
           (goto-char font-lock-end)
           (re-search-forward
            "^[\s\t]*$"
            (+ (point) fountain-block-limit) 1)
           (point)))
        changed)
    (goto-char font-lock-beg)
    (unless (or (bobp)
                (eq beg font-lock-beg))
      (setq font-lock-beg beg changed t))
    (goto-char font-lock-end)
    (unless (or (eobp)
                (eq end font-lock-end))
      (setq font-lock-end end changed t))
    changed))

;;; Outline ====================================================================

(defalias 'fountain-outline-next 'outline-next-visible-heading)
(defalias 'fountain-outline-previous 'outline-previous-visible-heading)
(defalias 'fountain-outline-forward 'outline-forward-same-level)
(defalias 'fountain-outline-backward 'outline-backward-same-level)
(defalias 'fountain-outline-up 'outline-up-heading)
(defalias 'fountain-outline-mark 'outline-mark-subtree)

(defun fountain-outline-shift-down (&optional n)
  (interactive "p")
  (outline-back-to-heading)
  (let* (hanging-line
         (move-fun
          (if (< 0 n)
              'outline-get-next-sibling
            'outline-get-last-sibling))
         (end-point-fun
          (lambda ()
            (outline-end-of-subtree)
            ;; newline if none at eof
            (if (and (eobp)
                     (/= (char-before) ?\n))
                (insert-char ?\n))
            ;; temp newline if only 1 at eof
            (when (and (eobp)
                       (save-excursion
                         (forward-line -1)
                         (not (fountain-blank-p))))
              (insert-char ?\n)
              (setq hanging-line t))
            ;; avoid eobp signal
            (unless (eobp)
              (forward-char 1))
            (point)))
         (beg (point))
         (folded
          (save-match-data
            (outline-end-of-heading)
            (outline-invisible-p)))
         (end
          (save-match-data
            (funcall end-point-fun)))
         (insert-point (make-marker))
         (i (abs n)))
    (goto-char beg)
    (while (< 0 i)
      (or (funcall move-fun)
          (progn (goto-char beg)
                 (message "Cannot shift past higher level")))
      (setq i (1- i)))
    (if (< 0 n)
        (funcall end-point-fun))
    (move-marker insert-point (point))
    (insert (delete-and-extract-region beg end))
    (goto-char insert-point)
    (if folded
        (hide-subtree))
    ;; remove temp newline
    (if hanging-line
        (save-excursion
          (goto-char (point-max))
          (delete-char -1)))
    (set-marker insert-point nil)))

(defun fountain-outline-shift-up (&optional n)
  (interactive "p")
  (fountain-outline-shift-down (- n)))

(defun fountain-outline-hide-level (n)
  (cond ((= n 0)
         (show-all)
         (message "Showing all"))
        ((= n 6)
         (hide-sublevels n)
         (message "Showing scene headings"))
        (t
         (hide-sublevels n)
         (message "Showing level %s headings" n)))
  (setq fountain-outline-cycle n))

(defun fountain-outline-cycle (&optional arg)
  "\\<fountain-mode-map>Cycle outline visibility of buffer or current subtree.

\t\\[fountain-outline-cycle]\t\t\t\t\tCycle outline visibility of current subtree and its children
\t\\[universal-argument] \\[fountain-outline-cycle]\t\t\t\tCycle outline visibility of buffer
\t\\[universal-argument] \\[universal-argument] \\[fountain-outline-cycle]\t\t\tShow all
\t\\[universal-argument] \\[universal-argument] \\[universal-argument] \\[fountain-outline-cycle]\t\tShow outline visibility set in `fountain-outline-startup-level'"
  (interactive "p")
  (let* ((startup-level
          (if fountain-outline-startup-level
              (save-excursion
                (goto-char (point-min))
                (let (found)
                  (while (and (not found)
                              (outline-next-heading))
                    (if (= (funcall outline-level)
                           fountain-outline-startup-level)
                        (setq found t)))
                  (if found fountain-outline-startup-level)))))
         (highest-level
          (save-excursion
            (goto-char (point-max))
            (outline-back-to-heading t)
            (let ((level (funcall outline-level)))
              (while (and (not (bobp))
                          (< 1 level))
                (outline-up-heading 1 t)
                (unless (bobp)
                  (setq level (funcall outline-level))))
              level))))
    (cond ((eq arg 4)
           (cond
            ((and startup-level
                  (= fountain-outline-cycle 1))
             (fountain-outline-hide-level startup-level))
            ((< 0 fountain-outline-cycle 6)
             (fountain-outline-hide-level 6))
            ((= fountain-outline-cycle 6)
             (fountain-outline-hide-level 0))
            ((= highest-level 6)
             (fountain-outline-hide-level 6))
            (t
             (fountain-outline-hide-level highest-level))))
          ((eq arg 16)
           (show-all)
           (message "Showing all")
           (setq fountain-outline-cycle 0))
          ((and startup-level
                (eq arg 64))
           (fountain-outline-hide-level startup-level))
          (t
           (save-excursion
             (outline-back-to-heading)
             (let ((eoh
                    (save-excursion
                      (outline-end-of-heading)
                      (point)))
                   (eos
                    (save-excursion
                      (outline-end-of-subtree)
                      (point)))
                   (eol
                    (save-excursion
                      (forward-line 1)
                      (while (and (not (eobp))
                                  (get-char-property (1- (point)) 'invisible))
                        (forward-line 1))
                      (point)))
                   (children
                    (save-excursion
                      (outline-back-to-heading)
                      (let ((level (funcall outline-level)))
                        (outline-next-heading)
                        (and (outline-on-heading-p t)
                             (< level (funcall outline-level)))))))
               (cond
                ((= eos eoh)
                 (message "Empty heading")
                 (setq fountain-outline-cycle-subtree 0))
                ((and (<= eos eol)
                      children)
                 (show-entry)
                 (show-children)
                 (message "Showing headings")
                 (setq fountain-outline-cycle-subtree 2))
                ((or (<= eos eol)
                     (= fountain-outline-cycle-subtree 2))
                 (show-subtree)
                 (message "Showing contents")
                 (setq fountain-outline-cycle-subtree 3))
                (t
                 (hide-subtree)
                 (message "Hiding contents")
                 (setq fountain-outline-cycle-subtree 1)))))))))

(defun fountain-outline-cycle-global ()
  "Globally cycle outline visibility.

Calls `fountain-outline-cycle' with argument 4 to cycle buffer
outline visibility through the following states:

\t1. top-level section headins
\t2. startup level, if non-nil
\t   (set with `fountain-outline-cycle-startup-level' or in metadata)
\t3. all section and scene headings
\t4. everything"
  (interactive)
  (fountain-outline-cycle 4))

(defun fountain-outline-level ()
  "Return the depth to which a heading is nested in outline."
  (if (string-prefix-p "#" (match-string 0))
      (string-width (match-string 4)) ; FIXME use group 2 after export rewrite
    6))                              ; FIXME bobp? text outside outline?

;;; Commands ===================================================================

(defun fountain-version ()
  "Return `fountain-mode' version."
  (interactive)
  (message "Fountain Mode %s" fountain-version))

;; not in use, delete?
(defun fountain-upcase-line ()
  "Upcase the line."
  (interactive)
  (upcase-region (line-beginning-position) (line-end-position)))

(defun fountain-upcase-line-and-newline ()
  "Upcase the line and insert a newline."
  (interactive)
  (upcase-region (line-beginning-position) (point))
  (newline))

(defun fountain-forward-scene (&optional n)
  "Move forward N scene headings (backward if N is negative).
If N is 0, move to beginning of scene."
  (interactive "^p")
  (let* ((i (or n 1))
         (p (if (<= i 0) -1 1))
         (move-fun
          (lambda ()
            (while (not (or (eq (point) (buffer-end p))
                            (fountain-scene-heading-p)))
              (forward-line p)))))
    (if (/= i 0)
        (while (/= i 0)
          (if (fountain-scene-heading-p)
              (forward-line p))
          (funcall move-fun)
          (setq i (- i p)))
      (forward-line 0)
      (funcall move-fun))))

(defun fountain-backward-scene (&optional n)
  "Move backward N scene headings (foward if N is negative)."
  (interactive "^p")
  (let ((i (or n 1)))
    (fountain-forward-scene (- i))))

(defun fountain-beginning-of-scene ()
  "Move point to beginning of current scene."
  (interactive "^")
  (fountain-forward-scene 0))

(defun fountain-end-of-scene ()
  "Move point to end of current scene."
  (interactive "^")
  (fountain-forward-scene 1)
  (unless (eobp)
    (forward-char -1)))

(defun fountain-mark-scene ()
  "Put mark at end of this scene, point at beginning."
  (interactive)
  ;; (if (or extend
  ;;         (and (region-active-p)
  ;;              (eq last-command this-command)))
  ;;     (progn
  ;;       (fountain-forward-scene 1)
  ;;       (push-mark)
  ;;       (exchange-point-and-mark))
  (push-mark)
  (fountain-forward-scene 0)
  (if (null (or (fountain-section-heading-p)
                (fountain-scene-heading-p)))
      (progn
        (goto-char (mark))
        (error "Before first scene heading"))
    (push-mark)
    (fountain-forward-scene 1)
    (exchange-point-and-mark)))

(defun fountain-insert-synopsis ()
  "Insert synopsis below scene heading of current scene."
  (interactive)
  (widen)
  (when (outline-back-to-heading)
    (forward-line 1)
    (unless (bolp) (insert-char ?\n))
    (unless (and (fountain-blank-p)
                 (save-excursion
                   (forward-line 1)
                   (fountain-blank-p)))
      (save-excursion
        (insert-char ?\n)))
    (insert "= ")
    (if (outline-invisible-p) (fountain-outline-cycle))))

(defun fountain-insert-note (&optional arg)
  "Insert a note based on `fountain-note-template' underneath current element.
If prefixed with \\[universal-argument], only insert note delimiters (\"[[\" \"]]\")."
  (interactive "P")
  (let ((comment-start "[[")
        (comment-end "]]"))
    (if arg
        (comment-dwim nil)
      (unless (fountain-blank-p)
        (re-search-forward "^[\s\t]*$" nil 1))
      (unless (save-excursion
                (forward-line 1)
                (fountain-blank-p))
        (save-excursion
          (insert-char ?\n)))
      (comment-indent)
      (fountain-insert-template fountain-note-template))))

(defun fountain-insert-metadata ()
  "Insert metadata based on `fountain-metadata-template' at bobp."
  (interactive)
  (widen)
  (goto-char (point-min))
  (fountain-insert-template fountain-metadata-template))

(defun fountain-occur-section-headings ()
  "Display `occur' buffer searching `fountain-section-heading-regexp'."
  (interactive)
  (occur fountain-section-heading-regexp))

(defun fountain-occur-synopses ()
  "Display `occur' buffer searching `fountain-synopsis-regexp'."
  (interactive)
  (occur fountain-synopsis-regexp))

(defun fountain-occur-notes ()
  "Display `occur' buffer searching `fountain-note-regexp'."
  (interactive)
  (occur fountain-note-regexp))

(defun fountain-occur-scene-headings ()
  "Display `occur' buffer searching `fountain-scene-heading-regexp'."
  (interactive)
  (occur fountain-scene-heading-regexp))

(defun fountain-continued-dialog-refresh (&optional arg)
  "Add or remove continued dialog on characters speaking in succession.
If `fountain-add-continued-dialog' is non-nil, add
`fountain-continued-dialog-string' on characters speaking in
succession, otherwise remove all occurences.

If region is active, act on region, otherwise act on current
scene. If prefixed with \\[universal-argument], act on whole
buffer (this can take a while).

WARNING: if you change `fountain-continued-dialog-string' then
call this function, strings matching the previous value will not
be recognized. Before changing that variable, first make sure to
set `fountain-add-continued-dialog' to nil and run this function,
then make the changes desired."
  (interactive "P")
  (save-excursion
    (save-restriction
      (widen)
      ;; first expand the region
      (let ((start (make-marker))
            (end (make-marker))
            ;; create continued string
            (s (concat "(" fountain-continued-dialog-string ")")) ; FIXME do not add "(" ")"
            ;; create progress report
            (job (make-progress-reporter "Refreshing continued dialog...")))
        ;; set START and END markers since buffer contents will change
        (set-marker start
                    (cond (arg (point-min))
                          ((use-region-p)
                           (region-beginning))
                          (t
                           (fountain-beginning-of-scene)
                           (point))))
        (set-marker end
                    (cond (arg (point-max))
                          ((use-region-p)
                           (region-end))
                          (t
                           (fountain-end-of-scene)
                           (point))))
        ;; delete all matches in region
        (goto-char start)
        (while (re-search-forward (concat "\s*" s) end t)
          (replace-match "")
          (progress-reporter-update job))
        ;; add string where appropriate
        (when fountain-add-continued-dialog
          (goto-char start)
          (while (< (point) end)
            (when (and (null (looking-at-p (concat ".*" s "$")))
                       (fountain-character-p)
                       (s-equals? (fountain-get-character 0)
                                  (fountain-get-character -1 'scene)))
              (re-search-forward "\s*$" (line-end-position) t)
              (replace-match (concat "\s" s)))
            (forward-line 1)
            (progress-reporter-update job)))
        (set-marker start nil)
        (set-marker end nil)
        (progress-reporter-done job)))))

;;; Menu Functions =============================================================

(defun fountain-toggle-comment-syntax ()
  "Toggle `fountain-switch-comment-syntax'."
  (interactive)
  (customize-set-variable 'fountain-switch-comment-syntax
                          (not fountain-switch-comment-syntax))
  (fountain-init-comment-syntax)
  (message "Default comment syntax is now %s"
           (if fountain-switch-comment-syntax
               "\"// COMMENT\"" "\"/* COMMENT */\"")))

(defun fountain-toggle-hide-element (element s)
  "Toggle visibility of fountain-ELEMENT, using S for feedback.
Toggles the value of fountain-hide-ELEMENT, then, if
fountain-hide-ELEMENT is non-nil, adds fountain-ELEMENT to
`buffer-invisibility-spec', otherwise removes it. Returns a
message of \"S are now invisible/visible\"."
  (let* ((option (intern (concat "fountain-hide-" element)))
         (symbol (intern (concat "fountain-" element))))
    (customize-set-variable option
                            (not (symbol-value option)))
    (if (symbol-value option)
        (add-to-invisibility-spec symbol)
      (remove-from-invisibility-spec symbol))
    (jit-lock-refontify)
    ;; (font-lock-fontify-block)
    (message "%s are now %s"
             s (if (symbol-value option)
                   "invisible" "visible"))))

(defun fountain-toggle-hide-emphasis-delim ()
  "Toggle `fountain-hide-emphasis-delim'."
  (interactive)
  (fountain-toggle-hide-element "emphasis-delim" "Emphasis delimiters"))

(defun fountain-toggle-hide-syntax-chars ()
  "Toggle `fountain-hide-syntax-chars'."
  (interactive)
  (fountain-toggle-hide-element "syntax-chars" "Syntax characters"))

(defun fountain-toggle-align-elements ()
  "Toggle `fountain-align-elements'."
  (interactive)
  (customize-set-variable 'fountain-align-elements
                          (not fountain-align-elements))
  (font-lock-refresh-defaults)
  (message "Elements are now displayed %s"
           (if fountain-align-elements
               "aligned" "non-aligned")))

(defun fountain-toggle-add-continued-dialog ()
  "Toggle `fountain-add-continued-dialog'"
  (interactive)
  (customize-set-variable 'fountain-add-continued-dialog
                          (not fountain-add-continued-dialog))
  (message "Continued dialog is now %s"
           (if fountain-add-continued-dialog
               "added" "removed")))

(defun fountain-toggle-export-include-title-page ()
  "Toggle `fountain-export-include-title-page'."
  (interactive)
  (customize-set-variable 'fountain-export-include-title-page
                          (not fountain-export-include-title-page))
  (message "Title page is now %s on export"
           (if fountain-export-include-title-page
               "included" "omitted")))

(defun fountain-set-font-lock-decoration (n)
  "Set `font-lock-maximum-decoration' for `fountain-mode' to N."
  (interactive "NMaximum decoration (1-3): ")
  (if (and (integerp n)
           (<= 1 n 3))
      (let ((level (cond ((= n 1) 1)
                         ((= n 2) nil)
                         ((= n 3) t)))
            (dec font-lock-maximum-decoration))
        (cond ((listp dec)
               (setq dec (assq-delete-all 'fountain-mode dec))
               (customize-set-variable 'font-lock-maximum-decoration
                                       (cons (cons 'fountain-mode level)
                                             dec)))
              ((or (booleanp dec)
                   (integerp dec))
               (customize-set-variable 'font-lock-maximum-decoration
                                       (list (cons 'fountain-mode level)
                                             (cons 't dec))))
              ((error "Malformed variable `font-lock-maximum-decoration'")))
        (message "Syntax highlighting is now set at %s"
                 (cond ((= n 1) "minimum")
                       ((= n 2) "default")
                       ((= n 3) "maximum")))
        (font-lock-refresh-defaults))
    (user-error "Decoration must be an integer 1-3")))

(defun fountain-get-font-lock-decoration ()
  "Return the value of `font-lock-maximum-decoration'."
  (let* ((dec font-lock-maximum-decoration)
         (n (if (listp dec)
                (if (assoc 'fountain-mode dec)
                    (cdr (assoc 'fountain-mode dec))
                  (cdr (assoc 't dec)))
              dec)))
    (cond ((null n) 2)
          ((eq n t) 3)
          ((integerp n) n)
          (t 2))))

(defun fountain-toggle-export-bold-scene-headings ()
  "Toggle `fountain-export-bold-scene-headings'"
  (interactive)
  (customize-set-variable 'fountain-export-bold-scene-headings
                          (not fountain-export-bold-scene-headings))
  (message "Scene headings will now export %s"
           (if fountain-export-bold-scene-headings
               "bold" "normal")))

(defun fountain-toggle-export-underline-scene-headings ()
  "Toggle `fountain-export-underline-scene-headings'"
  (interactive)
  (customize-set-variable 'fountain-export-underline-scene-headings
                          (not fountain-export-underline-scene-headings))
  (message "Scene headings will now export %s"
           (if fountain-export-underline-scene-headings
               "underlined" "normal")))

(defun fountain-toggle-export-double-space-scene-headings ()
  "Toggle `fountain-export-double-space-scene-headings'"
  (interactive)
  (customize-set-variable fountain-export-double-space-scene-headings
                          (not fountain-export-double-space-scene-headings))
  (message "Scene headings will now export %s"
           (if fountain-export-double-space-scene-headings
               "double-spaced" "single-spaced")))

(defun fountain-save-options ()
  (interactive)
  (let (unsaved)
    (dolist (opt '(fountain-switch-comment-syntax
                   fountain-hide-emphasis-delim
                   fountain-hide-syntax-chars
                   fountain-align-elements
                   fountain-add-continued-dialog
                   fountain-export-include-title-page
                   fountain-export-bold-scene-headings
                   fountain-export-underline-scene-headings
                   fountain-export-double-space-scene-headings
                   font-lock-maximum-decoration))
      (if (customize-mark-to-save opt)
          (setq unsaved t)))
    (if unsaved (custom-save-all))))

;;; Font Lock ==================================================================

(defvar fountain-font-lock-keywords-plist
  `(("note" ,fountain-note-regexp
     ((:level 2 :subexp 0 :invisible t)))
    ("scene-heading"
     (lambda (limit)
       (fountain-match-element 'fountain-scene-heading-p limit))
     ((:level 2 :subexp 0
              :override keep)
      (:level 2 :subexp 2 :face fountain-comment
              ;; :invisible fountain-syntax-chars
              :override t
              :laxmatch t)))
    ("character"
     (lambda (limit)
       (fountain-match-element 'fountain-character-p limit))
     ((:level 3 :subexp 0)
      (:level 2 :subexp 2 :face fountain-comment ; FIXME maybe
              :invisible fountain-syntax-chars
              :override t
              :laxmatch t)))
    ("dialog"
     (lambda (limit)
       (fountain-match-element 'fountain-dialog-p limit))
     ((:level 3 :subexp 0)))
    ("paren"
     (lambda (limit)
       (fountain-match-element 'fountain-paren-p limit))
     ((:level 3 :subexp 0)))
    ("trans"
     (lambda (limit)
       (fountain-match-element 'fountain-trans-p limit))
     ((:level 3 :subexp 0)
      (:level 1 :subexp 2 :face fountain-comment
              :invisible fountain-syntax-chars
              :override t
              :laxmatch t)))
    ("forced-action-mark" ,fountain-forced-action-mark-regexp
     ((:level 1 :subexp 0 :face fountain-comment
              :invisible fountain-syntax-chars)))
    ("center" ,fountain-center-regexp
     ((:level 2 :subexp 2 :face fountain-comment
              :invisible fountain-syntax-chars
              :override t)
      (:level 3 :subexp 3)
      (:level 2 :subexp 4 :face fountain-comment
              :invisible fountain-syntax-chars
              :override t)))
    ("section-heading" ,fountain-section-heading-regexp
     ((:level 2 :subexp 3)
      (:level 2 :subexp 2 :face fountain-comment)))
    ("synopsis" ,fountain-synopsis-regexp
     ((:level 2 :subexp 0 :invisible t)
      (:level 2 :subexp 2 :face fountain-comment
              :invisible fountain-syntax-chars
              :override t)))
    ("page-break" ,fountain-page-break-regexp
     ((:level 2 :subexp 0 :face fountain-page-break)))
    ("metadata"
     (lambda (limit)
       (fountain-match-element 'fountain-metadata-p limit))
     ((:level 2 :subexp 2 :face fountain-metadata-key
              :invisible t
              :laxmatch t)
      (:level 2 :subexp 3 :face fountain-metadata-value
              :invisible t
              :laxmatch t)
      (:level 2 :subexp 0 :face fountain-comment
              :invisible t
              :override keep)))
    (nil ,fountain-nbsp-regexp
         ((:level 1 :subexp 2 :face fountain-non-printing
                  :invisible fountain-syntax-chars)))
    (nil ,fountain-underline-regexp
         ((:level 1 :subexp 2 :face fountain-non-printing
                  :invisible fountain-emphasis-delim)
          (:level 1 :subexp 3 :face underline)
          (:level 1 :subexp 4 :face fountain-non-printing
                  :invisible fountain-emphasis-delim)))
    (nil ,fountain-italic-regexp
         ((:level 1 :subexp 2 :face fountain-non-printing
                  :invisible fountain-emphasis-delim)
          (:level 1 :subexp 3 :face italic)
          (:level 1 :subexp 4 :face fountain-non-printing
                  :invisible fountain-emphasis-delim)))
    (nil ,fountain-bold-regexp
         ((:level 1 :subexp 2 :face fountain-non-printing
                  :invisible fountain-emphasis-delim)
          (:level 1 :subexp 3 :face bold)
          (:level 1 :subexp 4 :face fountain-non-printing
                  :invisible fountain-emphasis-delim)))
    (nil ,fountain-bold-italic-regexp
         ((:level 1 :subexp 2 :face fountain-non-printing
                  :invisible fountain-emphasis-delim)
          (:level 1 :subexp 3 :face bold-italic)
          (:level 1 :subexp 4 :face fountain-non-printing
                  :invisible fountain-emphasis-delim)))
    (nil ,fountain-lyrics-regexp
         ((:level 1 :subexp 2 :face fountain-non-printing
                  :invisible fountain-emphasis-delim)
          (:level 1 :subexp 3 :face italic))))
  "List of face properties to create element Font Lock keywords.
Has the format:

    (ELEMENT MATCHER PLIST-LIST)

The first element, ELEMENT, is a string naming the element; if
nil, this face is not considered an element. MATCHER is a regular
expression or search function. PLIST-LIST is a list of plists,
assigning the following keywords:

    :level - integer representing level of `font-lock-maximum-decoration'
        at which face is applied
    :subexp - subexpression to match
    :face - face name to apply
    :invisible - if t, adds :face property to invisible text property
    :override - as per `font-lock-keywords'
    :laxmatch - as per `font-lock-keywords'

Regular expression should take the form:

    Group 1: whole string with trimmed whitespace
    Group 2: string intended for export
    Group 3: special
    Group 9: invisible characters")

(defun fountain-create-font-lock-keywords ()
  "Return a new list of `font-lock-mode' keywords.
Uses `fountain-font-lock-keywords-plist' to create a list of
keywords suitable for Font Lock."
  (let ((dec (fountain-get-font-lock-decoration))
        keywords)
    (dolist (var fountain-font-lock-keywords-plist keywords)
      (let* ((element (car var))
             (matcher (nth 1 var))
             (plist-list (nth 2 var))
             (align (intern (concat "fountain-align-" element)))
             ;; if we're using auto-align and the align var is bound,
             ;; set the align properties
             (align-props (if (and fountain-align-elements
                                   (boundp align))
                              `(line-prefix
                                (space :align-to ,align)
                                wrap-prefix
                                (space :align-to ,align))))
             facespec)
        (dolist (plist plist-list)
          (let* ((subexp (plist-get plist :subexp))
                 ;; if LEVEL is less or equal to DEC, use either face
                 ;; supplied in PLIST or intern fountain-ELEMENT,
                 ;; otherwise use nil
                 (face (if (<= (plist-get plist :level) dec)
                           (or (plist-get plist :face)
                               (intern (concat "fountain-" element)))))
                 ;; if INVISIBLE is non-nil, add to INVISIBLE-PROPS
                 (invisible (plist-get plist :invisible))
                 (invisible-props
                  (cond ((eq invisible t)
                         `(invisible ,(intern (concat "fountain-" element))))
                        (invisible
                         `(invisible ,invisible)))))
            (setq facespec
                  (append facespec
                          (if element
                              (list `(,subexp '(face ,face
                                                     ,@align-props
                                                     ,@invisible-props
                                                     fountain-element ,element)
                                              ,(plist-get plist :override)
                                              ,(plist-get plist :laxmatch)))
                            (list `(,subexp '(face ,face
                                                   ,@invisible-props)
                                            append)))))))
        (setq keywords
              (append keywords
                      (list (cons matcher facespec))))))))

(defun fountain-match-element (func limit)
  "If FUNC returns non-nil before LIMIT, return match data."
  (let (match)
    (while (and (null match)
                (< (point) limit))
      (if (funcall func)
          (setq match t))
      (forward-line 1))
    match))

;;; Mode Map ===================================================================

(defvar fountain-mode-map
  (let ((map (make-sparse-keymap)))
    ;; editing commands
    (define-key map (kbd "C-c C-m") 'fountain-upcase-line-and-newline)
    (define-key map (kbd "<S-return>") 'fountain-upcase-line-and-newline)
    (define-key map (kbd "C-c C-c") 'fountain-continued-dialog-refresh)
    (define-key map (kbd "C-c C-z") 'fountain-insert-note)
    (define-key map (kbd "C-c C-a") 'fountain-insert-synopsis)
    (define-key map (kbd "C-c C-x i") 'fountain-insert-metadata)
    ;; (define-key map (kbd "C-c C-x #") 'fountain-add-scene-nums)
    (define-key map (kbd "C-c C-x f") 'fountain-set-font-lock-decoration)
    ;; navigation commands
    (define-key map (kbd "C-M-n") 'fountain-forward-scene)
    (define-key map (kbd "C-M-p") 'fountain-backward-scene)
    (define-key map (kbd "C-M-a") 'fountain-beginning-of-scene)
    (define-key map (kbd "C-M-e") 'fountain-end-of-scene)
    (define-key map (kbd "C-M-h") 'fountain-mark-scene)
    (define-key map (kbd "M-n") 'fountain-forward-character)
    (define-key map (kbd "M-p") 'fountain-backward-character)
    ;; outline commands
    (define-key map (kbd "C-c C-n") 'fountain-outline-next)
    (define-key map (kbd "C-c C-p") 'fountain-outline-previous)
    (define-key map (kbd "C-c C-f") 'fountain-outline-forward)
    (define-key map (kbd "C-c C-b") 'fountain-outline-backward)
    (define-key map (kbd "C-c C-u") 'fountain-outline-up)
    (define-key map (kbd "C-c C-^") 'fountain-outline-shift-up)
    (define-key map (kbd "C-c C-v") 'fountain-outline-shift-down)
    (define-key map (kbd "C-c C-SPC") 'fountain-outline-mark)
    (define-key map (kbd "TAB") 'fountain-outline-cycle)
    (define-key map (kbd "<backtab>") 'fountain-outline-cycle-global)
    (define-key map (kbd "S-TAB") 'fountain-outline-cycle-global)
    ;; exporting commands
    (define-key map (kbd "C-c C-e C-e") 'fountain-export-default)
    (define-key map (kbd "C-c C-e h") 'fountain-export-buffer-to-html)
    (define-key map (kbd "C-c C-e p") 'fountain-export-buffer-to-pdf-via-html)
    ;; view commands
    (define-key map (kbd "C-c C-x !") 'fountain-toggle-hide-syntax-chars)
    (define-key map (kbd "C-c C-x *") 'fountain-toggle-hide-emphasis-delim)
    (define-key map (kbd "M-s 1") 'fountain-occur-section-headings)
    (define-key map (kbd "M-s 2") 'fountain-occur-synopses)
    (define-key map (kbd "M-s 3") 'fountain-occur-notes)
    (define-key map (kbd "M-s 4") 'fountain-occur-scene-headings)
    map)
  "Mode map for `fountain-mode'.")

;;; Menu =======================================================================

(easy-menu-define fountain-mode-menu fountain-mode-map
  "Menu for `fountain-mode'."
  '("Fountain"
    ("Navigate"
     ["Next Scene Heading" fountain-forward-scene]
     ["Previous Scene Heading" fountain-backward-scene]
     "---"
     ["Next Character" fountain-forward-character]
     ["Previous Character" fountain-backward-character])
    "---"
    ("Outline"
     ["Cycle Scene/Section Visibility" fountain-outline-cycle]
     ["Cycle Global Visibility" fountain-outline-cycle-global]
     "---"
     ["Up Heading" fountain-outline-up]
     ["Next Heading" fountain-outline-next]
     ["Previous Heading" fountain-outline-previous]
     ["Forward Heading" fountain-outline-forward]
     ["Backward Heading" fountain-outline-backward]
     "---"
     ["Mark Section/Scene" fountain-outline-mark]
     ["Shift Section/Scene Up" fountain-outline-shift-up]
     ["Shift Section/Scene Down" fountain-outline-shift-down])
    "---"
    ["Insert Metadata" fountain-insert-metadata]
    ["Insert Synopsis" fountain-insert-synopsis]
    ["Insert Note" fountain-insert-note]
    ["Add/Remove Continued Dialog" fountain-continued-dialog-refresh]
    ;; ["Add Scene Numbers" fountain-add-scene-nums]
    "---"
    ["Display Elements Auto-Aligned"
     fountain-toggle-align-elements
     :style toggle
     :selected fountain-align-elements]
    ["Add Continued Dialog"
     fountain-toggle-add-continued-dialog
     :style toggle
     :selected fountain-add-continued-dialog]
    ["Switch Default Comment Syntax"
     fountain-toggle-comment-syntax
     :style toggle
     :selected fountain-switch-comment-syntax]
    "---"
    ("Syntax Highlighting"
     ["Minimum" (fountain-set-font-lock-decoration 1)
      :style radio
      :selected (= (fountain-get-font-lock-decoration) 1)]
     ["Default" (fountain-set-font-lock-decoration 2)
      :style radio
      :selected (= (fountain-get-font-lock-decoration) 2)]
     ["Maximum" (fountain-set-font-lock-decoration 3)
      :style radio
      :selected (= (fountain-get-font-lock-decoration) 3)])
    ("Show/Hide"
     ["Hide Emphasis Delimiters" fountain-toggle-hide-emphasis-delim
      :style toggle
      :selected fountain-hide-emphasis-delim]
     ["Hide Syntax Characters" fountain-toggle-hide-syntax-chars
      :style toggle
      :selected fountain-hide-syntax-chars])
    "---"
    ("Export"
     ["Default" fountain-export-default]
     "---"
     ["Buffer to HTML" fountain-export-buffer-to-html]
     ["Buffer to PDF via HTML" fountain-export-buffer-to-pdf-via-html]
     "---"
     ["Include Title Page"
      fountain-toggle-export-include-title-page
      :style toggle
      :selected fountain-export-include-title-page]
     "---"
     ["Bold Scene Headings"
      fountain-toggle-export-bold-scene-headings
      :style toggle
      :selected fountain-export-bold-scene-headings]
     ["Underline Scene Headings"
      fountain-toggle-export-underline-scene-headings
      :style toggle
      :selected fountain-export-underline-scene-headings]
     ["Double-Space Scene Headings"
      fountain-toggle-export-double-space-scene-headings
      :style toggle
      :selected fountain-export-double-space-scene-headings]
     "---"
     ["Customize Export" (customize-group 'fountain-export)])
    "---"
    ["Save Options" fountain-save-options]
    ["Customize Mode" (customize-group 'fountain)]
    ["Customize Faces" (customize-group 'fountain-faces)]))

;;; Syntax Table ===============================================================

(defvar fountain-mode-syntax-table
  (let ((syntax (make-syntax-table)))
    (modify-syntax-entry ?/ ". 124" syntax)
    (modify-syntax-entry ?* ". 23b" syntax)
    (modify-syntax-entry ?\n ">" syntax)
    syntax)
  "Syntax table for `fountain-mode'.")

;;; Mode Definition ============================================================

;;;###autoload
(define-derived-mode fountain-mode text-mode "Fountain"
  "Major mode for screenwriting in Fountain markup."
  :group 'fountain
  (fountain-init-regexp)
  (fountain-init-comment-syntax)
  (setq comment-use-syntax t)
  (setq font-lock-defaults
        '(fountain-create-font-lock-keywords nil t))
  (add-hook 'font-lock-extend-region-functions
            'fountain-font-lock-extend-region t t)
  (add-to-invisibility-spec '(outline . t))
  (if fountain-hide-emphasis-delim
      (add-to-invisibility-spec 'fountain-emphasis-delim))
  (if fountain-hide-syntax-chars
      (add-to-invisibility-spec 'fountain-syntax))
  (fountain-read-metadata)
  (setq-local require-final-newline mode-require-final-newline)
  (setq-local font-lock-comment-face 'fountain-comment)
  (setq-local outline-level 'fountain-outline-level)
  (setq-local fountain-outline-startup-level
              (let ((n (fountain-get-metadata-value "startup-level")))
                (if (s-present? n)
                    (string-to-number n)
                  fountain-outline-startup-level)))
  (setq-local font-lock-extra-managed-props
              '(line-prefix wrap-prefix invisible fountain-element))
  ;; (add-hook 'post-self-insert-hook
  ;;           'fountain-align-scene-num t t)
  ;; (add-hook 'after-save-hook
  ;;           'fountain-read-metadata)
  (fountain-outline-hide-level fountain-outline-startup-level))

(provide 'fountain-mode)
;;; fountain-mode.el ends here<|MERGE_RESOLUTION|>--- conflicted
+++ resolved
@@ -1311,21 +1311,7 @@
       (looking-at fountain-synopsis-regexp))))
 
 (defun fountain-note-p ()
-<<<<<<< HEAD
   "Match note if point is at a note, nil otherwise."
-  (save-excursion
-    (save-restriction
-      (widen)
-      (if (and (= (following-char) ?\[)
-               (= (preceding-char) ?\[))
-          (forward-char -1))
-      (or (looking-at fountain-note-regexp)
-          (let ((a (point))
-                (beg (car (fountain-get-block-bounds))))
-            (search-backward "[[" beg t)
-            (goto-char (match-beginning 0))
-            (and (looking-at fountain-note-regexp)
-=======
   (save-excursion
     (save-restriction
       (widen)
@@ -1335,7 +1321,6 @@
             (if (re-search-backward "^[\s\t]*\n" nil 'move)
                 (goto-char (match-end 0)))
             (and (looking-at (concat fountain-note-regexp "[\s\t]*$"))
->>>>>>> 640bd038
                  (< a (match-end 0))))))))
 
 (defun fountain-comment-p ()
