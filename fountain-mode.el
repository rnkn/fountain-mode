--- conflicted
+++ resolved
@@ -562,17 +562,8 @@
     "date: " (skeleton-read "Date: " (format-time-string fountain-time-format)) | -7 "\n"
     "contact:\n" ("Contact details, %s: " "    " str | -4 "\n") | -9))
 
-<<<<<<< HEAD
-(defcustom fountain-export-buffer-name
-  "*Fountain %s Export*"
-  "Name of export buffer when source is not visiting a file.
-`%s' is replaced with export format."
-  :type 'string
-  :group 'fountain-export)
-=======
 (define-auto-insert '(fountain-mode . "Fountain metadata skeleton")
   fountain-metadata-skeleton)
->>>>>>> cad2a26e
 
  
@@ -2479,7 +2470,6 @@
 
  
-<<<<<<< HEAD
 ;;;; Endnotes
 
 (defgroup fountain-endnotes ()
@@ -2522,10 +2512,7 @@
 
  
-;;;; Parsing Functions
-=======
 ;;; -> FDX
->>>>>>> cad2a26e
 
 (defcustom fountain-export-fdx-template
   '((document "\
