;;; fountain-mode.el --- Major mode for editing Fountain-formatted text files

;; Author: Paul Rankin <paul@tilk.co>
;; Version: 0.7.3
;; Keywords: wp
;; URL: http://github.com/rnkn/fountain-mode/

;; This file is not part of GNU Emacs.

;; Copyright (C) 2014 Paul Rankin

;; This program is free software: you can redistribute it and/or modify
;; it under the terms of the GNU General Public License as published by
;; the Free Software Foundation, either version 3 of the License, or (at
;; your option) any later version.

;; This program is distributed in the hope that it will be useful, but
;; WITHOUT ANY WARRANTY; without even the implied warranty of
;; MERCHANTABILITY or FITNESS FOR A PARTICULAR PURPOSE. See the GNU
;; General Public License for more details.

;; You should have received a copy of the GNU General Public License
;; along with this program. If not, see [http://www.gnu.org/licenses/].

;;; Commentary:

;; Fountain Mode is a major mode for GNU Emacs for editing text files in
;; Fountain markup format, a simple markup syntax for writing, editing
;; and sharing screenplays in plain text. Fountain Mode is free
;; software, licensed under the GNU GPL version 3.

;; For more information on Fountain markup format, see
;; [http://fountain.io]

;;; Code:

;;; Group ======================================================================

(defgroup fountain ()
  "Major mode for editing Fountain-formatted text files."
  :prefix "fountain-"
  :group 'wp
  :link '(url-link "http://github.com/rnkn/fountain-mode/"))

;;; Customizable Options =======================================================

(defcustom fountain-metadata-template
  "Title: 
Credit: 
Author: 
Draft date: 
Contact: 
"
  "Metadata template inserted at the beginning of buffer."
  :type 'string
  :group 'fountain)

(defcustom fountain-slugline-prefix-list
  '("int." "ext." "i/e." "est.")
  "List of slugline prefixes (case insensitive).
The default list requires that each slugline prefix be appended
with a dot, like so:

INT. HOUSE - DAY

If you prefer not to append a dot to your slugline prefixes, you
can add \"int\", \"ext\", etc. here."
  :type '(repeat (string :tag "Prefix"))
  :group 'fountain)

(defcustom fountain-trans-list
  '("FADE IN:" "TO:" "FADE OUT" "TO BLACK")
  "List of transition endings (case sensitive).
This list is used to match the endings of transitions,
e.g. \"TO:\" will match both the following:

CUT TO:

DISSOLVE TO:"
  :type '(repeat (string :tag "Transition"))
  :group 'fountain)

(defcustom fountain-align-column-character 20
  "Column integer to which character should be aligned."
  :type 'integer
  :group 'fountain)

(defcustom fountain-align-column-dialogue 10
  "Column integer to which dialogue should be aligned."
  :type 'integer
  :group 'fountain)

(defcustom fountain-align-column-paren 15
  "Column integer to which parenthetical should be aligned."
  :type 'integer
  :group 'fountain)

(defcustom fountain-align-column-trans 45
  "Column integer to which transitions should be aligned."
  :type 'integer
  :group 'fountain)

(defcustom fountain-indent-elements t
  "If non-nil, elements will be displayed indented.
This option does not affect file contents."
  :type 'boolean
  :group 'fountain)

(defcustom fountain-upcase-sluglines t
  "Automatically upcase sluglines."
  :type 'boolean
  :group 'fountain)

(defcustom fountain-dot-slugline-hierarchy t
  "If non-nil, forced sluglines will take a lower hierarchy.
When writing, it is usually preferable to treat forced sluglines
as constituents of the larger scene. If you prefer to treat
forced sluglines like regular sluglines, set this to nil."
  :type 'boolean
  :group 'fountain)

;;; Element Regular Expressions ================================================

(defconst fountain-line-empty-regexp
  (rx line-start
      (zero-or-one " ")
      line-end)
  "Regular expression for matching an empty line.")

(defvar fountain-slugline-regexp
  (rx line-start
      (eval `(or ,@fountain-slugline-prefix-list))
      (one-or-more " ")
      (zero-or-more not-newline))
  "Regular expression for matching sluglines.
Requires `fountain-slugline-p' for preceding and succeeding blank
lines.")

(defconst fountain-dot-slugline-regexp
  (rx line-start
      (group "." word-start)
      (group (zero-or-more not-newline)))
  "Regular expression for matching forced sluglines.")

(defconst fountain-character-regexp
  (rx (group (zero-or-more blank))
      (group (one-or-more (not (any lower "<>\\\n"))))
      (group (zero-or-more blank))
      line-end)
  "Regular expression for matching characters.")

(defvar fountain-paren-regexp
  (rx line-start
      (zero-or-more blank)
      "(" (zero-or-more not-newline) ")"
      (zero-or-more blank)
      line-end)
  "Regular expression for matching parentheticals.")

(defvar fountain-trans-regexp
  (rx (or (and line-start
               (zero-or-more blank)
               ">"
               (group (zero-or-more (any upper blank ":"))
                      line-end))
          (and line-start
               (zero-or-more (any upper blank))
               (eval `(or ,@fountain-trans-list))
               (zero-or-one blank)
               line-end)))
  "Regular expression for matching transitions.
Requires `fountain-trans-p' for preceding and succeeding blank
lines.")

(defconst fountain-page-break-regexp
  (rx line-start
      (group (zero-or-more blank))
      (group (>= 3 "="))
      (group (zero-or-more not-newline)))
  "Regular expression for matching page breaks.")

(defconst fountain-note-regexp
  (rx (group "[[")
      (group (zero-or-more not-newline (zero-or-one "\n")))
      (group "]]"))
  "Regular expression for matching comments.")

(defconst fountain-section-regexp
  (rx line-start
      (group (repeat 1 5 "#") (not (any "#")))
      (group (zero-or-more not-newline)))
  "Regular expression for matching sections.")

(defconst fountain-synopsis-regexp
  (rx line-start
      (group "=" (not (any "=")))
      (group (zero-or-more not-newline)))
  "Regular expression for matching synopses.")

;;; Faces ======================================================================

(require 'font-lock)

(defgroup fountain-faces nil
  "Faces used in Fountain Mode"
  :group 'fountain)

(defvar fountain-slugline-face 'fountain-slugline-face
  "Face name to use for sluglines.")

(defvar fountain-dot-slugline-face
  (if fountain-dot-slugline-hierarchy
      'fountain-dot-slugline-face
    'fountain-slugline-face)
  "Face name to use for forced sluglines.")

(defvar fountain-note-face 'fountain-note-face
  "Face name to use for notes.")

(defvar fountain-section-face 'fountain-section-face
  "Face name to use for sections.")

(defvar fountain-synopsis-face 'fountain-synopsis-face
  "Face name to use for synopses.")

(defface fountain-slugline-face
  '((t (:weight bold :underline t)))
  "Face for sluglines."
  :group 'fountain-faces)

(defface fountain-dot-slugline-face
  '((t (:weight bold)))
  "Face for forced sluglines."
  :group 'fountain-faces)

(defface fountain-nonprinting-face
  '((t (:foreground "dim gray")))
  "Face for comments."
  :group 'fountain-faces)

(defface fountain-note-face
  '((t (:foreground "forest green")))
  "Face for notes.")

(defface fountain-section-face
  '((t (:foreground "dark red")))
  "Face for sections."
  :group 'fountain-faces)

(defface fountain-synopsis-face
  '((t (:foreground "dark cyan")))
  "Face for synopses."
  :group 'fountain-faces)

;;; Font Lock ==================================================================

(defvar fountain-font-lock-keywords
  `((,fountain-slugline-regexp . fountain-slugline-face)
    (,fountain-dot-slugline-regexp . fountain-dot-slugline-face)
    (,fountain-section-regexp . fountain-section-face)
    (,fountain-synopsis-regexp . fountain-synopsis-face)
    (,fountain-note-regexp . fountain-note-face))
  "Font lock highlighting keywords.")

;;; Functions ==================================================================

(defun fountain-get-line ()
  "Return the line at point as a string."
  (buffer-substring-no-properties
   (line-beginning-position) (line-end-position)))

(defun fountain-get-paragraph-bounds ()
  "Return the beginning and end points of paragraph at point."
  (save-restriction
    (widen)
    (let ((paragraph-beginning
           (save-excursion (forward-paragraph -1) (point)))
          (paragraph-end
           (save-excursion (forward-paragraph 1) (point))))
      (cons paragraph-beginning paragraph-end))))

(defun fountain-trim-whitespace (str)
  "Trim the leading and trailing whitespace of STR."
  (setq str (mapconcat 'identity (split-string str) " ")))

(defun fountain-line-upper-p ()
  "Return non-nil if line at point is uppercase."
  (let ((str (fountain-get-line)))
    (string= (upcase str) str)))

(defun fountain-line-empty-p ()
  "Return non-nil if line at point is a newline or single space."
  (save-excursion
    (forward-line 0)
    (looking-at-p fountain-line-empty-regexp)))

(defun fountain-section-p ()
  "Return non-nil if line at point is a section heading."
  (save-excursion
    (forward-line 0)
    (looking-at-p fountain-section-regexp)))

(defun fountain-synopsis-p ()
  "Return non-nil if line at point is a synopsis."
  (save-excursion
    (forward-line 0)
    (looking-at-p fountain-synopsis-regexp)))

(defun fountain-boneyard-p ()
  "Return non-nil if line at point is within boneyard."
  (comment-only-p (line-beginning-position) (line-end-position)))

(defun fountain-blank-p ()
  "Return non-nil if line at point is considered blank.
A line is blank if it is empty, or consists of a comment,
section, synopsis or is within a boneyard."
  (cond ((fountain-line-empty-p))
        ((fountain-boneyard-p))
        ((fountain-section-p))
        ((fountain-synopsis-p))
        ((fountain-note-p))))

(defun fountain-slugline-p ()
  "Return non-nil if line at point is a slugline."
  (save-excursion
    (save-restriction
<<<<<<< HEAD
      (widen)
=======
>>>>>>> d64de14a
      (forward-line 0)
      (and (or (bobp)
               (save-excursion
                 (forward-line -1)
                 (fountain-blank-p)))
           (save-excursion
             (forward-line 1)
             (or (eobp)
                 (fountain-blank-p)))
           (looking-at-p fountain-slugline-regexp)))))

(defun fountain-dot-slugline-p ()
  "Return non-nil if line at point is a forced slugline."
  (save-excursion
    (save-restriction
<<<<<<< HEAD
      (widen)
=======
>>>>>>> d64de14a
      (forward-line 0)
      (and (or (bobp)
               (save-excursion
                 (forward-line -1)
                 (fountain-blank-p)))
           (save-excursion
             (forward-line 1)
             (or (eobp)
                 (fountain-blank-p)))
           (looking-at-p fountain-dot-slugline-regexp)))))

(defun fountain-character-p ()
  "Return non-nil if line at point is a character name."
  (save-excursion
    (save-restriction
<<<<<<< HEAD
      (widen)
=======
>>>>>>> d64de14a
      (forward-line 0)
      (and (let ((case-fold-search nil))
             (looking-at-p fountain-character-regexp))
           (or (bobp)
               (save-excursion
                 (forward-line -1)
                 (fountain-line-empty-p)))
           (save-excursion
             (forward-line 1)
             (unless (eobp)
               (not (fountain-blank-p))))))))

(defun fountain-dialogue-p ()
  "Return non-nil if line at point is dialogue."
  (unless (or (fountain-line-empty-p)
              (fountain-paren-p))
    (save-excursion
      (save-restriction
<<<<<<< HEAD
        (widen)
=======
>>>>>>> d64de14a
        (forward-line 0)
        (unless (bobp)
          (forward-line -1)
          (or (fountain-character-p)
              (fountain-paren-p)
              (fountain-dialogue-p)))))))

(defun fountain-paren-p ()
  "Return non-nil if line at point is a paranthetical."
  (save-excursion
    (save-restriction
<<<<<<< HEAD
      (widen)
=======
>>>>>>> d64de14a
      (forward-line 0)
      (and (looking-at-p fountain-paren-regexp)
           (forward-line -1)
           (unless (bobp)
             (or (fountain-character-p)
                 (fountain-dialogue-p)))))))

(defun fountain-trans-p ()
  "Return non-nil if line at point is a transition."
  (save-excursion
    (save-restriction
<<<<<<< HEAD
      (widen)
=======
>>>>>>> d64de14a
      (forward-line 0)
      (and (let ((case-fold-search nil))
             (looking-at-p fountain-trans-regexp))
           (save-excursion
             (forward-line -1)
             (or (bobp)
                 (fountain-blank-p)))
           (save-excursion
             (forward-line 1)
             (or (eobp)
                 (fountain-blank-p)))))))

(defun fountain-note-p ()
  "Return non-nil if line at point is within a note."
  (save-excursion
    (save-restriction
<<<<<<< HEAD
      (widen)
=======
>>>>>>> d64de14a
      (forward-line 0)
      (let* ((marker (point))
             (paragraph-end (cdr (fountain-get-paragraph-bounds)))
             (paragraph-beginning (car (fountain-get-paragraph-bounds)))
             (end (search-forward "]]" paragraph-end t))
             (start (search-backward "[[" paragraph-beginning t)))
        (unless (or (null start)
                    (null end))
          (and (goto-char end)
               (looking-at-p (rx (zero-or-more blank) line-end))
               (goto-char start)
               (forward-line 0)
               (looking-at-p fountain-note-regexp)
               (>= marker start)
               (<= marker end)))))))

(defun fountain-indent-add (column)
  "Add indentation properties to line at point."
  (with-silent-modifications
    (put-text-property (line-beginning-position) (line-end-position)
                       'line-prefix `(space :align-to ,column))
    (put-text-property (line-beginning-position) (line-end-position)
                       'wrap-prefix `(space :align-to ,column))))

(defun fountain-indent-refresh ()
  "Refresh indentation properties at point."
  (cond ((fountain-character-p)
         (fountain-indent-add fountain-align-column-character))
        ((fountain-paren-p)
         (fountain-indent-add fountain-align-column-paren))
        ((fountain-dialogue-p)
         (fountain-indent-add fountain-align-column-dialogue))
        ((fountain-trans-p)
         (fountain-indent-add fountain-align-column-trans))
        ((fountain-indent-add 0))))

(defun fountain-format-refresh (start end length)
  "Refresh format between START and END."
  (save-excursion
    (save-restriction
      (let ((end
             (progn (goto-char end)
                    (cdr (fountain-get-paragraph-bounds))))
            (start
             (progn (goto-char start)
                    (car (fountain-get-paragraph-bounds)))))
        (goto-char start)
        (while (< (point) end)
          (if fountain-indent-elements
              (fountain-indent-refresh)
            (fountain-indent-add 0))
          (when (and fountain-upcase-sluglines
                     (fountain-slugline-p)
                     (not (fountain-line-upper-p)))
            (fountain-upcase-line))
          (forward-line 1))))))

;;; Interaction ================================================================

(defun fountain-upcase-line ()
  "Upcase the line."
  (interactive)
  (upcase-region (line-beginning-position) (line-end-position)))

(defun fountain-upcase-line-and-newline ()
  "Upcase the line and insert a newline."
  (interactive)
  (upcase-region (line-beginning-position) (point))
  (newline))

(defun fountain-next-comment ()
  "Find the next comment."
  (interactive)
  (search-forward comment-start))

(defun fountain-note-dwim (&optional arg)
  "Insert a note. If prefixed with ARG, also insert a UUID."
  (interactive "P")
    (let ((comment-start "[[")
          (comment-end "]]"))
      (comment-dwim nil)
      (if arg
          (let ((str (downcase (shell-command-to-string "uuidgen"))))
            (insert (car (split-string str "-")))))))

(defun fountain-metadata-insert ()
  "Insert the metadata template at the beginning of file."
  (interactive)
  (save-excursion
    (save-restriction
      (goto-char (point-min))
      (insert fountain-metadata-template "\n\n"))))

;;; Mode Map ===================================================================

(defvar fountain-mode-map
  (let ((map (make-sparse-keymap)))
    (define-key map (kbd "<S-return>") 'fountain-upcase-line-and-newline)
    (define-key map (kbd "C-c C-z") 'fountain-note-dwim)
    (define-key map (kbd "C-c C-x m") 'fountain-metadata-insert)
    map)
  "Mode map for `fountain-mode'.")

;;; Syntax Table ===============================================================

(defvar fountain-mode-syntax-table
  (let ((syntax (make-syntax-table)))
    (modify-syntax-entry ?\/ ". 14" syntax)
    (modify-syntax-entry ?* ". 23" syntax)
    syntax)
  "Syntax table for `fountain-mode'.")

;;; Mode Definition ============================================================

;;;###autoload
(define-derived-mode fountain-mode text-mode "Fountain"
  "Major mode for editing Fountain-formatted text files.
For more information on the Fountain markup format, visit
<http://fountain.io>."
  :group 'fountain
  (set (make-local-variable 'comment-start) "/*")
  (set (make-local-variable 'comment-end) "*/")
  (set (make-local-variable 'font-lock-comment-face)
       'fountain-nonprinting-face)
  (setq font-lock-defaults '(fountain-font-lock-keywords nil t))
  (fountain-format-refresh (point-min) (point-max) nil)
  (add-hook 'after-change-functions 'fountain-format-refresh nil t))

(provide 'fountain-mode)

;;; fountain-mode.el ends here<|MERGE_RESOLUTION|>--- conflicted
+++ resolved
@@ -324,10 +324,7 @@
   "Return non-nil if line at point is a slugline."
   (save-excursion
     (save-restriction
-<<<<<<< HEAD
       (widen)
-=======
->>>>>>> d64de14a
       (forward-line 0)
       (and (or (bobp)
                (save-excursion
@@ -343,10 +340,7 @@
   "Return non-nil if line at point is a forced slugline."
   (save-excursion
     (save-restriction
-<<<<<<< HEAD
       (widen)
-=======
->>>>>>> d64de14a
       (forward-line 0)
       (and (or (bobp)
                (save-excursion
@@ -362,10 +356,7 @@
   "Return non-nil if line at point is a character name."
   (save-excursion
     (save-restriction
-<<<<<<< HEAD
       (widen)
-=======
->>>>>>> d64de14a
       (forward-line 0)
       (and (let ((case-fold-search nil))
              (looking-at-p fountain-character-regexp))
@@ -384,10 +375,7 @@
               (fountain-paren-p))
     (save-excursion
       (save-restriction
-<<<<<<< HEAD
         (widen)
-=======
->>>>>>> d64de14a
         (forward-line 0)
         (unless (bobp)
           (forward-line -1)
@@ -399,10 +387,7 @@
   "Return non-nil if line at point is a paranthetical."
   (save-excursion
     (save-restriction
-<<<<<<< HEAD
       (widen)
-=======
->>>>>>> d64de14a
       (forward-line 0)
       (and (looking-at-p fountain-paren-regexp)
            (forward-line -1)
@@ -414,10 +399,7 @@
   "Return non-nil if line at point is a transition."
   (save-excursion
     (save-restriction
-<<<<<<< HEAD
       (widen)
-=======
->>>>>>> d64de14a
       (forward-line 0)
       (and (let ((case-fold-search nil))
              (looking-at-p fountain-trans-regexp))
@@ -434,10 +416,7 @@
   "Return non-nil if line at point is within a note."
   (save-excursion
     (save-restriction
-<<<<<<< HEAD
       (widen)
-=======
->>>>>>> d64de14a
       (forward-line 0)
       (let* ((marker (point))
              (paragraph-end (cdr (fountain-get-paragraph-bounds)))
