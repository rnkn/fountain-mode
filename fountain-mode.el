--- conflicted
+++ resolved
@@ -4,11 +4,7 @@
 
 ;; Author: Paul Rankin <hello@paulwrankin.com>
 ;; Keywords: wp
-<<<<<<< HEAD
 ;; Version: 2.4.0
-=======
-;; Version: 2.3.1
->>>>>>> 5c63d2f1
 ;; Package-Requires: ((emacs "24.4"))
 ;; URL: https://github.com/rnkn/fountain-mode
 
@@ -110,13 +106,6 @@
 
 ;; Please raise an issue on [Issues](https://github.com/rnkn/fountain-mode/issues).
 
-<<<<<<< HEAD
-=======
-;; - Emacs versions prior to 26.1 have a bug with `visual-line-mode` that produces erratic
-;;   navigation behavior when displaying very long lines. More information here:
-;;   <https://debbugs.gnu.org/23879>
-
->>>>>>> 5c63d2f1
 ;; Roadmap
 ;; -------
 
@@ -132,11 +121,7 @@
 ;;; Code:
 
 (defconst fountain-version
-<<<<<<< HEAD
   "2.4.0")
-=======
-  "2.3.1")
->>>>>>> 5c63d2f1
 
 (defun fountain-version ()
   "Return `fountain-mode' version."
@@ -1203,7 +1188,6 @@
 
  
-<<<<<<< HEAD
 ;;; Pages
 
 (defcustom fountain-page-max-lines
@@ -1374,8 +1358,6 @@
 
  
-=======
->>>>>>> 5c63d2f1
 ;;; Parsing
 
 (require 'subr-x)
