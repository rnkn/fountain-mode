;;; fountain-mode.el --- Major mode for screenwriting in Fountain markup -*- lexical-binding: t; -*-

;; Copyright (c) 2014-2017 Paul Rankin

;; Author: Paul Rankin <hello@paulwrankin.com>
;; Keywords: wp
;; Version: 2.4.0
;; Package-Requires: ((emacs "24.5"))
;; URL: https://github.com/rnkn/fountain-mode

;; This file is not part of GNU Emacs.

;; This program is free software; you can redistribute it and/or modify
;; it under the terms of the GNU General Public License as published by
;; the Free Software Foundation, either version 3 of the License, or (at
;; your option) any later version.

;; This program is distributed in the hope that it will be useful, but
;; WITHOUT ANY WARRANTY; without even the implied warranty of
;; MERCHANTABILITY or FITNESS FOR A PARTICULAR PURPOSE. See the GNU
;; General Public License for more details.

;; You should have received a copy of the GNU General Public License
;; along with this program. If not, see <http://www.gnu.org/licenses/>.

;;; Commentary:

;; Fountain Mode
;; =============

;; Fountain Mode is a complete screenwriting environment for GNU Emacs
;; using the Fountain markup format. For more information on the Fountain markup
;; format, visit <http://fountain.io>.

;; Features
;; --------

;; - Support for Fountain 1.1 specification
;; - WYSIWYG auto-align elements (display only, does not modify file contents)
;;   specific to script format, e.g. screenplay, stageplay or user-defined format
;; - Export to HTML, LaTeX, Final Draft (FDX), or Fountain
;; - Export to standalone document or snippet
;; - Integration with `outline` to fold/cycle visibility of sections and scenes
;; - Integration with `imenu` (sections, scene headings, notes)
;; - Intergration with `auto-insert` for title page metadata
;; - Add/remove automatic continuation string to successively speaking characters
;; - Navigation by section, scene, character name, or page
;; - 3 levels of element syntax highlighting
;; - Automatic loading for `*.fountain` files
;; - Include or omit a title page
;; - Emphasis (bold, italic, underlined text)
;; - Toggle visibility of emphasis delimiters and syntax characters
;; - Everything is customizable

;; Check out the Nicholl Fellowship sample script exported from Fountain Mode to:

;; - [HTML](https://rawgit.com/rnkn/mcqueen/master/sample/sample.html)
;; - [LaTeX](https://www.sharelatex.com/project/54ed9180966959cb7fdbde8e)
;; - [Final Draft](http://files.paulwrankin.com/fountain-mode/Nicholl%20Fellowship%20sample.fdx)

;; More information on outlining here: <https://github.com/rnkn/fountain-mode/wiki/Outlining>

;; Most common features are accessible from the menu. For a full list of functions
;; and key-bindings, type C-h m.

;; For more, see the [Wiki](https://github.com/rnkn/fountain-mode/wiki).

;; Requirements
;; ------------

;; - Emacs 24.5
;; - LaTeX packages for PDF export: geometry fontspec titling fancyhdr
;;   marginnote ulem xstring oberdiek

;; Installation
;; ------------

;; For users on OS X with no experience with Emacs, see the
;; [Absolute Beginner's Guide (macOS)][guide].

;; The latest stable release of Fountain Mode is available via
;; [MELPA-stable](http://stable.melpa.org/#/fountain-mode).

;; Alternately, download the [latest release], move the files into your
;; `load-path` and add the following line to your `.emacs` or `init.el` file:

;;     (require 'fountain-mode)

;; If you prefer the latest but perhaps unstable version, install via
;; [MELPA], or clone the repository into your `load-path` and require as
;; above:

;;     git clone https://github.com/rnkn/fountain-mode.git

;; Users of Debian ≥10 or Ubuntu ≥18.04 can install Fountain Mode with the following command:

;;     sudo apt install elpa-fountain-mode

;; [guide]: https://github.com/rnkn/fountain-mode/wiki/Absolute-Beginner's-Guide-(macOS) "Absolute Beginner's Guide (macOS)"
;; [melpa]: https://melpa.org/#/fountain-mode "MELPA"
;; [melpa-stable]: https://stable.melpa.org/#/fountain-mode "MELPA-stable"
;; [latest release]: https://github.com/rnkn/fountain-mode/releases/latest "Fountain Mode latest release"

;; Bugs and Feature Requests
;; -------------------------

;; Please raise an issue on [Issues](https://github.com/rnkn/fountain-mode/issues).

;; - Emacs versions prior to 26 have a bug with `visual-line-mode` that produces erratic
;;   navigation behavior when displaying very long lines. More information here:
;;   <https://debbugs.gnu.org/23879>

;; Roadmap
;; -------

;; See [Milestones](https://github.com/rnkn/fountain-mode/milestones).

;; History
;; -------

;; See [Releases](https://github.com/rnkn/fountain-mode/releases).

;; Tips
;; ----

;; Bitcoin Cash address 19gUvL8YUzDKr5GyiHpYeF31BfQm87xM9L


;;; Code:

(defconst fountain-version
  "2.4.0")

(defun fountain-version ()
  "Return `fountain-mode' version."
  (interactive)
  (message "Fountain Mode %s" fountain-version))

(defgroup fountain ()
  "Major mode for screenwriting in Fountain markup."
  :prefix "fountain-"
  :group 'wp
  :link '(url-link "https://github.com/rnkn/fountain-mode"))


;;; Obsolete Warnings

(define-obsolete-variable-alias 'fountain-align-centered
  'fountain-align-center "1.1.0")

(define-obsolete-variable-alias 'fountain-export-title-page-template
  'fountain-export-title-page-title-template "1.1.0")

(define-obsolete-variable-alias 'fountain-hide-escapes
  'fountain-hide-syntax-chars "1.3.0")

(make-obsolete-variable 'fountain-export-inline-style
                        "use inline style instead." "2.1.0")

(define-obsolete-variable-alias 'fountain-export-style-template
  'fountain-export-html-stylesheet "2.4.0")

(define-obsolete-function-alias 'fountain-toggle-hide-escapes
  'fountain-toggle-hide-syntax-chars "1.3.0")

(define-obsolete-face-alias 'fountain-centered
  'fountain-center "1.1.0")

(define-obsolete-face-alias 'fountain-scene-heading-highlight
  'fountain-scene-heading "1.2.0")

(define-obsolete-face-alias 'fountain-note-highlight
  'fountain-note "1.2.0")

(define-obsolete-face-alias 'fountain-section-highlight
  'fountain-section "1.2.0")

(define-obsolete-face-alias 'fountain-synopsis-highlight
  'fountain-synopsis "1.2.0")

(define-obsolete-face-alias 'fountain-center-highlight
  'fountain-center "1.2.0")

(define-obsolete-face-alias 'fountain-character-highlight
  'fountain-character "1.2.0")

(define-obsolete-face-alias 'fountain-paren-highlight
  'fountain-paren "1.2.0")

(define-obsolete-face-alias 'fountain-dialog-highlight
  'fountain-dialog "1.2.0")

(define-obsolete-face-alias 'fountain-trans-highlight
  'fountain-trans "1.2.0")

(define-obsolete-face-alias 'fountain-section
  'fountain-section-heading "1.4.1")

(make-obsolete-variable 'fountain-export-title-page-left-template
                        "edit individual export templates instead." "2.4.0")

(make-obsolete-variable 'fountain-export-title-page-right-template
                        "edit individual export templates instead." "2.4.0")

(make-obsolete 'fountain-export-buffer-to-pdf-via-html
               'fountain-export-buffer-to-tex "2.4.0")

(make-obsolete-variable 'fountain-export-pdf-via-html-command
                        'fountain-export-shell-command "2.0.0")

(make-obsolete-variable 'fountain-uuid-func
                        "use a third-party package instead." "2.0.0")

(make-obsolete-variable 'fountain-export-bold-scene-headings
                        'fountain-export-scene-heading-format "2.0.0")

(make-obsolete-variable 'fountain-export-underline-scene-headings
                        'fountain-export-scene-heading-format "2.0.0")

(make-obsolete-variable 'fountain-export-double-space-scene-headings
                        'fountain-export-scene-heading-format "2.0.0")

(make-obsolete-variable 'fountain-export-bold-title
                        "edit individual export templates instead." "2.4.0")

(make-obsolete-variable 'fountain-export-underline-title
                        "edit individual export templates instead." "2.4.0")

(make-obsolete-variable 'fountain-export-upcase-title
                        "edit individual export templates instead." "2.4.0")

(make-obsolete-variable 'fountain-export-html-head-template
                        'fountain-export-html-template "2.4.0")

(make-obsolete-variable 'fountain-export-html-use-inline-style
                        "use inline style instead." "2.1.0")

(make-obsolete-variable 'fountain-additional-template-replace-functions
                        "see `fountain-export-formats'." "2.4.0")

(make-obsolete 'fountain-insert-metadata
               'auto-insert "2.1.2")

(make-obsolete-variable 'fountain-metadata-template
                        'fountain-metadata-skeleton "2.1.2")

(make-obsolete-variable 'fountain-long-time-format
                        'fountain-time-format "2.1.2")

(define-obsolete-variable-alias 'fountain-short-time-format
  'fountain-time-format "2.1.2")

(make-obsolete-variable 'fountain-export-templates
                        "use individual export templates instead." "2.1.4")

(make-obsolete-variable 'fountain-export-format-replace-alist
                        "see `fountain-export-formats'." "2.4.0")

(make-obsolete-variable 'fountain-export-title-format
                        "edit individual export templates instead." "2.4.0")

(define-obsolete-variable-alias 'fountain-trans-list
  'fountain-trans-suffix-list "2.2.2")

(make-obsolete-variable 'fountain-switch-comment-syntax
                        "use the standard comment syntax instead." "2.4.0")

(define-obsolete-variable-alias 'fountain-export-standalone
  'fountain-export-make-standalone "2.4.0")

(define-obsolete-variable-alias 'fountain-export-buffer-name
  'fountain-export-tmp-buffer-name "2.4.0")


;;; Customization

(defcustom fountain-mode-hook
  '(turn-on-visual-line-mode)
  "Mode hook for `fountain-mode', run after the mode is turned on."
  :type 'hook
  :group 'fountain)

(defcustom fountain-add-continued-dialog
  t
  "\\<fountain-mode-map>If non-nil, \\[fountain-continued-dialog-refresh] will mark continued dialogue.

When non-nil, append `fountain-continued-dialog-string' to
successively speaking characters with `fountain-continued-dialog-refresh'.

When nil, remove `fountain-continued-dialog-string' with
`fountain-continued-dialog-refresh'."
  :type 'boolean
  :group 'fountain)

(defcustom fountain-continued-dialog-string
  "(CONT'D)"
  "String to append to character name speaking in succession.
If `fountain-add-continued-dialog' is non-nil, append this string
to character when speaking in succession.

WARNING: if you change this variable then call
`fountain-continued-dialog-refresh', strings matching the
previous value will not be recognized. Before changing this
variable, first make sure to set `fountain-add-continued-dialog'
to nil and run `fountain-continued-dialog-refresh', then make the
changes desired."
  :type 'string
  :group 'fountain)

(defcustom fountain-hide-emphasis-delim
  nil
  "If non-nil, make emphasis delimiters invisible."
  :type 'boolean
  :group 'fountain
  :set (lambda (symbol value)
         (set-default symbol value)
         (dolist (buffer (buffer-list))
           (with-current-buffer buffer
             (when (eq major-mode 'fountain-mode)
                   (if fountain-hide-emphasis-delim
                       (add-to-invisibility-spec 'fountain-emphasis-delim)
                     (remove-from-invisibility-spec 'fountain-emphasis-delim))
                   (font-lock-refresh-defaults))))))

(defcustom fountain-hide-syntax-chars
  nil
  "If non-nil, make syntax characters invisible."
  :type 'boolean
  :group 'fountain
  :set (lambda (symbol value)
         (set-default symbol value)
         (dolist (buffer (buffer-list))
           (with-current-buffer buffer
             (when (eq major-mode 'fountain-mode)
                   (if fountain-hide-syntax-chars
                       (add-to-invisibility-spec 'fountain-syntax-chars)
                     (remove-from-invisibility-spec 'fountain-syntax-chars))
                   (font-lock-refresh-defaults))))))

(defcustom fountain-time-format
  "%F"
  "Format of date and time used when inserting `{{time}}'.
See `format-time-string'."
  :type 'string
  :group 'fountain)

(defcustom fountain-note-template
  " {{time}} - {{fullname}}: "
  "\\<fountain-mode-map>Template for inserting notes with \\[fountain-insert-note].
To include an item in a template you must use the full {{KEY}}
syntax.

    {{title}}    Buffer name without extension
    {{time}}     Short date format (defined in `fountain-time-format')
    {{fullname}} User full name (defined in `user-full-name')
    {{nick}}     User first name (defined in `user-login-name')
    {{email}}    User email (defined in `user-mail-address')

The default {{time}} - {{fullname}}: will insert something like:

    [[ 2014-20-01 - Alan Smithee: ]]"
  :type 'string
  :group 'fountain)
;; FIXME:
;; {{title}} from metadata
;; {{author}} from metadata
;; {{username}} `user-full-name'
;; {{KEY}} arbitrary metadata


;;; Aligning

(defgroup fountain-align ()
  "Options for element alignment.

For each Fountain element this group contains a variable that can
be an integer representing align column for that element for all
formats, or a list where each element takes the form:

    (FORMAT INT)

Where FORMAT is a string and INT is the align column for that
format.

To disable element alignment, see `fountain-align-element'."
  :prefix "fountain-align-"
  :group 'fountain)

(defcustom fountain-align-elements
  t
  "If non-nil, elements will be displayed auto-aligned.
This option does not affect file contents."
  :type 'boolean
  :group 'fountain-align
  :set (lambda (symbol value)
         (set-default symbol value)
         (dolist (buffer (buffer-list))
           (with-current-buffer buffer
             (when (eq major-mode 'fountain-mode)
                   (font-lock-refresh-defaults))))))

(defcustom fountain-align-section-heading
  '(("screenplay" 0)
    ("teleplay" 0)
    ("stageplay" 30))
  "Column integer to which section headings should be aligned.

This option does not affect file contents."
  :type '(choice integer
                 (repeat (group (string :tag "Format") integer)))
  :group 'fountain-align)

(defcustom fountain-align-scene-heading
  '(("screenplay" 0)
    ("teleplay" 0)
    ("stageplay" 30))
  "Column integer to which scene headings should be aligned.

This option does not affect file contents."
  :type '(choice integer
                 (repeat (group (string :tag "Format") integer)))
  :group 'fountain-align)

(defcustom fountain-align-synopsis
  '(("screenplay" 0)
    ("teleplay" 0)
    ("stageplay" 30))
  "Column integer to which synopses should be aligned.

This option does not affect file contents."
  :type '(choice integer
                 (repeat (group (string :tag "Format") integer)))
  :group 'fountain-align)

(defcustom fountain-align-action
  '(("screenplay" 0)
    ("teleplay" 0)
    ("stageplay" 20))
  "Column integer to which action should be aligned.

This option does not affect file contents."
  :type '(choice integer
                 (repeat (group (string :tag "Format") integer)))
  :group 'fountain-align)

(defcustom fountain-align-character
  '(("screenplay" 20)
    ("teleplay" 20)
    ("stageplay" 30))
  "Column integer to which characters names should be aligned.

This option does not affect file contents."
  :type '(choice integer
                 (repeat (group (string :tag "Format") integer)))
  :group 'fountain-align)

(defcustom fountain-align-dialog
  '(("screenplay" 10)
    ("teleplay" 10)
    ("stageplay" 0))
  "Column integer to which dialog should be aligned.

This option does not affect file contents."
  :type '(choice integer
                 (repeat (group (string :tag "Format") integer)))
  :group 'fountain-align)

(defcustom fountain-align-paren
  '(("screenplay" 15)
    ("teleplay" 15)
    ("stageplay" 20))
  "Column integer to which parentheticals should be aligned.

This option does not affect file contents."
  :type '(choice integer
                 (repeat (group (string :tag "Format") integer)))
  :group 'fountain-align)

(defcustom fountain-align-trans
  '(("screenplay" 45)
    ("teleplay" 45)
    ("stageplay" 30))
  "Column integer to which transitions should be aligned.

This option does not affect file contents."
  :type '(choice integer
                 (repeat (group (string :tag "Format") integer)))
  :group 'fountain-align)

(defcustom fountain-align-center
  '(("screenplay" 20)
    ("teleplay" 20)
    ("stageplay" 20))
  "Column integer to which centered text should be aligned.

This option does not affect file contents."
  :type '(choice integer
                 (repeat (group (string :tag "Format") integer)))
  :group 'fountain-align)

(defcustom fountain-display-scene-numbers-in-margin
  nil
  "If non-nil, display scene numbers in the right margin.

If nil, do not change scene number display.

This option does affect file contents."
  :type 'boolean
  :group 'fountain-align
  :set (lambda (symbol value)
         (set-default symbol value)
         (dolist (buffer (buffer-list))
           (with-current-buffer buffer
             (when (eq major-mode 'fountain-mode)
               (font-lock-refresh-defaults))))))

(define-obsolete-variable-alias 'fountain-align-scene-number
  'fountain-display-scene-numbers-in-margin "2.3.0")

(defun fountain-get-align (element)
  "Return ELEMENT align integer based on buffer format."
  (if (integerp element) element
    (let ((format (or (plist-get (fountain-read-metadata)
                                 'format)
                      "screenplay")))
      (cadr (or (assoc format element)
                (car element))))))


;;; Autoinsert

(require 'autoinsert)

(defvar fountain-metadata-skeleton
  '(nil
    "title: " (skeleton-read "Title: " (file-name-base (buffer-name))) | -7 "\n"
    "credit: " (skeleton-read "Credit: " "written by") | -9 "\n"
    "author: " (skeleton-read "Author: " user-full-name) | -9 "\n"
    "format: " (skeleton-read "Script format: " "screenplay") | -9 "\n"
    "source: " (skeleton-read "Source: ") | -9 "\n"
    "date: " (skeleton-read "Date: " (format-time-string fountain-time-format)) | -7 "\n"
    "contact:\n" ("Contact details, %s: " "    " str | -4 "\n") | -9))

(define-auto-insert '(fountain-mode . "Fountain metadata skeleton")
  fountain-metadata-skeleton)


;;; Regular Expressions

(defvar fountain-scene-heading-regexp
  nil
  "Regular expression for matching scene headings.
Set with `fountain-init-scene-heading-regexp'.

    Group 1: match trimmed whitespace
    Group 2: match leading . (for forced element)
    Group 3: match scene heading without scene number (export group)
    Group 4: match space between heading and scene number
    Group 5: match first # delimiter
    Group 6: match scene number
    Group 7: match last # delimiter

Requires `fountain-match-scene-heading' for preceding blank line.")

(defvar fountain-scene-number-regexp
  "\\(?4:[\s\t]+\\)\\(?5:#\\)\\(?6:[a-z0-9\\.-]+\\)\\(?7:#\\)"
  "Regular expression for matching scene numbers.

    Group 4: match space before scene number
    Group 5: match first # delimiter
    Group 6: match scene number
    Group 7: match last # delimiter")

(defvar fountain-trans-regexp
  nil
  "Regular expression for matching transitions.

    Group 1: match trimmed whitespace
    Group 2: match forced transition mark
    Group 3: match transition (export group)

Set with `fountain-init-trans-regexp'. Requires
`fountain-match-trans' for preceding and succeeding blank lines.")

(defconst fountain-blank-regexp
  "^\s?$"
  "Regular expression for matching an empty line.")

(defconst fountain-action-regexp
  "^\\(!\\)?\\(.*\\)[\s\t]*$"
  "Regular expression for forced action.

    Group 1: match forced action mark
    Group 2: match trimmed whitespace (export group)")

(defconst fountain-comment-regexp
  (concat "\\(?://[\s\t]*\\(?:.*\\)\\)"
          "\\|"
          "\\(?:\\(?:/\\*\\)[\s\t]*\\(?:\\(?:.\\|\n\\)*?\\)[\s\t]*\\*/\\)")
  "Regular expression for matching comments.")

(defconst fountain-metadata-regexp
  (concat "^\\(?1:\\(?2:[^:\n]+\\):[\s\t]*\\(?3:.+\\)?\\)"
          "\\|"
          "^[\s\t]+\\(?1:\\(?3:.+\\)\\)")
  "Regular expression for matching multi-line metadata values.
Requires `fountain-match-metadata' for `bobp'.")

(defconst fountain-character-regexp
  (concat "^[\s\t]*\\(?1:\\(?:"
          "\\(?2:@\\)\\(?3:\\(?4:[^<>\n]+?\\)\\(?:[\s\t]*(.*?)\\)*?\\)"
          "\\|"
          "\\(?3:\\(?4:[^a-z<>\n]*?[A-Z][^a-z<>\n]*?\\)\\(?:[\s\t]*(.*?)\\)*?\\)"
          "\\)[\s\t]*\\(?5:\\^\\)?\\)[\s\t]*$")
  "Regular expression for matching character names.

    Group 1: match trimmed whitespace
    Group 2: match leading @ (for forced element)
    Group 3: match character name and parenthetical (export group)
    Group 4: match character name only
    Group 5: match trailing ^ (for dual dialog)

Requires `fountain-match-character' for preceding blank line.")

(defconst fountain-dialog-regexp
  (concat "^\\(\s\s\\)$"
          "\\|"
          "^[\s\t]*\\(?1:[^<>\n]+?\\)[\s\t]*$")
  "Regular expression for matching dialogue.

    Group 1: match trimmed whitespace

Requires `fountain-match-dialog' for preceding character,
parenthetical or dialogue.")

(defconst fountain-paren-regexp
  (concat "^[\s\t]*\\(([^)\n]*)\\)[\s\t]*$")
  "Regular expression for matching parentheticals.

    Group 1: match trimmed whitespace (export group)

Requires `fountain-match-paren' for preceding character or
dialogue.")

(defconst fountain-page-break-regexp
  "^[\s\t]*\\(=\\{3,\\}\\)[\s\t]*\\([a-z0-9\\.-]+\\)?.*$"
  "Regular expression for matching page breaks.

    Group 1: leading ===
    Group 2: forced page number (export group)")

(defconst fountain-end-regexp
  "^[\s\t]*\\(=\\{3,\\}\\)[\s\t]*\\(end\\)\\>.*$"
  "Regular expression for matching script end break.

    Group 1: leading ===
    Group 2: end")

(defconst fountain-note-regexp
  "\\(\\[\\[[\s\t]*\\(\\(?:.\n?\\)*?\\)[\s\t]*]]\\)"
  "Regular expression for matching notes.

    Group 1: note including [[ ]] delimiters
    Group 2: note (export group)")

(defconst fountain-section-heading-regexp
  "^\\(?1:\\(?2:#\\{1,5\\}\\)[\s\t]*\\(?3:[^#\n].*?\\)\\)[\s\t]*$"
  "Regular expression for matching section headings.

    Group 1: match trimmed whitespace
    Group 2: match leading #'s
    Group 3: match heading (export group)")

(defconst fountain-synopsis-regexp
  "^\\(\\(=[\s\t]*\\)\\([^=\n].+?\\)\\)[\s\t]*$"
  "Regular expression for matching synopses.

    Group 1: match trimmed whitespace
    Group 2: leading =
    Group 3: synopsis (export group)")

(defconst fountain-center-regexp
  "^[\s\t]*\\(?1:\\(?2:>[\s\t]*\\)\\(?3:.*?\\)\\(?4:[\s\t]*<\\)\\)[\s\t]*$"
  "Regular expression for matching centered text.

    Group 1: match trimmed whitespace
    Group 2: match leading > and whitespace
    Group 3: match center text (export group)
    Group 4: match trailing whitespace and <")

(defconst fountain-underline-regexp
  (concat "\\(^\\|[^\\]\\)"
          "\\(_\\)"
          "\\([^\s\t\n_]+?[^\n_]*?\\)"
          "\\(\\2\\)")
  "Regular expression for matching underlined text.")

(defconst fountain-italic-regexp
  (concat "\\(^\\|[^\\\\*]\\)"
          "\\(\\*\\)"
          "\\([^\n\r\s\t\\*]+?[^\n\\*]*?\\)"
          "\\(\\2\\)")
  "Regular expression for matching italic text.")

(defconst fountain-bold-regexp
  (concat "\\(^\\|[^\\]\\)"
          "\\(\\*\\{2\\}\\)"
          "\\([^\s\t\n\\*]+?[^\n\\*]*?\\)"
          "\\(\\2\\)")
  "Regular expression for matching bold text.")

(defconst fountain-bold-italic-regexp
  (concat "\\(^\\|[^\\\\*]\\)"
          "\\(\\*\\{3\\}\\)"
          "\\([^\s\t\n\\*]+?[^\n\\*]*?\\)"
          "\\(\\2\\)")
  "Regular expression for matching bold-italic text.
Due to the problematic nature of the syntax,
bold-italic-underlined text must be specified with the
bold-italic delimiters together, e.g.

    This text is _***ridiculously important***_.")

(defconst fountain-lyrics-regexp
  (concat "^\\(?2:~\s*\\)"
          "\\(?3:.+\\)")
  "Regular expression for matching lyrics.")

(defconst fountain-template-key-regexp
  "{{\\([^{}\n]+?\\)}}"
  "Regular expression key for making template replacements.")


;;; Faces

(defgroup fountain-faces ()
  "Faces used in `fountain-mode'.
There are three levels of `font-lock-mode' decoration:

    1 (minimum):
        Comments
        Syntax Characters

    2 (default):
        Comments
        Syntax Characters
        Metadata
        Scene Headings
        Section Headings
        Synopses
        Notes

    3 (maximum):
        Comments
        Syntax Characters
        Metadata Keys
        Metadata Values
        Section Headings
        Scene Headings
        Synopses
        Notes
        Character Names
        Parentheticals
        Dialog
        Transitions
        Center Text

To switch between these levels, customize the value of
`font-lock-maximum-decoration'. This can be set with
\\[fountain-set-font-lock-decoration]."
  :prefix "fountain-"
  :link '(info-link "(emacs) Font Lock")
  :group 'fountain)

(defface fountain-action
  '((t nil))
  "Default face for action."
  :group 'fountain-faces)

(defface fountain-comment
  '((t (:inherit shadow)))
  "Default face for comments (boneyard)."
  :group 'fountain-faces)

(defface fountain-non-printing
  '((t (:inherit fountain-comment)))
  "Default face for emphasis delimiters and syntax characters."
  :group 'fountain-faces)

(defface fountain-metadata-key
  '((t (:inherit font-lock-constant-face)))
  "Default face for metadata keys."
  :group 'fountain-faces)

(defface fountain-metadata-value
  '((t (:inherit font-lock-keyword-face)))
  "Default face for metadata values."
  :group 'fountain-faces)

(defface fountain-page-break
  '((t (:inherit font-lock-constant-face)))
  "Default face for page breaks."
  :group 'fountain-faces)

(defface fountain-page-number
  '((t (:inherit font-lock-warning-face)))
  "Default face for page numbers."
  :group 'fountain-faces)

(defface fountain-scene-heading
  '((t (:inherit font-lock-function-name-face)))
  "Default face for scene headings."
  :group 'fountain-faces)

(defface fountain-paren
  '((t (:inherit font-lock-builtin-face)))
  "Default face for parentheticals."
  :group 'fountain-faces)

(defface fountain-center
  '((t nil))
  "Default face for centered text."
  :group 'fountain-faces)

(defface fountain-note
  '((t (:inherit font-lock-comment-face)))
  "Default face for notes."
  :group 'fountain-faces)

(defface fountain-section-heading
  '((t (:inherit font-lock-keyword-face)))
  "Default face for section headings."
  :group 'fountain-faces)

(defface fountain-synopsis
  '((t (:inherit font-lock-type-face)))
  "Default face for synopses."
  :group 'fountain-faces)

(defface fountain-character
  '((t (:inherit font-lock-variable-name-face)))
  "Default face for characters."
  :group 'fountain-faces)

(defface fountain-dialog
  '((t (:inherit font-lock-string-face)))
  "Default face for dialog."
  :group 'fountain-faces)

(defface fountain-trans
  '((t (:inherit font-lock-builtin-face)))
  "Default face for transitions."
  :group 'fountain-faces)

(defface fountain-include
  '((t (:inherit font-lock-warning-face)))
  "Default face for file inclusions."
  :group 'fountain-faces)

(defface fountain-auto-upcase-highlight
  '((t (:inherit hi-yellow)))
  "Default face for highlighting line for auto-upcasing."
  :group 'fountain-faces)


;;; Initializing

(defun fountain-init-scene-heading-regexp ()
  "Initialize scene heading regular expression.
Uses `fountain-scene-heading-prefix-list' to create non-forced
scene heading regular expression."
  (setq fountain-scene-heading-regexp
        (concat
         ;; First match forced scene heading.
         "^\\(?1:\\(?2:\\.\\)\\(?3:\\<.*?\\)"
         "\\(?:" fountain-scene-number-regexp "\\)?"
         "\\)[\s\t]*$"
         ;; Or match omitted scene.
         "\\|"
         "^\\(?1:\\(?3:OMIT\\(?:TED\\)?\\)"
         "\\(?:" fountain-scene-number-regexp "\\)?"
         "\\)[\s\t]*$"
         ;; Or match regular scene heading.
         "\\|"
         "^\\(?1:\\(?3:"
         (regexp-opt fountain-scene-heading-prefix-list)
         "[.\s\t].*?\\)"
         "\\(?:" fountain-scene-number-regexp "\\)?"
         "\\)[\s\t]*$")))

(defun fountain-init-trans-regexp ()
  "Initialize transition regular expression.
Uses `fountain-trans-suffix-list' to create non-forced tranistion
regular expression."
  (setq fountain-trans-regexp
        (concat
         ;; First match forced transition.
         "^[\s\t]*\\(?1:\\(?2:>[\s\t]*\\)\\(?3:[^<>\n]*?\\)\\)[\s\t]*$"
         ;; Or match regular transition.
         "\\|"
         "^[\s\t]*\\(?1:\\(?3:[[:upper:]\s\t]*"
         (upcase (regexp-opt fountain-trans-suffix-list))
         "\\)\\)[\s\t]*$")))

(defun fountain-init-outline-regexp ()
  "Initialize `outline-regexp'."
  (setq-local outline-regexp
              (concat fountain-end-regexp
                      "\\|"
                      fountain-section-heading-regexp
                      "\\|"
                      fountain-scene-heading-regexp)))

(defun fountain-init-imenu-generic-expression () ; FIXME: allow user customize
  "Initialize `imenu-generic-expression'."
  (setq imenu-generic-expression
        (list
         (list "Notes" fountain-note-regexp 2)
         (list "Scene Headings" fountain-scene-heading-regexp 3)
         (list "Sections" fountain-section-heading-regexp 1))))

(defun fountain-init-vars ()
  "Initialize important variables.
These are required for functions to operate with temporary buffers."
  (fountain-init-scene-heading-regexp)
  (fountain-init-trans-regexp)
  (fountain-init-outline-regexp)
  (setq-local comment-start "/*")
  (setq-local comment-end "*/")
  (setq-local comment-use-syntax t)
  (setq font-lock-multiline 'undecided)
  (setq-local page-delimiter fountain-page-break-regexp)
  (setq-local outline-level #'fountain-outline-level)
  (setq-local require-final-newline mode-require-final-newline))


(defcustom fountain-scene-heading-prefix-list
  '("INT" "EXT" "INT/EXT" "I/E")
  "List of scene heading prefixes (case insensitive).
Any scene heading prefix can be followed by a dot and/or a space,
so the following are equivalent:

    INT HOUSE - DAY

    INT. HOUSE - DAY"
  :type '(repeat (string :tag "Prefix"))
  :group 'fountain
  :set (lambda (symbol value)
         (set-default symbol value)
         (fountain-init-scene-heading-regexp)
         (dolist (buffer (buffer-list))
           (with-current-buffer buffer
             (when (eq major-mode 'fountain-mode)
               (fountain-init-outline-regexp)
               (font-lock-refresh-defaults))))))

(defcustom fountain-trans-suffix-list
  '("TO:" "WITH:" "FADE OUT" "TO BLACK")
  "List of transition suffixes (case insensitive).
This list is used to match the endings of transitions,
e.g. `TO:' will match both the following:

    CUT TO:

    DISSOLVE TO:"
  :type '(repeat (string :tag "Suffix"))
  :group 'fountain
  :set (lambda (symbol value)
         (set-default symbol value)
         (fountain-init-trans-regexp)
         (dolist (buffer (buffer-list))
           (with-current-buffer buffer
             (when (eq major-mode 'fountain-mode)
               (font-lock-refresh-defaults))))))


;;; Emacs Bugs

(defcustom fountain-patch-emacs-bugs
  t
  "If non-nil, attempt to patch known bugs in Emacs.
See function `fountain-patch-emacs-bugs'."
  :type 'boolean
  :group 'fountain)

(defun fountain-patch-emacs-bugs ()
  "Attempt to patch known bugs in Emacs.

In Emacs versions prior to 26, adds advice to override
`outline-invisible-p' to return non-nil only if the character
after POS or point has invisible text property eq to 'outline.
See <http://debbugs.gnu.org/24073>."
  ;; In Emacs version prior to 26, `outline-invisible-p' returns non-nil for ANY
  ;; invisible property of text at point:
  ;;
  ;; (get-char-property (or pos (point)) 'invisible))
  ;;
  ;; We want to only return non-nil if property is 'outline
  (unless (or (advice-member-p 'fountain-outline-invisible-p 'outline-invisible-p)
              (<= 26 emacs-major-version))
    (advice-add 'outline-invisible-p :override 'fountain-outline-invisible-p)
    ;; Because `outline-invisible-p' is an inline function, we need to
    ;; reevaluate those functions that called the original bugged version.
    ;; This is impossible for users who have installed Emacs without
    ;; uncompiled source, so we need to demote errors.
    (with-demoted-errors "Error: %S"
      (dolist (fun '(outline-back-to-heading
                     outline-on-heading-p
                     outline-next-visible-heading))
        (let ((source (find-function-noselect fun)))
          (with-current-buffer (car source)
            (goto-char (cdr source))
            (eval (read (current-buffer))))))
      (message "fountain-mode: Function `outline-invisible-p' has been patched"))))


;;; Element Matching

(defun fountain-blank-before-p ()
  "Return non-nil if preceding line is blank or a comment."
  (save-excursion
    (save-restriction
      (widen)
      (forward-line 0)
      (or (bobp)
          (progn (forward-line -1)
                 (or (and (bolp) (eolp))
                     (progn (end-of-line 1)
                            (forward-comment -1))))))))

(defun fountain-blank-after-p ()
  "Return non-nil if following line is blank or a comment."
  (save-excursion
    (save-restriction
      (widen)
      (forward-line 1)
      (or (eobp)
          (and (bolp) (eolp))
          (forward-comment 1)))))

(defun fountain-match-metadata ()
  "Match metadata if point is at metadata, nil otherwise."
  (save-excursion
    (save-restriction
      (widen)
      (forward-line 0)
      (and (looking-at fountain-metadata-regexp)
           (or (bobp)
               (save-match-data
                 (forward-line -1)
                 (fountain-match-metadata)))))))

(defun fountain-match-page-break ()
  (save-excursion
    (save-restriction
      (widen)
      (forward-line 0)
      (looking-at fountain-page-break-regexp))))

(defun fountain-match-section-heading ()
  "Match section heading if point is at section heading, nil otherwise."
  (save-excursion
    (save-restriction
      (widen)
      (forward-line 0)
      (looking-at fountain-section-heading-regexp))))

(defun fountain-match-synopsis ()
  "Match synopsis if point is at synopsis, nil otherwise."
  (save-excursion
    (save-restriction
      (widen)
      (forward-line 0)
      (looking-at fountain-synopsis-regexp))))

(defun fountain-match-note ()
  "Match note if point is at a note, nil otherwise."
  (save-excursion
    (save-restriction
      (widen)
      (forward-line 0)
      (or (looking-at fountain-note-regexp)
          (let ((x (point)))
            (and (re-search-backward "\\[\\[" nil t)
                 (looking-at fountain-note-regexp)
                 (< x (match-end 0))))))))

(defun fountain-match-scene-heading ()
  "Match scene heading if point is at a scene heading, nil otherwise."
  (save-excursion
    (save-restriction
      (widen)
      (forward-line 0)
      (and (looking-at fountain-scene-heading-regexp)
           (fountain-blank-before-p)))))

(defun fountain-match-character ()
  "Match character if point is at character, nil otherwise."
  (unless (fountain-match-scene-heading)
    (save-excursion
      (forward-line 0)
      (and (not (and (looking-at fountain-action-regexp)
                     (match-string 1)))
           (let ((case-fold-search nil))
             (looking-at fountain-character-regexp))
           (save-match-data
             (save-restriction
               (widen)
               (and (fountain-blank-before-p)
                    (save-excursion
                      (forward-line 1)
                      (unless (eobp)
                        (not (and (bolp) (eolp))))))))))))

(defun fountain-match-dialog ()
  "Match dialog if point is at dialog, nil otherwise."
  (unless (or (and (bolp) (eolp))
              (fountain-match-paren)
              (fountain-match-note))
    (save-excursion
      (save-restriction
        (widen)
        (forward-line 0)
        (and (looking-at fountain-dialog-regexp)
             (save-match-data
               (unless (bobp)
                 (forward-line -1)
                 (or (fountain-match-character)
                     (fountain-match-paren)
                     (fountain-match-dialog)))))))))

(defun fountain-match-paren ()
  "Match parenthetical if point is at a paranthetical, nil otherwise."
  (save-excursion
    (save-restriction
      (widen)
      (forward-line 0)
      (and (looking-at fountain-paren-regexp)
           (save-match-data
             (unless (bobp)
               (forward-line -1)
               (or (fountain-match-character)
                   (fountain-match-dialog))))))))

(defun fountain-match-trans ()
  "Match transition if point is at a transition, nil otherwise."
  (save-excursion
    (save-restriction
      (widen)
      (forward-line 0)
      (and (let (case-fold-search)
             (looking-at fountain-trans-regexp))
           (fountain-blank-before-p)
           (save-match-data
             (fountain-blank-after-p))))))

(defun fountain-match-center ()
  "Match centered text if point is at centered text, nil otherwise."
  (save-excursion
    (save-restriction
      (widen)
      (forward-line 0)
      (looking-at fountain-center-regexp))))

(defun fountain-match-action ()
  "Match action text if point is at action, nil otherwise.
Assumes that all other element matching has been done."
  (save-excursion
    (save-restriction
      (widen)
      (forward-line 0)
      (or (and (looking-at fountain-action-regexp)
               (match-string 1))
          (and (not (or (and (bolp) (eolp))
                        (fountain-match-section-heading)
                        (fountain-match-scene-heading)
                        (fountain-match-include)
                        (fountain-match-page-break)
                        (fountain-match-character)
                        (fountain-match-dialog)
                        (fountain-match-paren)
                        (fountain-match-trans)
                        (fountain-match-center)
                        (fountain-match-synopsis)
                        (fountain-match-metadata)
                        (fountain-match-note)))
               (looking-at fountain-action-regexp))))))

(defun fountain-get-element ()
  "Return element at point as a symbol."
  (cond
   ((and (bolp) (eolp)) nil)
   ((fountain-match-metadata) 'metadata)
   ((fountain-match-section-heading) 'section-heading)
   ((fountain-match-scene-heading) 'scene-heading)
   ((fountain-match-character) 'character)
   ((fountain-match-dialog) 'lines)
   ((fountain-match-paren) 'paren)
   ((fountain-match-trans) 'trans)
   ((fountain-match-center) 'center)
   ((fountain-match-synopsis) 'synopsis)
   ((fountain-match-note) 'note)
   ((fountain-match-page-break) 'page-break)
   (t (looking-at fountain-action-regexp) 'action)))


;;; Pages

(defgroup fountain-pages ()
  "Options for calculating page length."
  :group 'fountain)

(defcustom fountain-page-max-lines
  '((letter . 55) (a4 . 60))
  "Integer representing maximum number of lines on a page.

WARNING: if you change this option after locking pages in a
script, you may get incorrect output."
  :type '(choice integer
                 (list (cons (const :tag "US Letter" letter) integer)
                       (cons (const :tag "A4" a4) integer)))
  :group 'fountain-pages)

(defcustom fountain-show-page-count-in-mode-line
  nil
  "If non-nil show current page of total pages in mode-line."
  :type '(choice (const :tag "Don't show page count" nil)
                 (const :tag "Show with automatic update" timer)
                 (const :tag "Show with manual update" force))
  :group 'fountain-pages)

;; FIXME: timer can be used for things other than page count, e.g. automatically
;; adding continued dialogue string.
(defvar fountain-page-count-timer
  nil)

(defvar-local fountain-page-count-string
  nil)

(defcustom fountain-page-count-delay
  2.0
  "Idle time in seconds before calculating page count."
  :type 'float
  :group 'fountain-pages)

(defun fountain-goto-page-break-point ()
  "Move point to appropriate place to break a page.
This is usually before point, but may be after if only skipping
over whitespace."
  (skip-chars-forward "\n\r\s\t")
  (let ((element (fountain-get-element)))
    (cond
     ;; If we're are a section heading, scene heading or character, we can
     ;; safely break before.
     ((memq element '(section-heading scene-heading character))
      (forward-line 0))
     ;; If we're at a parenthetical, check if the previous line is a character.
     ;; and if so call recursively on that element.
     ((eq element 'paren)
      (forward-line 0)
      (let ((x (point)))
        (forward-char -1)
        (if (fountain-match-character)
            (progn
              (forward-line 0)
              (fountain-goto-page-break-point))
          ;; Otherwise parenthetical is mid-dialogue, so get character name
          ;; and break at this element.
          (goto-char x))))
     ;; If we're at dialogue, skip over spaces then go to the beginning of the
     ;; current sentence.
     ((eq element 'lines)
      (skip-chars-forward "\s\t")
      (if (not (looking-back (sentence-end)
                             (save-excursion
                               (fountain-forward-character -1)
                               (point))))
          (forward-sentence -1)
        ;; This may move to character element, or back within dialogue. If
        ;; previous line is a character or parenthetical, call recursively on
        ;; that element. Otherwise, get character name and break page here.
        (let ((x (point)))
          (forward-char -1)
          (if (or (fountain-match-character)
                  (fountain-match-paren))
              (fountain-goto-page-break-point)
            (goto-char x)))))
     ;; If we're at a transition or center text, skip backwards to previous
     ;; element and call recursively on that element.
     ((memq element '(trans center))
      (skip-chars-backward "\n\r\s\t")
      (forward-line 0)
      (fountain-goto-page-break-point))
     ;; If we're at action, skip over spaces then go to the beginning of the
     ;; current sentence.
     ((eq element 'action)
      (skip-chars-forward "\s\t")
      (unless (or (bolp)
                  (looking-back (sentence-end) nil))
        (forward-sentence -1))
      ;; Then, try to skip back to the previous element. If it is a scene
      ;; heading, call recursively on that element. Otherwise, break page here.
      (let ((x (point)))
        (skip-chars-backward "\n\r\s\t")
        (forward-line 0)
        (if (fountain-match-scene-heading)
            (fountain-goto-page-break-point)
          (goto-char x)))))))

(defun fountain-forward-page (&optional n export-elements)
  "Move point forward by an approximate page.

Moves forward from point, which is unlikely to correspond to
final exported pages and so probably should not be used
interactively.

To considerably speed up this function, supply EXPORT-ELEMENTS
with `fountain-get-export-elements'."
  (unless n (setq n 1))
  (if (< n 0) (error "N must be positive"))
  (while (< 0 n)
  ;; Pages don't begin with blank space, so skip over any at point.
  (skip-chars-forward "\n\r\s\t")
  ;; If we're at a page break, move to its end and skip over whitespace.
  (when (fountain-match-page-break)
    (goto-char (match-end 0))
    (skip-chars-forward "\n\r\s\t"))
  ;; Start counting lines.
  (let ((line-count 0))
    ;; Begin the main loop, which only halts if we reach the end of buffer, a
    ;; forced page break, or after the maximum lines in a page.
    (while (and (< (point) (point-max))
                (not (fountain-match-page-break))
                (< line-count (cdr (assq fountain-export-page-size
                                         fountain-page-max-lines))))
      (cond
       ;; If we're at the end of a line (but not also the beginning, i.e. not a
       ;; blank line) then move forward a line and increment line-count.
       ((and (eolp) (not (bolp)))
        (forward-line 1)
        (setq line-count (1+ line-count)))
       ;; If we're looking at blank space, skip over any and increment
       ;; line-count.
       ((looking-at "\n*\s*\t*\n")      ; FIXME: \r ?
        (goto-char (match-end 0))
        (setq line-count (1+ line-count)))
       ;; We are at an element. Find what kind of element. If it is not included
       ;; in export, skip over without incrementing line-count (implement with
       ;; block bounds). Get the line width.
       (t
        (let ((x (point))
              (element (fountain-get-element)))
          (if (memq element (or export-elements
                                (fountain-get-export-elements)))
              (let ((line-width
                     (cdr (symbol-value
                           (plist-get (cdr (assq element fountain-elements))
                                      :fill)))))
                ;; If scene headings are double-spaced, add an extra line to
                ;; line-count already.
                ;; (if (and (eq element 'scene-heading)
                ;;          (memq 'double-space fountain-export-scene-heading-format))
                ;;     (setq line-count (1+ line-count)))
                ;;
                ;; Move to the line-width column
                (move-to-column (+ (current-column) line-width))
                (skip-chars-forward "\s\t")
                (if (eolp) (forward-line 1))
                (fill-move-to-break-point (line-beginning-position))
                (setq line-count (1+ line-count)))
            ;; Element is not exported, so skip it without incrementing
            ;; line-count.
            (goto-char (line-end-position))
            (skip-chars-forward "\n\r\s\t")))))))
  (skip-chars-forward "\n\r\s\t")
  (fountain-goto-page-break-point)
  (setq n (1- n))))

(defun fountain-insert-page-break (&optional string)
  "Insert a page break at appropriate place preceding point.
STRING is an optional page number string to force the page
number."
  (interactive "sPage number (RET for none): ")
  ;; Save a marker where we are.
  (let ((x (point-marker))
        (page-break
         (concat "===" (if (< 0 (string-width string))
                           (concat "\s" string "\s==="))))
        element)
    ;; Move point to appropriate place to break page.
    (fountain-goto-page-break-point)
    (setq element (fountain-get-element))
    ;; At this point, element can only be: section-heading, scene-heading,
    ;; character, action, paren or lines. Only paren and lines require special
    ;; treatment.
    (if (memq element '(lines paren))
        (let ((name (fountain-get-character -1)))
          (insert (concat
                   fountain-export-more-dialog-string "\n\n"
                   page-break "\n\n"
                   name "\s" fountain-continued-dialog-string "\n")))
      ;; Otherwise, insert the page break where we are. If the preceding element
      ;; is a page break, only replace the page number, otherwise, insert the
      ;; page break.
      (if (save-excursion
            (save-restriction
              (widen)
              (skip-chars-backward "\n\r\s\t")
              (fountain-match-page-break)))
          (replace-match page-break t t)
        (delete-horizontal-space)
        (unless (bolp) (insert "\n\n"))
        (insert-before-markers page-break "\n\n")))
    ;; Return to where we were.
    (goto-char x)))

(defun fountain-get-page-count ()
  (let ((x (point))
        (total 0)
        (current 0)
        (end (point-max))
        (export-element (fountain-get-export-elements))
        found)
    (save-excursion
      (save-restriction
        (widen)
        (goto-char (point-min))
        (if (re-search-forward fountain-end-regexp nil t)
            (setq end (match-beginning 0)))
        (goto-char (point-min))
        (while (< (point) end)
          (fountain-forward-page 1 export-element)
          (setq total (1+ total))
          (if (and (not found) (<= x (point))) (setq current total found t)))
        (cons current total)))))

(defun fountain-count-pages ()
  "Return the approximate current page of total pages in current buffer.

If called interactively, print message in echo area.

If point is beyond script end break, page number is returned as
0."
  (interactive)
  (setq fountain-page-count-string
        (if fountain-show-page-count-in-mode-line "[-/-] " nil))
  (force-mode-line-update)
  (redisplay)
  (let ((pages (fountain-get-page-count)))
    (setq fountain-page-count-string
          (if fountain-show-page-count-in-mode-line
              (format "[%d/%d] " (car pages) (cdr pages))
            nil))
    (force-mode-line-update)
    (if (called-interactively-p)
        (message "Page %d of %d" (car pages) (cdr pages)))))

(defun fountain-count-pages-maybe ()
  (while-no-input
    (redisplay)
    (if (and (eq major-mode 'fountain-mode)
             (eq fountain-show-page-count-in-mode-line 'timer))
        (fountain-count-pages))))

(defun fountain-init-mode-line ()
  (let ((tail (cdr (memq 'mode-line-modes mode-line-format))))
    (setq mode-line-format
          (append
           (butlast mode-line-format (length tail))
           (cons 'fountain-page-count-string tail)))))

(defun fountain-cancel-page-count-timer ()
  (if (timerp fountain-page-count-timer)
      (cancel-timer fountain-page-count-timer))
  (setq fountain-page-count-timer nil))

(defun fountain-restart-page-count-timer ()
  (fountain-cancel-page-count-timer)
  (setq fountain-page-count-timer
        (run-with-idle-timer fountain-page-count-delay t
                             #'fountain-count-pages-maybe)))


;;; Inclusions

(defvar fountain-include-regexp
  "^[\s\t]*{{[\s\t]*\\(?1:[^:\n]+:\\)?[\s\t]*\\(?2:.+?\\)[\s\t]*}}[\s\t]*")

(defun fountain-match-include ()
  "Match inclusion if point is at inclusion, nil otherwise."
  (save-excursion
    (save-restriction
      (widen)
      (forward-line 0)
      (looking-at fountain-include-regexp))))

(defun fountain-include-find-file (&optional no-select)
  "Find included file at point.

Optional argument NO-SELECT will find file without selecting
window."
  (interactive)
  (if (and (fountain-match-include)
           (save-match-data
             (string-match "include:" (match-string 1))))
      (let ((filename (expand-file-name (match-string 2))))
        (if no-select
            (find-file-noselect filename)
          (find-file filename)))))

(defun fountain-include-in-region (start end &optional delete)
  "Replace inclusions between START and END with their file contents.

If optional argument DELETE is non-nil (if prefix with \\[universal-argument]
when called interactively), delete instead."
  (interactive "*r\nP")
  (save-excursion
    (save-restriction
      (widen)
      (goto-char end)
      (setq end (point-marker))
      (goto-char start)
      (while (< (point) (min end (point-max)))
        (when (fountain-match-include)
          (if delete
              (delete-region (match-beginning 0) (match-end 0))
            (replace-match
             (save-match-data
               (with-current-buffer (fountain-include-find-file)
                 (save-restriction
                   (widen)
                   (buffer-substring-no-properties (point-min) (point-max)))))
             t t)))
        (forward-line 1)))))


;;; Parsing

(require 'subr-x)

(defun fountain-get-character (&optional n limit)
  "Return Nth next character (or Nth previous if N is negative).

If N is non-nil, return Nth next character or Nth previous
character if N is negative, otherwise return nil. If N is nil or
0, return character at point, otherwise return nil.

If LIMIT is 'scene, halt at next scene heading. If LIMIT is
'dialog, halt at next non-dialog element."
  (let ((n (or n 0)))
    (save-excursion
      (save-restriction
        (widen)
        (fountain-forward-character n limit)
        (if (fountain-match-character)
            (match-string-no-properties 4))))))

(defun fountain-read-metadata ()
  "Read metadata of current buffer and return as a property list.

Key string is slugified using `fountain-slugify', and interned.
Value string remains a string. e.g.

    Draft date: 2015-12-25 -> (draft-date \"2015-12-25\")"
  (save-excursion
    (save-restriction
      (widen)
      (goto-char (point-min))
      (let (list)
        (while (fountain-match-metadata)
          (let ((key (match-string 2))
                (value (match-string-no-properties 3)))
            (forward-line 1)
            (while (and (fountain-match-metadata)
                        (null (match-string 2)))
              (setq value
                    (concat value (if value "\n")
                            (match-string-no-properties 3)))
              (forward-line 1))
            (setq list
                  (append list (list (intern (fountain-slugify key))
                                     value)))))
        list))))

(defun fountain-dual-dialog (&optional pos)
  "Non-nil if point or POS is within dual dialogue.
Returns \"right\" if within right-side dual dialogue, \"left\" if
within left-side dual dialogue, and nil otherwise."
  (save-excursion
    (save-match-data
      (save-restriction
        (widen)
        (if pos (goto-char pos))
        (cond ((progn (fountain-forward-character 0 'dialog)
                      (and (fountain-match-character)
                           (stringp (match-string 5))))
               'right)
              ((progn (fountain-forward-character 1 'dialog)
                      (and (fountain-match-character)
                           (stringp (match-string 5))))
               'left))))))

(defun fountain-starts-new-page (&optional limit) ; FIXME: implement LIMIT
  (save-excursion
    (save-match-data
      (save-restriction
        (widen)
        (forward-line 0)
        (skip-chars-backward "\n\r\s\t")
        (fountain-match-page-break)))))

(defun fountain-parse-section (match-data &optional export-elements job)
  "Return an element list for matched section heading."
  (set-match-data match-data)
  (let* ((beg (match-beginning 0))
         (starts-new-page (fountain-starts-new-page))
         (section-heading
          (list 'section-heading
                (list 'begin (match-beginning 0)
                      'end (match-end 0)
                      'level (save-excursion
                               (goto-char (match-beginning 0))
                               (funcall outline-level))
                      'export (if (memq 'section-heading export-elements) t))
                (match-string-no-properties 3)))
         (end (save-excursion (outline-end-of-subtree) (point)))
         content)
    (goto-char (plist-get (nth 1 section-heading) 'end))
    (setq content
          (fountain-parse-region (point) end export-elements job))
    (list 'section
          (list 'begin beg
                'end end
                'starts-new-page starts-new-page
                'export t)
          (cons section-heading content))))

(defun fountain-parse-scene (match-data &optional export-elements job)
  "Return an element list for matched scene heading at point.
Includes child elements."
  (set-match-data match-data)
  (let* ((beg (match-beginning 0))
         (starts-new-page (fountain-starts-new-page))
         (scene-number
          (save-excursion
            (save-match-data
              (goto-char (match-beginning 0))
              (fountain-scene-number-to-string
               (fountain-get-scene-number 0)))))
         (scene-heading
          (list 'scene-heading
                (list 'begin (match-beginning 0)
                      'end (match-end 0)
                      'scene-number scene-number
                      'forced (stringp (match-string 2))
                      'export (if (memq 'scene-heading export-elements) t)
                      'starts-new-page starts-new-page)
                (match-string-no-properties 3)))
         (end (save-excursion (outline-end-of-subtree) (point)))
         content)
    (goto-char (plist-get (nth 1 scene-heading) 'end))
    (setq content
          (fountain-parse-region (point) end export-elements job))
    (list 'scene
          (list 'begin beg
                'end end
                'scene-number scene-number
                'starts-new-page starts-new-page
                'export t)
          (cons scene-heading content))))

(defun fountain-parse-dialog (match-data &optional export-elements job)
  (set-match-data match-data)
  (let* ((beg (match-beginning 0))
         (starts-new-page (fountain-starts-new-page))
         (dual (fountain-dual-dialog))
         (character
          (list 'character
                (list 'begin (match-beginning 0)
                      'end (match-end 0)
                      'forced (stringp (match-string 2))
                      'export (if (memq 'character export-elements) t)
                      'starts-new-page (unless (eq dual 'left) starts-new-page))
                (match-string-no-properties 3)))
         (end
          (save-excursion
            (fountain-forward-character 1 'dialog)
            (skip-chars-backward "\n\r\s\t")
            (point)))
         first-dialog)
    (goto-char (plist-get (nth 1 character) 'end))
    ;; Parse the first dialogue tree, which may be the only dialogue tree.
    (setq first-dialog
          (list 'dialog
                (list 'begin beg
                      'end end
                      'dual dual
                      'export (if (or (memq 'character export-elements)
                                      (memq 'lines export-elements)
                                      (memq 'paren export-elements))
                                  t))
                (cons character
                      (fountain-parse-region (point) end export-elements job))))
    ;; If at the first (left) character of dual dialogue, parse a dual-dialogue
    ;; tree, containing dialogue trees.
    (if (eq dual 'left)
        ;; Find the end of the dual-dialogue.
        (let ((end
               (save-excursion
                 (while (fountain-dual-dialog)
                   (fountain-forward-character 1 'dialog))
                 (skip-chars-backward "\n\r\s\t")
                 (point))))
          ;; Return the dual-dialogue tree.
          (list 'dual-dialog
                (list 'begin beg
                      'end end
                      'starts-new-page starts-new-page
                      'export (if (or (memq 'character export-elements)
                                      (memq 'lines export-elements)
                                      (memq 'paren export-elements))
                                  t))
                ;; Add the first dialogue block to the head of the dual-dialogue
                ;; tree.
                (cons first-dialog
                      ;; Parse the containing region.
                      (fountain-parse-region
                       (plist-get (nth 1 first-dialog) 'end)
                       end export-elements job))))
      ;; Otherwise, return the first dialogue tree.
      first-dialog)))

(defun fountain-parse-lines (match-data &optional export-elements job)
  "Return an element list for matched dialogue."
  (set-match-data match-data)
  (let ((beg (match-beginning 0))
        (end (match-end 0)))
    (list 'lines
          (list 'begin beg
                'end end
                'export (if (memq 'lines export-elements) t))
          (match-string-no-properties 1))))

(defun fountain-parse-paren (match-data &optional export-elements job)
  "Return an element list for matched parenthetical."
  (set-match-data match-data)
  (list 'paren
        (list 'begin (match-beginning 0)
              'end (match-end 0)
              'export (if (memq 'paren export-elements) t))
        (match-string-no-properties 1)))

(defun fountain-parse-trans (match-data &optional export-elements job)
  "Return an element list for matched transition."
  (set-match-data match-data)
  (list 'trans
        (list 'begin (match-beginning 0)
              'end (match-end 0)
              'forced (stringp (match-string 2))
              'export (if (memq 'trans export-elements) t)
              'starts-new-page (fountain-starts-new-page))
        (match-string-no-properties 3)))

(defun fountain-parse-center (match-data &optional export-elements job)
  "Return an element list for matched center text."
  (list 'center
        (list 'begin (match-beginning 0)
              'end (match-end 0)
              'export (if (memq 'center export-elements) t)
              'starts-new-page (fountain-starts-new-page))
        (match-string-no-properties 3)))

(defun fountain-parse-page-break (match-data &optional export-elements job)
  "Return an element list for matched page break."
  (set-match-data match-data)
  (list 'page-break
        (list 'begin (match-beginning 0)
              'end (match-end 0)
              'export (if (memq 'page-break export-elements) t))
        (match-string-no-properties 2)))

(defun fountain-parse-synopsis (match-data &optional export-elements job)
  "Return an element list for matched synopsis."
  (set-match-data match-data)
  (list 'synopsis
        (list 'begin (match-beginning 0)
              'end (match-end 0)
              'export (if (memq 'synopsis export-elements) t)
              'starts-new-page (fountain-starts-new-page))
        (match-string-no-properties 3)))

(defun fountain-parse-note (match-data &optional export-elements job)
  "Return an element list for matched note."
  (set-match-data match-data)
  (list 'note
        (list 'begin (match-beginning 0)
              'end (match-end 0)
              'export (if (memq 'note export-elements) t)
              'starts-new-page (fountain-starts-new-page))
        (match-string-no-properties 2)))

(defun fountain-parse-action (match-data &optional export-elements job)
  "Return an element list for matched action."
  (set-match-data match-data)
  (let ((beg (match-beginning 0))
        (end
         (save-excursion
           (save-match-data
             (goto-char (match-beginning 0))
             (re-search-forward fountain-blank-regexp nil 'move)
             (skip-chars-backward "\n\r\s\t")
             (point))))
        string)
    (setq string (buffer-substring-no-properties (match-beginning 2) end)
          string (replace-regexp-in-string "^!" "" string))
    (list 'action
          (list 'begin beg
                'end end
                'forced (stringp (match-string 1))
                'export (if (memq 'action export-elements) t)
                'starts-new-page (fountain-starts-new-page))
          string)))

(defun fountain-parse-element (&optional export-elements job)
  "Call appropropriate element parsing function for matched element at point."
  (let ((parser (plist-get (cdr (assq (fountain-get-element)
                                      fountain-elements))
                           :parser)))
    (if parser (funcall parser (match-data) export-elements job))))

(defun fountain-parse-region (start end export-elements job)
  "Return a list of parsed element lists in region between START and END."
  (goto-char start)
  (setq end (min end (point-max)))
  (let (list)
    (while (< (point) end)
      (skip-chars-forward "\n\r\s\t")
      (forward-line 0)
      (if (< (point) end)
          (let ((element (fountain-parse-element export-elements job)))
            (push element list)
            ;; FIXME: better to use a forward-block function
            (goto-char (plist-get (nth 1 element) 'end))))
      (if job (progress-reporter-update job)))
    (reverse list)))

(defun fountain-prep-and-parse-region (start end)
  "Prepare and parse region between START and END."
  (let ((buffer (current-buffer))
        (export-elements (fountain-get-export-elements))
        (job (make-progress-reporter "Parsing...")))
    (prog1
        (with-temp-buffer
          (fountain-init-vars)
          (insert-buffer-substring buffer start end)
          (fountain-include-in-region (point-min) (point-max)
                                      (not (memq 'include export-elements)))
          (goto-char (point-min))
          (while (fountain-match-metadata)
            (forward-line 1))
          (delete-region (point-min) (point))
          (fountain-delete-comments-in-region (point-min) (point-max))
          (fountain-parse-region (point-min) (point-max) export-elements job))
      (progress-reporter-done job))))


;;; Filling

(defgroup fountain-fill ()
  "Options for filling elements.

Filling elements is used in exporting to plaintext and
PostScript, and in calculating page length for page locking."
  :prefix "fountain-fill-"
  :group 'fountain-export)

(defcustom fountain-fill-section-heading
  (cons 0 61)
  "Cons cell of integers for indenting and filling section headings.
The car sets `left-margin' and cdr `fill-column'."
  :type '(cons (integer :tag "Indent")
               (integer :tag "Width"))
  :group 'fountain-fill)

(defcustom fountain-fill-scene-heading
  (cons 0 61)
  "Cons cell of integers for indenting and filling scene headings.
The car sets `left-margin' and cdr `fill-column'."
  :type '(cons (integer :tag "Indent")
               (integer :tag "Width"))
  :group 'fountain-fill)

(defcustom fountain-fill-action
  (cons 0 61)
  "Cons cell of integers for indenting and filling action.
The car sets `left-margin' and cdr `fill-column'."
  :type '(cons (integer :tag "Indent")
               (integer :tag "Width"))
  :group 'fountain-fill)

(defcustom fountain-fill-character
  (cons 20 38)
  "Cons cell of integers for indenting and filling character.
The car sets `left-margin' and cdr `fill-column'."
  :type '(cons (integer :tag "Indent")
               (integer :tag "Width"))
  :group 'fountain-fill)

(defcustom fountain-fill-paren
  (cons 15 26)
  "Cons cell of integers for indenting and filling parenthetical.
The car sets `left-margin' and cdr `fill-column'."
  :type '(cons (integer :tag "Indent")
               (integer :tag "Width"))
  :group 'fountain-fill)

(defcustom fountain-fill-dialog
  (cons 10 35)
  "Cons cell of integers for indenting and filling dialogue.
The car sets `left-margin' and cdr `fill-column'."
  :type '(cons (integer :tag "Indent")
               (integer :tag "Width"))
  :group 'fountain-fill)

(defcustom fountain-fill-trans
  (cons 42 16)
  "Cons cell of integers for indenting and filling transition.
The car sets `left-margin' and cdr `fill-column'."
  :type '(cons (integer :tag "Indent")
               (integer :tag "Width"))
  :group 'fountain-fill)

(defcustom fountain-fill-synopsis
  (cons 0 61)
  "Cons cell of integers for indenting and filling synopses.
The car sets `left-margin' and cdr `fill-column'."
  :type '(cons (integer :tag "Indent")
               (integer :tag "Width"))
  :group 'fountain-fill)

(defcustom fountain-fill-note
  (cons 0 61)
  "Cons cell of integers for indenting and filling notes.
The car sets `left-margin' and cdr `fill-column'."
  :type '(cons (integer :tag "Indent")
               (integer :tag "Width"))
  :group 'fountain-fill)


;;; Exporting

(defgroup fountain-export ()
  "Options for exporting Fountain files."
  :prefix "fountain-export-"
  :group 'fountain)

(defcustom fountain-export-include-elements
  '(("screenplay" scene-heading action character lines paren trans center page-break include)
    ("teleplay" section-heading scene-heading action character lines paren trans center page-break include)
    ("stageplay" section-heading scene-heading action character lines paren trans center page-break include))
  "Association list of elements to include when exporting.
Note that comments (boneyard) are never included."
  :type '(alist :key-type (string :tag "Format")
                :value-type (set :tag "Elements"
                                 (const :tag "Section Headings" section-heading)
                                 (const :tag "Scene Headings" scene-heading)
                                 (const :tag "Action" action)
                                 (const :tag "Character Names" character)
                                 (const :tag "Dialogue" lines)
                                 (const :tag "Parentheticals" paren)
                                 (const :tag "Transitions" trans)
                                 (const :tag "Center Text" center)
                                 (const :tag "Page Breaks" page-break)
                                 (const :tag "Synopses" synopsis)
                                 (const :tag "Notes" note)
                                 (const :tag "Included Files" include)))
  :group 'fountain-export)

(define-obsolete-variable-alias 'fountain-export-include-elements-alist
  'fountain-export-include-elements "2.4.0")

(defcustom fountain-export-make-standalone
  t
  "If non-nil, export a standalone document.

A standalone document is formatted with the export format's
document template in `fountain-export-templates'.

If nil, export snippet, which only formats each element. This is
useful when exporting parts of a script for inclusion in another
document."
  :type 'boolean
  :group 'fountain-export)

(defcustom fountain-export-tmp-buffer-name
  "*Fountain %s Export*"
  "Name of export buffer when source buffer is not visiting a file.
Passed to `format' with export format as single variable."
  :type 'string
  :group 'fountain-export)

(defcustom fountain-export-default-command
  'fountain-export-buffer-to-latex
  "\\<fountain-mode-map>Default function to call with \\[fountain-export-default]."
  :type '(radio (function-item fountain-export-buffer-to-latex)
                (function-item fountain-export-buffer-to-html)
                (function-item fountain-export-buffer-to-fdx)
                (function-item fountain-export-buffer-to-fountain)
                (function-item fountain-export-buffer-to-txt)
                (function-item fountain-export-shell-command))
  :group 'fountain-export)

(make-obsolete-variable 'fountain-export-include-title-page
  'fountain-export-include-elements "2.4.0")

(defcustom fountain-export-page-size
  'letter
  "Paper size to use on export."
  :type '(radio (const :tag "US Letter" letter)
                (const :tag "A4" a4))
  :group 'fountain-export)

(defcustom fountain-export-font
  "Courier"
  "Font to use when exporting."
  :type '(string :tag "Font")
  :group 'fountain-export)

(defcustom fountain-export-include-title-page
  t
  "If non-nil, include a title page in export."
  :type 'boolean
  :group 'fountain-export
  :set (lambda (symbol value)
         (set-default symbol value)
         (dolist (buffer (buffer-list))
           (with-current-buffer buffer
             (when (eq major-mode 'fountain-mode)
               (font-lock-refresh-defaults))))))

(defcustom fountain-export-contact-align-right
  nil
  "If non-nil, align title page contact block on the right."
  :type 'boolean
  :group 'fountain-export)

(defcustom fountain-export-number-first-page
  nil
  "If non-nil, add a page number to the first page.

Traditionally, screenplays omit a page number on the first page."
  :type 'boolean
  :group 'fountain-export)

(defcustom fountain-export-include-scene-numbers
  nil
  "If non-nil, include scene numbers in export."
  :type 'boolean
  :group 'fountain-export)

(defcustom fountain-export-scene-heading-format
  '(double-space)
  "List of format options applied when exporting scene headings.
Options are: bold, double-space, underline."
  :type '(set (const :tag "Bold" bold)
              (const :tag "Double-spaced" double-space)
              (const :tag "Underlined" underline))
  :group 'fountain-export)

(defcustom fountain-export-more-dialog-string
  "(MORE)"
  "String to append to dialog when breaking across pages."
  :type 'string
  :group 'fountain-export)

(defcustom fountain-export-shell-command
  "afterwriting --source %s --pdf --overwrite"
  "Shell command string to convert Fountain source to ouput.
`%s' will be substituted with `buffer-file-name'"
  :type 'string
  :group 'fountain-export)

(defcustom fountain-export-use-title-as-filename
  nil
  "If non-nil, use title metadata as export filename.

This is useful if you are exporting to Fountain and need to
specify a different filename."
  :type 'boolean
  :group 'fountain-export)

(defvar fountain-export-formats
  '((html
     :tag "HTML"
     :ext ".html"
     :template fountain-export-html-template
     :string-replace (("&" "&amp;")
                      ("<" "&lt;")
                      (">" "&gt;")
                      ("\\\\\\*" "&#42;")
                      ("\\*\\*\\*\\(.+?\\)\\*\\*\\*" "<strong><em>\\1</em></strong>")
                      ("\\*\\*\\(.+?\\)\\*\\*" "<strong>\\1</strong>")
                      ("\\*\\(.+?\\)\\*" "<em>\\1</em>")
                      ("^~\s*\\(.+?\\)$" "<i>\\1</i>")
                      ("_\\(.+?\\)_" "<span class=\"underline\">\\1</span>")
                      ("\n\n+" "<br><br>")
                      ("\n" "<br>"))
     :eval-replace ((stylesheet fountain-export-html-stylesheet)
                    (font fountain-export-font)
                    (scene-heading-spacing
                     (if (memq 'double-space fountain-export-scene-heading-format)
                         "2em" "1em"))
                    (title-page
                     (if fountain-export-include-title-page
                         fountain-export-html-title-page-template)))
     :hook fountain-export-html-hook)
    (tex
     :tag "LaTeX"
     :ext ".tex"
     :template fountain-export-tex-template
     :string-replace (("%" "\\\\%")
                      ("&" "\\\\&")
                      ("\\$" "\\\\$")
                      ("\\*\\*\\*\\(.+?\\)\\*\\*\\*" "\\\\textbf{\\\\emph{\\1}}")
                      ("\\*\\*\\(.+?\\)\\*\\*" "\\\\textbf{\\1}")
                      ("\\*\\(.+?\\)\\*" "\\\\emph{\\1}")
                      ("^~\s*\\(.+?\\)$\\*\\*" "\\\\textit{\\1}")
                      ("_\\(.+?\\)_" "\\\\uline{\\1}")
                      ("\n[\s\t]*\n+" "\\\\par")
                      ("\n" "\\\\protecting{\\\\\\\\}"))
     :eval-replace ((font fountain-export-font)
                    (scene-heading-spacing
                     (if (memq 'double-space fountain-export-scene-heading-format)
                         "true" "false"))
                    (scene-heading-underline
                     (if (memq 'underline fountain-export-scene-heading-format)
                         "true" "false"))
                    (scene-heading-bold
                     (if (memq 'bold fountain-export-scene-heading-format)
                         "true" "false"))
                    (title-page
                     (if fountain-export-include-title-page
                         fountain-export-tex-title-page-template))
                    (title-contact-align
                     (if fountain-export-contact-align-right
                         "true" "false"))
                    (number-first-page
                     (if fountain-export-number-first-page
                         "true" "false"))
                    (include-scene-numbers
                     (if fountain-export-include-scene-numbers
                         "true" "false")))
     :hook fountain-export-tex-hook)
    (fdx
     :tag "Final Draft"
     :ext ".fdx"
     :template fountain-export-fdx-template
     :string-replace (("&" "&#38;")
                      ("<" "&#60;")
                      (">" "&#62;")
                      ("\"" "&#34;")
                      ("'" "&#39;")
                      ("\\\\_" "&#96;")
                      ("\\\\\\*" "&#42;")
                      ("_\\*\\*\\*\\(.+?\\)\\*\\*\\*_" "</Text><Text Style=\"Bold+Underline+Italic\">\\1</Text><Text>")
                      ("\\*\\*\\*\\(.+?\\)\\*\\*\\*" "</Text><Text Style=\"Bold+Italic\">\\1</Text><Text>")
                      ("_\\*\\*\\(.+?\\)\\*\\*_" "</Text><Text Style=\"Bold+Underline\">\\1</Text><Text>")
                      ("_\\*\\(.+?\\)\\*_" "</Text><Text Style=\"Underline+Italic\">\\1</Text><Text>")
                      ("\\*\\*\\(.+?\\)\\*\\*" "</Text><Text Style=\"Bold\">\\1</Text><Text>")
                      ("\\*\\(.+?\\)\\*" "</Text><Text Style=\"Italic\">\\1</Text><Text>")
                      ("^~\s*\\(.+?\\)$" "</Text><Text Style=\"Italic\">\\1</Text><Text>")
                      ("_\\(.+?\\)_" "</Text><Text Style=\"Underline\">\\1</Text><Text>")
                      ("\n\n+" "\n\n"))
     :cond-replace ((t
                     (starts-new-page
                      (t "Yes") (nil "No"))))
     :eval-replace ((title-page
                     (if fountain-export-include-title-page
                         fountain-export-fdx-title-page-template)))
     :hook fountain-export-fdx-hook)
    (fountain
     :tag "Fountain"
     :ext ".fountain"
     :template fountain-export-fountain-template
     :cond-replace ((scene-heading
                     (forced (t ".")))
                    (character
                     (dual (right " ^"))
                     (forced (t "@")))
                    (trans
                     (forced (t "> ")))
                    (action
                     (forced (t "!")))
                    (section-heading
                     (level (1 "#")
                            (2 "##")
                            (3 "###")
                            (4 "####")
                            (5 "#####"))))
     :eval-replace ((title-page
                     (if fountain-export-include-title-page
                         fountain-export-fountain-title-page-template))
                    (scene-heading-spacing
                     (if (memq 'double-space fountain-export-scene-heading-format)
                         "\n")))
     :hook fountain-export-fountain-hook)
    (txt
     :tag "plaintext"
     :ext ".txt"
     :fill t
     :template fountain-export-txt-template
     :eval-replace ((scene-heading-spacing
                     (if (memq 'double-space fountain-export-scene-heading-format)
                         "\n"))
                    (title-page
                     (if fountain-export-include-title-page
                         fountain-export-txt-title-page-template)))
     :hook fountain-export-txt-hook))
  "Association list of export formats and their properties.
Takes the form:

    ((FORMAT KEYWORD PROPERTY)
      ...)")

(defvar fountain-elements
  '((section-heading
     :tag "Section Heading"
     :matcher fountain-section-heading-regexp
     :parser fountain-parse-section
     :fill fountain-fill-section-heading)
    (scene-heading
     :tag "Scene Heading"
     :parser fountain-parse-scene
     :fill fountain-fill-scene-heading)
    (action
     :tag "Action"
     :parser fountain-parse-action
     :fill fountain-fill-action)
    (character
     :tag "Character Name"
     :parser fountain-parse-dialog
     :fill fountain-fill-character)
    (lines
     :tag "Dialogue"
     :parser fountain-parse-lines
     :fill fountain-fill-dialog)
    (paren
     :tag "Parenthetical"
     :parser fountain-parse-paren
     :fill fountain-fill-paren)
    (trans
     :tag: "Transition"
     :parser fountain-parse-trans
     :fill fountain-fill-trans)
    (center
     :tag "Center Text"
     :matcher fountain-center-regexp
     :parser fountain-parse-center
     :fill fountain-fill-action)
    (page-break
     :tage "Page Break"
     :parser fountain-parse-page-break
     :matcher fountain-page-break-regexp)
    (synopsis
     :tag "Synopsis"
     :parser fountain-parse-synopsis
     :fill fountain-fill-action)
    (note
     :tag "Note"
     :parser fountain-parse-note
     :fill fountain-fill-note))
  "Association list of Fountain elements and their properties.
Includes references to various functions and variables.

Takes the form:

    (ELEMENT KEYWORD PROPERTY)")

(defun define-fountain-export-template-docstring (format)
  (let ((tag (plist-get (cdr (assq format fountain-export-formats))
                        :tag)))
    (format
     "Association list of element templates for exporting to %s.
Takes the form:

    ((ELEMENT TEMPLATE)
      ...)

ELEMENT is the Fountain element, a symbol (see below). TEMPLATE
is the template with which to format the format string. If
TEMPLATE is nil, the format string is discarded.

Fountain ELEMENTs:

    document            wrapper template for all content, see
                        `fountain-export-make-standalone'
    section             string of section, including child elements
    section-heading     string of section heading, excluding syntax chars
    scene               string of scene, including child elements
    scene-heading       string of scene heading, excluing syntax chars
    dual-dialog         string of dual-dialogue block, including child dialog
                        block elements
    dialog              string of dialogue block, including child elements
    character           string of character name, excluding syntax chars
    paren               string of parenthetical
    lines               string of dialogue lines, up to end of dialogue block or
                        next parenthetical
    trans               string of transition, excluding syntax chars
    action              string of action block
    synopsis            string of synopsis, excluding syntax chars
    note                string of note, excluding syntax chars
    center              string of center text, excluding syntax chars

Each TEMPLATE should include the replacement key `{{content}}'.
Templates may use any metadata keys (e.g. `{{title}}', `{{author}}',
etc.) as well as keys defined in `fountain-export-formats'." tag)))

;; The %s template also uses the following keys:

;; %s" tag tag
;;     (mapconcat #'(lambda (var)
;;                    (concat "    {{" (symbol-name (car var)) "}}"))
;;                (plist-get (cdr (assq format fountain-export-formats))
;;                           :eval-replace)
;;                "\n"))))

(define-widget 'fountain-element-list-type 'lazy
  "Customize widget for Fountain templates."
  :offset 4
  :type '(list
          (group (const :tag "Document" document)
                 (choice string (const nil)))
          (group (const :tag "Section" section)
                 (choice string (const nil)))
          (group (const :tag "Section Heading" section-heading)
                 (choice string (const nil)))
          (group (const :tag "Scene" scene)
                 (choice string (const nil)))
          (group (const :tag "Scene Heading" scene-heading)
                 (choice string (const nil)))
          (group (const :tag "Dual Dialogue" dual-dialog)
                 (choice string (const nil)))
          (group (const :tag "Dialogue" dialog)
                 (choice string (const nil)))
          (group (const :tag "Character" character)
                 (choice string (const nil)))
          (group (const :tag "Parenthetical" paren)
                 (choice string (const nil)))
          (group (const :tag "Lines" lines)
                 (choice string (const nil)))
          (group (const :tag "Transition" trans)
                 (choice string (const nil)))
          (group (const :tag "Action" action)
                 (choice string (const nil)))
          (group (const :tag "Page Break" page-break)
                 (choice string (const nil)))
          (group (const :tag "Synopsis" synopsis)
                 (choice string (const nil)))
          (group (const :tag "Note" note)
                 (choice string (const nil)))
          (group (const :tag "Center Text" center)
                 (choice string (const nil)))))

(defun fountain-get-export-elements (&optional format)
  "Returns list of elements exported in current format.
Format defaults to \"screenplay\"."
  (cdr (or (assoc-string
            (or format
                (plist-get (fountain-read-metadata) 'format)
                "screenplay")
            fountain-export-include-elements)
           (car fountain-export-include-elements))))

(defun fountain-export-get-filename (format &optional buffer)
  "If buffer is visiting a file, concat file name base and FORMAT.
Otherwise return `fountain-export-buffer' formatted with export
format tag."
  (let* ((alist (cdr (assq format fountain-export-formats)))
         (tag (plist-get alist :tag))
         (ext (plist-get alist :ext)))
    (with-current-buffer (or buffer (current-buffer))
      (cond (fountain-export-use-title-as-filename
             (concat (plist-get (fountain-read-metadata) 'title) ext))
            ((buffer-file-name)
             (concat (file-name-base (buffer-file-name)) ext))
            (t
             (format fountain-export-tmp-buffer-name tag))))))

(require 'subr-x)

(defun fountain-slugify (string)
  "Convert STRING to one suitable for slugs.

STRING is downcased, non-alphanumeric characters are removed, and
whitespace is converted to dashes. e.g.

    Hello Wayne's World 2! -> hello-wanyes-world-2"
  (save-match-data
    (string-join
     (split-string
      (downcase
       (replace-regexp-in-string "[^\n\s\t[:alnum:]]" "" string))
      "[^[:alnum:]]+" t)
     "-")))

(defun fountain-export-fill-string (string element)
  (with-temp-buffer
    (insert string)
    (let (adaptive-fill-mode
          (fill
           (symbol-value
            (plist-get (cdr (assq element fountain-elements)) :fill))))
      (setq left-margin (car fill)
            fill-column (+ left-margin (cdr fill)))
      ;; Replace emphasis syntax with face text propoerties (before performing fill).
      (dolist (face '((fountain-italic-regexp . italic)
                      (fountain-bold-regexp . bold)
                      (fountain-underline-regexp . underline)))
        (goto-char (point-min))
        (while (re-search-forward (symbol-value (car face)) nil t)
          (put-text-property (match-beginning 3) (match-end 3) 'face (cdr face))
          (delete-region (match-beginning 4) (match-end 4))
          (delete-region (match-beginning 2) (match-end 2))))
      ;; Fill the buffer and return it as a string.
      (fill-region (point-min) (point-max)))
    (buffer-string)))

(defun fountain-export-replace-in-string (string format)
  (let ((replace-alist
         (plist-get (cdr (assq format fountain-export-formats))
                    :string-replace)))
  (dolist (replacement replace-alist string)
    (setq string (replace-regexp-in-string
                  (car replacement) (cadr replacement) string t nil)))))

(defun fountain-export-get-cond-replacement (format element key value)
  (let ((replace-alist
         (plist-get (cdr (assq format fountain-export-formats))
                    :cond-replace)))
    (car
     (cdr (assq value
                (cdr (assq key
                           (or (cdr (assq element replace-alist))
                               (cdr (assq t replace-alist))))))))))

(defun fountain-export-get-eval-replacement (key format)
  (let ((replacement
         (car (cdr (assq key
                         (plist-get (cdr (assq format
                                               fountain-export-formats))
                                    :eval-replace)))))
        string)
    (unwind-protect
        (setq string (eval replacement))
      (if (stringp string) string))))

(defun fountain-export-element (element-list format)
  "Return a formatted string from ELEMENT-LIST according to FORMAT.

Break ELEMENT-LIST into ELEMENT, PLIST and CONTENT.

If PLIST property \"export\" is non-nil, proceed, otherwise
return an empty string.

If CONTENT is a string, format with
`fountain-export-replace-in-string' and if format it filled, fill
with `fountain-export-fill-string'.

If CONTENT is a list, recursively call this function on each
element of the list.

Check if ELEMENT corresponds to a template in
`fountain-export-templates' and set ELEMENT-TEMPLATE. If so,
replace matches of `fountain-template-key-regexp' in the
following order:

1. {{content}} is replaced with CONTENT.

2. If {{KEY}} corresponds to a string property in PLIST, it is
   replaced with that string.

3. If {{KEY}} corresponds to the value of the key of ELEMENT of
   FORMAT in `fountain-export-conditional-replacements', it is
   replaced with that string.

4. If {{KEY}} corresponds with a cdr of FORMAT in
   `fountain-export-replacements', it is evaluated using `eval'
   and replaced with that string.

5. If none of the above, {{KEY}} is replaced with an empty
   string."
  ;; Break ELEMENT-LIST into ELEMENT, PLIST and CONTENT.
  (let ((element (car element-list))
        (plist (nth 1 element-list))
        (content (nth 2 element-list)))
    ;; First, element must be included for export. Check if export property is
    ;; non-nil.
    (if (plist-get plist 'export)
        ;; Set the ELEMENT-FORMAT-PLIST. STRING will return the final exported
        ;; string.
        (let ((export-format-plist (cdr (assq format fountain-export-formats)))
              format-template element-template string)
          (cond
           ;; If CONTENT is a string, format CONTENT and set as STRING.
           ((stringp content)
            (setq string (fountain-export-replace-in-string content format))
            ;; If the format is filled, fill STRING in temporary buffer
            (if (plist-get export-format-plist :fill)
                (setq string (fountain-export-fill-string string element))))
           ;; If CONTENT is a list, work through the list setting each element
           ;; as CHILD-ELEMENT-LIST and recursively calling this function.
           ((listp content)
            (dolist (child-element-list content)
              (setq string
                    (concat string
                            (fountain-export-element child-element-list format)))))
           ;; Otherwise, CONTENT is either not exported or malformed, then set
           ;; an empty string.
           (t
            (setq string "")))
          ;; Set the FORMAT-TEMPLATE, which is the big alist of template strings
          ;; for each element. From this, get the ELEMENT-TEMPLATE.
          (setq format-template (symbol-value (plist-get export-format-plist :template))
                element-template (car (cdr (assq element format-template))))
          (cond
           ;; If there is a FORMAT-TEMPLATE and an ELEMENT-TEMPLATE, replace
           ;; template keys in that template.
           ((and format-template element-template)
            (while (string-match fountain-template-key-regexp element-template)
              (setq element-template
                    ;; FIXME: can this be better written with pcase?
                    (replace-regexp-in-string
                     fountain-template-key-regexp
                     (lambda (match)
                       ;; Find KEY and corresponding VALUE in PLIST.
                       (let* ((key (match-string 1 match))
                              (value (plist-get plist (intern key))))
                         (cond
                          ;; If KEY is "content", replace with STRING.
                          ((string= key "content")
                           string)
                          ;; If KEY is "slugify", replace with slugified STRING.
                          ((string= key "slugify")
                           (fountain-slugify string))
                          ;; If KEY's VALUE is a string, format and replace with
                          ;; VALUE.
                          ((stringp value)
                           (fountain-export-replace-in-string value format))
                          ;; If KEY's VALUE is not a string but still non-nil
                          ;; attempt conditional replacement based on KEY's
                          ;; VALUE.
                          (value
                           (fountain-export-get-cond-replacement format element (intern key) value))
                          ;; Otherwise, attempt expression replacements.
                          ((fountain-export-get-eval-replacement (intern key) format))
                          (t ""))))
                     element-template t t)))
            (setq string element-template))
           ;; If there's no ELEMENT-TEMPLATE for element in FORMAT-TEMPLATE, set
           ;; an empty string
           (format-template
            (setq string "")))
          ;; Return the string.
          (or string ""))
      ;; Element is not exported, return an emtpy string.
      "")))

(defun fountain-export-region (start end format &optional snippet)
  "Return an export string of region between START and END in FORMAT.
If SNIPPET, do not include a document template wrapper.

Save current outline visibility level, then show all. Then read
file metadata. Then calculate elements included in export from
assocation list in `fountain-export-include-elements'
corresponding to FORMAT. Then parse the region into an element tree.

If exporting a standalone document, call
`fountain-export-format-element' with tree, FORMAT and list of
included elements, otherwise walk the element tree calling
`fountain-export-format-element' and concatenate the resulting
strings."
  (let ((job (make-progress-reporter "Exporting..."))
        tree string)
    ;; Search for script end point and reset END.
    (save-excursion
      (goto-char start)
      (if (re-search-forward fountain-end-regexp end t)
          (setq end (match-beginning 0))))
    ;; Parse the region to TREE.
    (save-excursion
      (setq tree (fountain-prep-and-parse-region start end)))
    ;; If exporting a standalone document, list TREE inside a document element.
    (unless (or snippet (not fountain-export-make-standalone))
      (setq tree
            (list (list 'document
                        (append
                         (list 'begin start
                               'end end
                               'export t)
                               (fountain-read-metadata))
                        tree))))
    ;; Walk through TREE, concatenating exported elements to STRING.
    (while tree
      (setq string
            (concat string (fountain-export-element (pop tree) format)))
      (progress-reporter-update job))
    (progress-reporter-done job)
    ;; Return exported STRING.
    string))

(defun fountain-export-buffer (format &optional snippet buffer)
  "Export current buffer or BUFFER to export format FORMAT.

If destination buffer is not empty, ask to overwrite or generate
a new buffer. If destination buffer is the same as source buffer,
generate a new buffer.

Switch to destination buffer if complete without errors,
otherwise kill destination buffer."
  ;; If called interactively, present export format options.
  (interactive
   (list (intern
          (completing-read "Export format: "
                           (mapcar #'car fountain-export-formats) nil t))
         (car current-prefix-arg)))
  (setq buffer (or buffer (current-buffer)))
  (let ((dest-buffer (get-buffer-create
                      (fountain-export-get-filename format buffer)))
        (hook (plist-get (cdr (assq format fountain-export-formats))
                         :hook))
        string complete)
    (unwind-protect
        (with-current-buffer buffer
          ;; If DEST-BUFFER is not empty, check if it is the current buffer, or
          ;; if not, if the user does not wish to overwrite.
          (when (< 0 (buffer-size dest-buffer))
            (if (or (eq (current-buffer) dest-buffer)
                    (not (y-or-n-p (format "Buffer `%s' is not empty; overwrite? "
                                           dest-buffer))))
                ;; If so, generate a new buffer.
                (progn
                  (setq dest-buffer
                        (generate-new-buffer (buffer-name dest-buffer)))
                  (message "Using new buffer `%s'" dest-buffer))))
          ;; Export the region to STRING.
          (setq string
                (fountain-export-region (point-min) (point-max) format snippet))
          ;; Insert STRING into DEST-BUFFER.
          (with-current-buffer dest-buffer
            (with-silent-modifications
              (erase-buffer)
              (insert string)))
          ;; Switch to DEST-BUFFER and save.
          (switch-to-buffer dest-buffer)
          (write-file (buffer-name) t)
          ;; Set COMPLETE flag and run hooks.
          (setq complete t)
          (run-hooks hook))
      ;; If export failed, kill DEST-BUFFER.
      (unless complete
        (kill-buffer dest-buffer)))))

(defun fountain-export-default ()
  "Call function defined in `fountain-export-default-command'."
  (interactive)
  (funcall fountain-export-default-command))

(defun fountain-export-shell-command (&optional buffer)
  "Call shell command defined in variable `fountain-export-shell-command'.
Command acts on current buffer or BUFFER."
  (interactive)
  (let* ((buffer (or buffer (current-buffer)))
         (file (buffer-file-name buffer)))
    (if file
        (async-shell-command            ; FIXME use start-process
         (format fountain-export-shell-command (shell-quote-argument file))
         "*Fountain Export Process*")
      (user-error "Buffer `%s' is not visiting a file" buffer))))


;;; -> plaintext

(defgroup fountain-plaintext-export ()
  "Options for exporting Fountain files to plaintext."
  :prefix "fountain-export-txt-"
  :group 'fountain-export)

(defcustom fountain-export-txt-title-page-template
  "\
{{title}}\n
{{credit}}\n
{{author}}\n\n
{{contact}}
{{date}}\n\n"
  "Template for plaintext title page."
  :type 'string
  :group 'fountain-plaintext-export)

(defcustom fountain-export-txt-template
  '((document "{{title-page}}{{content}}")
    (section "{{content}}")
    (section-heading "{{content}}\n\n")
    (scene "{{content}}")
    (scene-heading "{{scene-heading-spacing}}{{content}}\n\n")
    (dual-dialog "{{content}}\n")
    (dialog "{{content}}\n")
    (character "{{content}}\n")
    (paren "{{content}}\n")
    (lines "{{content}}\n")
    (trans "{{content}}\n\n")
    (action "{{content}}\n\n")
    (page-break "\n\n")
    (synopsis "{{content}}\n\n")
    (note "[ note: {{content}} ]\n\n")
    (center "{{content}}"))
  (define-fountain-export-template-docstring 'txt)
  :type 'fountain-element-list-type
  :group 'fountain-plaintext-export)

(defcustom fountain-export-txt-hook
  nil
  "Hook run with export buffer on sucessful export to plaintext."
  :type 'hook
  :group 'fountain-plaintext-export)

(defun fountain-export-buffer-to-txt ()
  "Convenience function for exporting buffer to plaintext."
  (interactive)
  (fountain-export-buffer 'txt))


;;; -> PostScript

;; (defgroup fountain-postscript-export ()
;;   "Options for exporting Fountain files to PostScript."
;;   :prefix 'fountain-export-ps-
;;   :group 'fountain-export)

;; (defcustom fountain-export-ps-top-margin
;;   1.0
;;   "Float representing top page margin in inches.

;; There is no corresponding bottom margin option, as page length
;; is calculated using `fountain-page-max-lines'."
;;   :type 'float
;;   :group 'fountain-export)

;; (defcustom fountain-export-ps-left-margin
;;   1.5
;;   "Float representing left page margin in inches.

;; There is no corresponding right margin option, as text width
;; is calculated using `fountain-fill'."
;;   :type 'float
;;   :group 'fountain-export)

;; (defcustom fountain-export-ps-hook
;;   nil
;;   "Hook run with export buffer on sucessful export to PostScript."
;;   :type 'hook
;;   :group 'fountain-export)

;; (defun fountain-export-buffer-to-ps ()
;;   "Convenience function for exporting buffer to PostScript."
;;   (interactive)
;;   (let ((ps-paper-type fountain-export-page-size)
;;         (ps-left-margin (* fountain-export-left-margin 72))
;;         (ps-top-margin (* fountain-export-top-margin 72))
;;         (ps-font-size 12)
;;         ps-print-color-p
;;         ps-print-header)
;;     (ps-print-buffer (fountain-export-get-filename 'ps))))
;; (fountain-export-buffer 'ps))


;;; -> HTML

(defgroup fountain-html-export ()
  "Options for export Fountain files to HTML."
  :prefix "foutnain-export-html-"
  :group 'fountain-export)

(defcustom fountain-export-html-title-page-template
  "<section class=\"title-page\">
<div class=\"title\">
<h1>{{title}}</h1>
<p>{{credit}}</p>
<p>{{author}}</p>
</div>
<p class=\"contact\">{{contact}}</p>
</section>"
  "Template for HTML title page."
  :type 'string
  :group 'fountain-html-export)

(defcustom fountain-export-html-template
  '((document "\
<head>
<meta charset=\"utf-8\">
<meta name=\"author\" content=\"{{author}}\" />
<meta name=\"generator\" content=\"Emacs {{emacs-version}} running Fountain Mode {{fountain-version}}\" />
<meta name=\"viewport\" content=\"width=device-width, initial-scale=1.0, user-scalable=no\">
<title>{{title}}</title>
<style type=\"text/css\">
{{stylesheet}}
</style>
</head>
<body>
<section class=\"screenplay\">
{{title-page}}
{{content}}\
</section>
</body>")
    (section "<section class=\"section\">\n{{content}}</section>\n")
    (section-heading "<a href=\"#{{slugify}}\"><p class=\"section-heading\" id=\"{{slugify}}\">{{content}}</p></a>\n")
    (scene "<section class=\"scene\">\n{{content}}</section>\n")
    (scene-heading "<a href=\"#{{scene-number}}\"><p class=\"scene-heading\" id=\"{{scene-number}}\">{{content}}</p></a>\n")
    (dual-dialog "<div class=\"dual-dialog\">\n{{content}}</div>\n")
    (dialog "<div class=\"dialog\">\n{{content}}</div>\n")
    (character "<p class=\"character\">{{content}}</p>\n")
    (paren "<p class=\"paren\">{{content}}</p>\n")
    (lines "<p class=\"lines\">{{content}}</p>\n")
    (trans "<p class=\"trans\">{{content}}</p>\n")
    (action "<p class=\"action\">{{content}}</p>\n")
    (page-break "<a href=\"#p{{content}}\"><hr id=\"{{content}}\">\n<p class=\"page-number\">{{content}}</p></a>")
    (synopsis "<p class=\"synopsis\">{{content}}</p>\n")
    (note "<p class=\"note\">{{content}}</p>\n")
    (center "<p class=\"center\">{{content}}</p>\n"))
  (define-fountain-export-template-docstring 'html)
  :type 'fountain-element-list-type
  :group 'fountain-html-export)

(defcustom fountain-export-html-stylesheet
  "\
.screenplay {
  font-family: {{font}};
  font-size: 12pt;
  line-height: 1;
  max-width: 6in;
  margin: 1em auto;
  -webkit-text-size-adjust: none;
}
.screenplay h1, h2, h3, h4, h5, h6 {
  font-weight: inherit;
  font-size: inherit;
}
.screenplay a {
  color: inherit;
  text-decoration: none;
}
.screenplay .underline {
  text-decoration: underline;
}
.screenplay .title-page {
  margin: 0 auto 1em;
}
.screenplay .title-page .title {
  text-align: center;
}
.screenplay .title-page .title h1 {
  text-transform: uppercase;
  text-decoration: underline;
}
.screenplay .section-heading {
  text-align: center;
}
.screenplay .section-heading:hover {
  background-color: lightyellow;
}
.screenplay .scene {
  margin-top: {{scene-heading-spacing}};
}
.screenplay .scene-heading {
  margin-bottom: 0;
}
.screenplay .scene-heading:hover {
  background-color: lightyellow;
}
.screenplay .action {
  margin: 1em 0;
  white-space: pre-wrap;
}
.screenplay .dialog {
  width: 75%;
  max-width: 4in;
  margin-top: 1em;
  margin-bottom: 1em;
  margin-left: 17%;
}
.screenplay .dialog .character {
  margin-top: 0;
  margin-bottom: 0;
  margin-left: 25%;
}
.screenplay .dialog .lines {
  max-width: 3.5in;
  margin-top: 0;
  margin-bottom: 0;
  white-space: pre-wrap;
}
.screenplay .dialog .paren {
  max-width: 2in;
  margin-top: 0;
  margin-bottom: 0;
  margin-left: 15%;
  text-indent: -0.6em;
  page-break-inside: avoid;
  page-break-after: avoid;
}
.screenplay .dual-dialog {
  width: 100%;
  margin: 1em 0;
}
.screenplay .dual-dialog .dialog {
  max-width: 50%;
  margin-top: 0;
  margin-left: 0;
  margin-right: 0;
  float: left;
  clear: none;
}
.screenplay .dual-dialog .dialog .lines {
  width: 95%;
}
.screenplay .trans {
  max-width: 2in;
  margin-left: 63%;
  clear: both;
  page-break-before: avoid;
}
.screenplay .note {
  display: block;
  font-size: 11pt;
  font-family: \"Comic Sans MS\", \"Marker Felt\", \"sans-serif\";
  line-height: 1.5;
  background-color: lightgoldenrodyellow;
  padding: 1em;
}
.screenplay .synopsis {
  margin-top: 0;
  color: grey;
  font-style: italic;
}
.screenplay .center {
  text-align: center;
  white-space: pre-wrap;
}"
  "Stylesheet for HTML export.

Screenplay content is wrapped in class \"screenplay\", which
means all screenplay elements require the \".screenplay\" class
parent."
  :type 'string
  :link '(url-link "https://github.com/rnkn/mcqueen")
  :group 'fountain-html-export)

(defcustom fountain-export-html-title-template
  "<div class=\"title\">{{title-template}}</div>
<h1>{{title}}</h1>
<p>{{credit}}</p>
<p>{{author}}</p>
<p class=\"contact\">{{contact-template}}</p>
"
  "HTML template for title page export."
  :type 'string
  :group 'fountain-html-export)

(defcustom fountain-export-html-hook
  nil
  "Hook run with export buffer on sucessful export to HTML."
  :type 'hook
  :group 'fountain-html-export)

(defun fountain-export-buffer-to-html ()
  "Convenience function for exporting buffer to HTML."
  (interactive)
  (fountain-export-buffer 'html))


;;; -> LaTeX

(defgroup fountain-latex-export ()
  "Options for exporting Fountain files to LaTeX."
  :prefix "fountain-export-tex-"
  :group 'fountain-export)

(defcustom fountain-export-tex-title-page-template
  "\
\\title{{{title}}}
\\author{{{author}}}
\\date{{{date}}}
\\newcommand{\\credit}{{{credit}}}
\\newcommand{\\contact}{{{contact}}}

\\thispagestyle{empty}
\\vspace*{3in}

\\begin{center}
  \\uline{\\begin{MakeUppercase}\\thetitle\\end{MakeUppercase}}\\par
  \\credit\\par
  \\theauthor\\par
\\end{center}

\\vspace{3in}
\\iftoggle{contactalignright}{%
  \\begin{flushright}
    \\contact
  \\end{flushright}
}{%
  \\contact
}
\\clearpage"
  "Template for LaTeX title page."
  :type 'string
  :group 'fountain-latex-export)

(defcustom fountain-export-tex-template
  '((document "\
\\documentclass[12pt,{{page-size}}]{article}

% Conditionals
\\usepackage{etoolbox}
\\newtoggle{contactalignright}
\\newtoggle{doublespacesceneheadings}
\\newtoggle{underlinesceneheadings}
\\newtoggle{boldsceneheadings}
\\newtoggle{includescenenumbers}
\\newtoggle{numberfirstpage}

\\settoggle{contactalignright}{{{title-contact-align}}}
\\settoggle{doublespacesceneheadings}{{{scene-heading-spacing}}}
\\settoggle{underlinesceneheadings}{{{scene-heading-underline}}}
\\settoggle{boldsceneheadings}{{{scene-heading-bold}}}
\\settoggle{includescenenumbers}{{{include-scene-numbers}}}
\\settoggle{numberfirstpage}{{{number-first-page}}}

% Page Layout Settings
\\usepackage[left=1.5in,right=1in,top=1in,bottom=0.75in]{geometry}

% Font Settings
\\usepackage{fontspec}
\\setmonofont{{{font}}}
\\renewcommand{\\familydefault}{\\ttdefault}

% Text Settings
\\setlength{\\baselineskip}{12pt plus 0pt minus 0pt}
\\setlength{\\parskip}{12pt plus 0pt minus 0pt}
\\setlength{\\topskip}{0pt plus 0pt minus 0pt}
\\setlength{\\headheight}{\\baselineskip}
\\setlength{\\headsep}{\\baselineskip}
\\linespread{0.85}
\\hyphenpenalty=10000
\\widowpenalty=10000
\\clubpenalty=10000
\\frenchspacing
\\raggedright

% Underlining
\\usepackage[normalem]{ulem}
\\renewcommand{\\ULthickness}{1pt}

% Header & Footer Settings
\\usepackage{fancyhdr}
\\pagestyle{fancy}
\\fancyhf{}
\\fancyhead[R]{\\thepage.}
\\renewcommand{\\headrulewidth}{0pt}

% Margin Settings
\\usepackage{marginnote}
\\renewcommand*{\\raggedleftmarginnote}{\\hspace{0.2in}}

% Section Headings
\\newcommand{\\sectionheading}[1]{%
  \\begin{center}
    \\uline{#1}
  \\end{center}
}

% Scene Headings
\\newcommand*{\\sceneheading}[2][]{%
  \\def\\thesceneheading{#2}
  \\iftoggle{doublespacesceneheadings}{%
    \\vspace{\\parskip}
  }{}
  \\iftoggle{boldsceneheadings}{%
    \\let\\BFtmp\\thesceneheading
    \\renewcommand{\\thesceneheading}{\\textbf{\\BFtmp}}
  }{}
  \\iftoggle{underlinesceneheadings}{%
    \\let\\ULtmp\\thesceneheading
    \\renewcommand{\\thesceneheading}{\\uline{\\ULtmp}}
  }{}
  \\thesceneheading\\nopagebreak[4]%
  \\iftoggle{includescenenumbers}{%
    \\normalmarginpar\\marginnote{#1}\\reversemarginpar\\marginnote{#1}%
  }{}
}

% Dialogue
\\usepackage{xstring}
\\newcommand{\\contd}{{{contd}}}
\\newcommand{\\more}{{{more}}}
\\newlength{\\characterindent}
\\newlength{\\characterwidth}
\\newlength{\\dialogindent}
\\newlength{\\dialogwidth}
\\setlength{\\characterindent}{1in}
\\setlength{\\characterwidth}{4in}
\\setlength{\\dialogindent}{1in}
\\setlength{\\dialogwidth}{3.5in}
\\newcommand*{\\character}[1]{%
  \\hspace*{\\characterindent}\\parbox[t]{\\characterwidth}{#1}%
}
\\newenvironment{dialog}[1]{%
  \\setlength{\\parskip}{0pt}
  \\begin{list}{}{%
      \\setlength{\\topsep}{0pt}
      \\setlength{\\partopsep}{0pt}
      \\setlength{\\parsep}{0pt}
      \\setlength{\\leftmargin}{\\dialogindent}
      \\setlength{\\rightmargin}{\\dimexpr\\linewidth-\\leftmargin-\\dialogwidth}
    }%
  \\item\\character{#1}\\mark{#1}\\nopagebreak[4]%
  }{%
    \\mark{\\empty}\\end{list}%
}
\\newcommand*{\\paren}[1]{%
  \\par%
  \\hspace*{0.5in}\\parbox[t]{2in}{%
    \\hangindent=0.1in\\hangafter=1#1}\\par\\nopagebreak[4]
  \\vspace{2pt}%
}

% Transitions
\\newlength{\\transindent}
\\newlength{\\transwidth}
\\setlength{\\transindent}{4in}
\\setlength{\\transwidth}{2in}
\\newcommand*{\\trans}[1]{%
  \\nopagebreak[4]\\hspace*{\\transindent}\\parbox[t]{\\transwidth}{#1}
}

% Center Text
\\newcommand{\\centertext}[1]{%
  \\setlength{\\topsep}{0pt}
  \\begin{center}#1\\end{center}
}

% Page Breaking Settings
\\usepackage{atbegshi}
\\AtBeginShipout{%
  \\if\\botmark\\empty
  \\else
  \\hspace*{\\dialogindent}\\character{\\StrDel[1]{\\botmark}{\\contd}\\space\\contd}%
  \\fi%
}

% Title Page
\\usepackage{titling}

% Document
\\begin{document}

{{title-page}}

\\setcounter{page}{1}
\\iftoggle{numberfirstpage}{}{\\thispagestyle{empty}}
{{content}}\
\\end{document}

% Local Variables:
% tex-command: \"xelatex\"
% TeX-engine: xetex
% End:")
    (section "{{content}}")
    (section-heading "\\sectionheading{{{content}}}\n\n")
    (scene "{{content}}")
    (scene-heading "\\sceneheading{{{content}}}\n\n")
    (dual-dialog "{{content}}")
    (dialog "\\begin{dialog}{{content}}\\end{dialog}\n\n")
    (character "{{{content}}}\n")
    (paren "\\paren{{{content}}}\n")
    (lines "{{content}}\n")
    (trans "\\trans{{{content}}}\n\n")
    (action "{{content}}\n\n")
    (page-break "\\clearpage\n\n")
    (synopsis nil)
    (note nil)
    (center "\\centertext{{{content}}}\n\n"))
  (define-fountain-export-template-docstring 'tex)
  :type 'fountain-element-list-type
  :group 'fountain-latex-export)

(defcustom fountain-export-tex-hook
  nil
  "Hook run with export buffer on sucessful export to LaTeX."
  :type 'hook
  :group 'fountain-latex-export)

(defun fountain-export-buffer-to-latex ()
  "Convenience function for exporting buffer to LaTeX."
  (interactive)
  (fountain-export-buffer 'tex))


;;; -> FDX

(defgroup fountain-final-draft-export ()
  "Options for exporting Fountain files to Final Draft."
  :prefix "fountain-export-fdx-"
  :group 'fountain-export)

(defcustom fountain-export-fdx-title-page-template
  "\
<TitlePage>
<Content>
<Paragraph Alignment=\"Center\">
<Text>{{title}}</Text>
</Paragraph>
<Paragraph Alignment=\"Center\">
<Text></Text>
</Paragraph>
<Paragraph Alignment=\"Center\">
<Text>{{credit}}</Text>
</Paragraph>
<Paragraph Alignment=\"Center\">
<Text></Text>
</Paragraph>
<Paragraph Alignment=\"Center\">
<Text>{{author}}</Text>
</Paragraph>
<Paragraph Alignment=\"Left\">
<Text>{{contact}}</Text>
</Paragraph>
</Content>
</TitlePage>"
  "Template for Final Draft title page."
  :type 'string
  :group 'fountain-final-draft-export)

(defcustom fountain-export-fdx-template
  '((document "\
<?xml version=\"1.0\" encoding=\"UTF-8\" standalone=\"no\" ?>
<FinalDraft DocumentType=\"Script\" Template=\"No\" Version=\"1\">
<Content>
{{content}}\
</Content>
{{title-page}}
</FinalDraft>")
    (section "{{content}}")
    (section-heading nil)
    (scene "{{content}}")
    (scene-heading "<Paragraph Number=\"{{scene-number}}\" Type=\"Scene Heading\" StartsNewPage=\"{{starts-new-page}}\">\n<Text>{{content}}</Text>\n</Paragraph>\n")
    (dual-dialog "<Paragraph StartsNewPage=\"{{starts-new-page}}\">\n<DualDialogue>\n{{content}}</DualDialogue>\n</DualDialogue>\n")
    (dialog "{{content}}")
    (character "<Paragraph Type=\"Character\" StartsNewPage=\"{{starts-new-page}}\">\n<Text>{{content}}</Text>\n</Paragraph>\n")
    (paren "<Paragraph Type=\"Parenthetical\" StartsNewPage=\"{{starts-new-page}}\">\n<Text>{{content}}</Text>\n</Paragraph>\n")
    (lines "<Paragraph Type=\"Dialogue\" StartsNewPage=\"{{starts-new-page}}\">\n<Text>{{content}}</Text>\n</Paragraph>\n")
    (trans "<Paragraph Type=\"Transition\" StartsNewPage=\"{{starts-new-page}}\">\n<Text>{{content}}</Text>\n</Paragraph>\n")
    (action "<Paragraph Type=\"Action\" StartsNewPage=\"{{starts-new-page}}\">\n<Text>{{content}}</Text>\n</Paragraph>\n")
    (page-break nil)
    (synopsis nil)
    (note nil)
    (center "<Paragraph Alignment=\"Center\" Type=\"Action\" StartsNewPage=\"{{starts-new-page}}\">\n<Text>{{content}}</Text>\n</Paragraph>\n"))
  (define-fountain-export-template-docstring 'fdx)
  :type 'fountain-element-list-type
  :group 'fountain-final-draft-export)

(defcustom fountain-export-fdx-hook
  nil
  "Hook run with export buffer on sucessful export to Final Draft."
  :type 'hook
  :group 'fountain-final-draft-export)

(defun fountain-export-buffer-to-fdx ()
  "Convenience function for exporting buffer to Final Draft."
  (interactive)
  (fountain-export-buffer 'fdx))


;;; -> Fountain

(defgroup fountain-fountain-export ()
  "Options for exporting Fountain files to Fountain."
  :prefix "fountain-export-fountain-"
  :group 'fountain-export)

(defcustom fountain-export-fountain-title-page-template
  "\
title: {{title}}
credit: {{credit}}
author: {{author}}
date: {{date}}
contact: {{contact}}"
  "Template for Fountain title page.
This just adds the current metadata to the exported file."
  :type 'string
  :group 'fountain-fountain-export)

(defcustom fountain-export-fountain-template
  '((document "\
{{title-page}}

{{content}}")
    (section "{{content}}")
    (section-heading "{{level}} {{content}}\n\n")
    (scene "{{content}}")
    (scene-heading "{{scene-heading-spacing}}{{forced}}{{content}}\n\n")
    (dual-dialog "{{content}}\n")
    (dialog "{{content}}\n")
    (character "{{forced}}{{content}}{{dual-dialog}}\n")
    (paren "{{content}}\n")
    (lines "{{content}}\n")
    (trans "{{forced}}{{content}}\n\n")
    (action "{{forced}}{{content}}\n\n")
    (page-break "=== {{content}} ===\n\n")
    (synopsis "= {{content}}\n\n")
    (note "[[ {{content}} ]]\n\n")
    (center "> {{content}} <"))
  (define-fountain-export-template-docstring 'fountain)
  :type 'fountain-element-list-type
  :group 'fountain-fountain-export)

(defcustom fountain-export-fountain-hook
  nil
  "Hook run with export buffer on sucessful export to Fountain."
  :type 'hook
  :group 'fountain-fountain-export)

(defun fountain-export-buffer-to-fountain ()
  "Convenience function for exporting buffer to Fountain."
  (interactive)
  (fountain-export-buffer 'fountain))


;;; Outlining

(require 'outline)

(defvar-local fountain--outline-cycle
  0
  "Internal local integer representing global outline cycling status.

    0: Show all
    1: Show level 1 section headings
    2: Show level 2 section headings
    3: Show level 3 section headings
    4: Show level 4 section headings
    5: Show level 5 section headings
    6: Show scene headings

Used by `fountain-outline-cycle'.")

(defvar-local fountain--outline-cycle-subtree
  0
  "Internal local integer representing subtree outline cycling status.

Used by `fountain-outline-cycle'.")

(defcustom fountain-outline-startup-level
  0
  "Outline level to show when visiting a file.

This can be set on a per-file basis by including in metadata:

\tstartup-level: N"
  :type '(choice (const :tag "Show all" 0)
                 (const :tag "Show top-level" 1)
                 (const :tag "Show scene headings" 6)
                 (integer :tag "Custom level"))
  :group 'fountain)

(defcustom fountain-outline-custom-level
  nil
  "Additional section headings to include in outline cycling."
  :type '(choice (const :tag "Only top-level" nil)
                 (const :tag "Include level 2" 2)
                 (const :tag "Include level 3" 3)
                 (const :tag "Include level 4" 4)
                 (const :tag "Include level 5" 5))
  :group 'fountain)

(defalias 'fountain-outline-next 'outline-next-visible-heading)
(defalias 'fountain-outline-previous 'outline-previous-visible-heading)
(defalias 'fountain-outline-forward 'outline-forward-same-level)
(defalias 'fountain-outline-backward 'outline-backward-same-level)
(defalias 'fountain-outline-up 'outline-up-heading)
(defalias 'fountain-outline-mark 'outline-mark-subtree)

(when (< emacs-major-version 25)
  (defalias 'outline-show-all 'show-all)
  (defalias 'outline-show-entry 'show-entry)
  (defalias 'outline-show-subtree 'show-subtree)
  (defalias 'outline-show-children 'show-children)
  (defalias 'outline-hide-subtree 'hide-subtree)
  (defalias 'outline-hide-sublevels 'hide-sublevels))

(defun fountain-outline-invisible-p (&optional pos)
  "Non-nil if the character after POS has outline invisible property.
If POS is nil, use `point' instead."
  (eq (get-char-property (or pos (point)) 'invisible) 'outline))

(defun fountain-outline-shift-down (&optional n)
  "Move the current subtree down past N headings of same level."
  (interactive "p")
  (outline-back-to-heading)
  (let* (hanging-line
         (move-fun
          (if (< 0 n)
              'outline-get-next-sibling
            'outline-get-last-sibling))
         (end-point-fun
          (lambda ()
            (outline-end-of-subtree)
            ;; Add newline if none at eof.
            (if (and (eobp)
                     (/= (char-before) ?\n))
                (insert-char ?\n))
            ;; Temporary newline if only 1 at eof
            (when (and (eobp)
                       (not (fountain-blank-before-p)))
              (insert-char ?\n)
              (setq hanging-line t))
            ;; Avoid eobp signal.
            (unless (eobp)
              (forward-char 1))
            (point)))
         (beg (point))
         (folded
          (save-match-data
            (outline-end-of-heading)
            (outline-invisible-p)))
         (end
          (save-match-data
            (funcall end-point-fun)))
         (insert-point (make-marker))
         (i (abs n)))
    (goto-char beg)
    (while (< 0 i)
      (or (funcall move-fun)
          (progn (goto-char beg)
                 (message "Cannot shift past higher level")))
      (setq i (1- i)))
    (if (< 0 n)
        (funcall end-point-fun))
    (set-marker insert-point (point))
    (insert (delete-and-extract-region beg end))
    (goto-char insert-point)
    (if folded
        (outline-hide-subtree))
    ;; Remove temporary newline.
    (if hanging-line
        (save-excursion
          (goto-char (point-max))
          (delete-char -1)))
    (set-marker insert-point nil)))

(defun fountain-outline-shift-up (&optional n)
  "Move the current subtree up past N headings of same level."
  (interactive "p")
  (fountain-outline-shift-down (- n)))

(defun fountain-outline-hide-level (n &optional silent)
  "Set outline visibilty to outline level N.
Display a message unless SILENT."
  (cond ((= n 0)
         (outline-show-all)
         (unless silent (message "Showing all")))
        ((= n 6)
         (outline-hide-sublevels n)
         (unless silent (message "Showing scene headings")))
        (t
         (outline-hide-sublevels n)
         (unless silent (message "Showing level %s headings" n))))
  (setq fountain--outline-cycle n))

(defun fountain-outline-cycle (&optional arg) ; FIXME: document
  "\\<fountain-mode-map>Cycle outline visibility depending on ARG.

1. If ARG is nil, cycle outline visibility of current subtree and
   its children (\\[fountain-outline-cycle]).

2. If ARG is 4, cycle outline visibility of buffer (\\[universal-argument] \\[fountain-outline-cycle],
   same as \\[fountain-outline-cycle-global]).

3. If ARG is 16, show all (\\[universal-argument] \\[universal-argument] \\[fountain-outline-cycle]).

4. If ARG is 64, show outline visibility set in
   `fountain-outline-custom-level' (\\[universal-argument] \\[universal-argument] \\[universal-argument] \\[fountain-outline-cycle])."
  (interactive "p")
  (let ((custom-level
         (if fountain-outline-custom-level
             (save-excursion
               (goto-char (point-min))
               (let (found)
                 (while (and (not found)
                             (outline-next-heading))
                   (if (= (funcall outline-level)
                          fountain-outline-custom-level)
                       (setq found t)))
                 (if found fountain-outline-custom-level)))))
        (highest-level
         (save-excursion
           (goto-char (point-max))
           (outline-back-to-heading t)
           (let ((level (funcall outline-level)))
             (while (and (not (bobp))
                         (< 1 level))
               (outline-up-heading 1 t)
               (unless (bobp)
                 (setq level (funcall outline-level))))
             level))))
    (cond ((eq arg 4)
           (cond
            ((and (= fountain--outline-cycle 1) custom-level)
             (fountain-outline-hide-level custom-level))
            ((< 0 fountain--outline-cycle 6)
             (fountain-outline-hide-level 6))
            ((= fountain--outline-cycle 6)
             (fountain-outline-hide-level 0))
            ((= highest-level 6)
             (fountain-outline-hide-level 6))
            (t
             (fountain-outline-hide-level highest-level))))
          ((eq arg 16)
           (outline-show-all)
           (message "Showing all")
           (setq fountain--outline-cycle 0))
          ((and (eq arg 64) custom-level)
           (fountain-outline-hide-level custom-level))
          (t
           (save-excursion
             (outline-back-to-heading)
             (let ((eoh
                    (save-excursion
                      (outline-end-of-heading)
                      (point)))
                   (eos
                    (save-excursion
                      (outline-end-of-subtree)
                      (point)))
                   (eol
                    (save-excursion
                      (forward-line 1)
                      (while (and (not (eobp))
                                  (get-char-property (1- (point)) 'invisible))
                        (forward-line 1))
                      (point)))
                   (children
                    (save-excursion
                      (outline-back-to-heading)
                      (let ((level (funcall outline-level)))
                        (outline-next-heading)
                        (and (outline-on-heading-p t)
                             (< level (funcall outline-level)))))))
               (cond
                ((= eos eoh)
                 (message "Empty heading")
                 (setq fountain--outline-cycle-subtree 0))
                ((and (<= eos eol)
                      children)
                 (outline-show-entry)
                 (outline-show-children)
                 (message "Showing headings")
                 (setq fountain--outline-cycle-subtree 2))
                ((or (<= eos eol)
                     (= fountain--outline-cycle-subtree 2))
                 (outline-show-subtree)
                 (message "Showing contents")
                 (setq fountain--outline-cycle-subtree 3))
                (t
                 (outline-hide-subtree)
                 (message "Hiding contents")
                 (setq fountain--outline-cycle-subtree 1)))))))))

(defun fountain-outline-cycle-global ()
  "Globally cycle outline visibility.

Calls `fountain-outline-cycle' with argument 4 to cycle buffer
outline visibility through the following states:

1. Top-level section headings

2. Value of `fountain-outline-custom-level'

3. All section headings and scene headings

4. Everything"
  (interactive)
  (fountain-outline-cycle 4))

(defun fountain-outline-level ()
  "Return the heading's nesting level in the outline.
Assumes that point is at the beginning of a heading and match
data reflects `outline-regexp'."
  (cond ((string-match fountain-end-regexp (match-string 0))
         1)
        ((string-prefix-p "#" (match-string 0))
         (string-width (match-string 2)))
        (t 6)))


;;; Navigation

(defun fountain-forward-scene (&optional n)
  "Move forward N scene headings (backward if N is negative).
If N is 0, move to beginning of scene."
  (interactive "^p")
  (unless n (setq n 1))
  (let* ((p (if (<= n 0) -1 1))
         (move-fun
          (lambda ()
            (while (not (or (eq (point) (buffer-end p))
                            (fountain-match-scene-heading)))
              (forward-line p)))))
    (if (/= n 0)
        (while (/= n 0)
          (if (fountain-match-scene-heading)
              (forward-line p))
          (funcall move-fun)
          (setq n (- n p)))
      (forward-line 0)
      (funcall move-fun))))

(defun fountain-backward-scene (&optional n)
  "Move backward N scene headings (foward if N is negative)."
  (interactive "^p")
  (or n (setq n 1))
  (fountain-forward-scene (- n)))

(defun fountain-beginning-of-scene ()   ; FIXME: needed?
  "Move point to beginning of current scene."
  (interactive "^")
  (fountain-forward-scene 0))

(defun fountain-end-of-scene ()         ; FIXME: needed?
  "Move point to end of current scene."
  (interactive "^")
  (fountain-forward-scene 1)
  (unless (eobp)
    (forward-char -1)))

(defun fountain-mark-scene ()           ; FIXME: extending region
  "Put mark at end of this scene, point at beginning."
  (interactive)
  ;; (if (or extend
  ;;         (and (region-active-p)
  ;;              (eq last-command this-command)))
  ;;     (progn
  ;;       (fountain-forward-scene 1)
  ;;       (push-mark)
  ;;       (exchange-point-and-mark))
  (push-mark)
  (fountain-forward-scene 0)
  (if (not (or (fountain-match-section-heading)
               (fountain-match-scene-heading)))
      (progn
        (goto-char (mark))
        (user-error "Before first scene heading"))
    (push-mark)
    (fountain-forward-scene 1)
    (exchange-point-and-mark)))

(defun fountain-goto-scene (n)
  "Move point to Nth scene in current buffer.

Ignores revised scene numbers scenes.

    10  = 10
    10B = 10
    A10 =  9"
  (interactive "NGo to scene: ")
  (push-mark)
  (goto-char (point-min))
  (let ((scene (if (fountain-match-scene-heading)
                   (car (fountain-scene-number-to-list (match-string 6)))
                 0)))
    (while (and (< scene n)
                (< (point) (point-max)))
      (fountain-forward-scene 1)
      (if (fountain-match-scene-heading)
          (setq scene (or (car (fountain-scene-number-to-list (match-string 6)))
                          (1+ scene)))))))

(defun fountain-goto-page (n)
  "Move point to Nth appropropriate page in current buffer."
  (interactive "NGo to page: ")
  (push-mark)
  (goto-char (point-min))
  (fountain-forward-page n (fountain-get-export-elements)))

(defun fountain-forward-character (&optional n limit)
  "Goto Nth next character (or Nth previous is N is negative).
If LIMIT is 'dialog, halt at end of dialog. If LIMIT is 'scene,
halt at end of scene."
  (interactive "^p")
  (unless n (setq n 1))
  (let* ((p (if (<= n 0) -1 1))
         (move-fun
          (lambda ()
            (while (cond ((eq limit 'dialog)
                          (and (not (= (point) (buffer-end p)))
                               (or (and (bolp) (eolp))
                                   (forward-comment p)
                                   (fountain-match-dialog)
                                   (fountain-match-paren))))
                         ((eq limit 'scene)
                          (not (or (= (point) (buffer-end p))
                                   (fountain-match-character)
                                   (fountain-match-scene-heading))))
                         ((not (or (= (point) (buffer-end p))
                                   (fountain-match-character)))))
              (forward-line p)))))
    (if (/= n 0)
        (while (/= n 0)
          (if (fountain-match-character)
              (forward-line p))
          (funcall move-fun)
          (setq n (- n p)))
      (forward-line 0)
      (funcall move-fun))))

(defun fountain-backward-character (&optional n)
  "Move backward N character (foward if N is negative)."
  (interactive "^p")
  (setq n (or n 1))
  (fountain-forward-character (- n)))


;;; Endnotes

(defgroup fountain-endnotes ()
  "Options for displaying endnotes.

Fountain endnotes are kept at the end of a script following an
endotes page break, defined as three or more \"=\" and the word
\"end\" (case-insensitive).

    === end [===]

The endnotes section is a good place to keep extensive notes or
scenes you want to move out of the script, but still wish to
reference. Endnotes are not exported.

WARNING: if using other Fountain apps, check to make sure they
support endnotes."
  :group 'fountain)

(defcustom fountain-endnotes-buffer-name
  "%s<endnotes>"
  "Name of buffer in which to display file endnotes.
`%s' is replaced with `buffer-name'.

To hide this buffer from the buffer list, prefix with a space."
  :type 'string
  :group 'fountain-endnotes)

(defcustom fountain-endnotes-select-window
  nil
  "If non-nil, switch to endnotes window upon displaying it."
  :type 'boolean
  :group 'fountain-endnotes)

(defcustom fountain-endnotes-window-side
  'right
  "Preferred side of frame to display endnotes window."
  :type '(choice (const :tag "Left" left)
                 (const :tag "Right" right)
                 (const :tag "Top" top)
                 (const :tag "Bottom" bottom))
  :group 'fountain-endnotes)

(defcustom fountain-endnotes-window-size
  '(0.3 0.25)
  "Height and width of the endnotes window as a fraction of root window."
  :type '(list (float :tag "Height")
               (float :tag "Width"))
  :group 'fountain-endnotes)

;; (defcustom fountain-endnotes-display-function
;;   'display-buffer-pop-up-window
;;   "Buffer display function used to display endnotes."
;;   :type '(radio (const :tag "Pop-up new window" display-buffer-pop-up-window)
;;                 (const :tag "Pop-up new frame" display-buffer-pop-up-frame)
;;                 (const :tag "Show in same window" display-buffer-same-window))
;;   :group 'fountain-endnotes)

(defun fountain-show-or-hide-endnotes ()
  "Pop up a window containing endnotes of current buffer.

Display a window containing an indirect clone of the current
buffer, narrowed to the first endnotes page break to the end of
buffer.

The window displayed is a special \"side\" window, which will
persist even when calling \\[delete-other-windows]."
  (interactive)
  (set-buffer (or (buffer-base-buffer) (current-buffer)))
  (save-excursion
    (save-restriction
      (widen)
      (goto-char (point-min))
      (let ((beg (if (re-search-forward fountain-end-regexp nil t)
                     (point)))
            (src (current-buffer))
            (buf (format fountain-endnotes-buffer-name (buffer-name))))
        (if beg
            (if (get-buffer-window buf (selected-frame))
                (delete-windows-on buf (selected-frame))
              (display-buffer-in-side-window
               (or (get-buffer buf)
                   (make-indirect-buffer src buf t))
               (list (cons 'inhibit-same-window t)
                     (cons 'side fountain-endnotes-window-side)
                     (cons 'window-height (car fountain-endnotes-window-size))
                     (cons 'window-width (cadr fountain-endnotes-window-size))))
              (with-current-buffer buf
                (narrow-to-region (1+ beg) (point-max)))
              (if fountain-endnotes-select-window
                  (select-window (get-buffer-window buf (selected-frame))))
              (message "Showing `%s' endnotes; %s to hide" src
                       (key-description (where-is-internal this-command
                                                           overriding-local-map t))))
          (user-error "Buffer `%s' does not contain endnotes" (buffer-name)))))))


;;; Editing

(defcustom fountain-auto-upcase-scene-headings
  t
  "If non-nil, automatically upcase lines matching `fountain-scene-heading-regexp'."
  :type 'boolean
  :group 'fountain)

(defvar-local fountain--auto-upcase-line
  nil
  "Integer of line number to auto-upcase.
If nil, auto-upcase is deactivated.")

(defvar-local fountain--auto-upcase-overlay
  nil
  "Overlay used for auto-upcasing current line.")

(defun fountain-auto-upcase-make-overlay ()
  "Make the auto-upcase overlay on current line.

If overlay `fountain--auto-upcase-overlay' already exists, delete
it first.

Make the overlay and add the face
`fountain-auto-upcase-highlight'."
  (if (overlayp fountain--auto-upcase-overlay)
      (delete-overlay fountain--auto-upcase-overlay))
  (setq fountain--auto-upcase-overlay
        (make-overlay (line-beginning-position 1)
                      (line-beginning-position 2) nil nil t))
  (overlay-put fountain--auto-upcase-overlay 'face 'fountain-auto-upcase-highlight))

(defun fountain-auto-upcase-deactivate-maybe (&optional deactivate)
  "Maybe deactivate auto-upcasing.
Always deactivate if optional argument DEACTIVATE is non-nil.

Added as hook to `post-command-hook'."
  (when (or deactivate
            (and (integerp fountain--auto-upcase-line)
                 (/= fountain--auto-upcase-line
                     (count-lines (point-min) (line-beginning-position)))))
    (setq fountain--auto-upcase-line nil)
    (if (overlayp fountain--auto-upcase-overlay)
        (delete-overlay fountain--auto-upcase-overlay))
    (message "Auto-upcasing disabled")))

(defun fountain-auto-upcase ()
  "Upcase all or part of the current line contextually.

If `fountain-auto-upcase-scene-headings' is non-nil and point is
at a scene heading, activate auto upcasing for beginning of line
to scene number or point.

Otherwise, activate auto-upcasing for the whole line.

Added as hook to `post-self-insert-hook'."
  (cond ((and fountain-auto-upcase-scene-headings
              (fountain-match-scene-heading))
         (setq fountain--auto-upcase-line
               (count-lines (point-min) (line-beginning-position)))
         (fountain-auto-upcase-make-overlay)
         (upcase-region (line-beginning-position)
                        (or (match-end 3)
                            (point))))
        ((and (integerp fountain--auto-upcase-line)
              (= fountain--auto-upcase-line
                 (count-lines (point-min) (line-beginning-position))))
         (fountain-upcase-line))))

(defun fountain-dwim (&optional arg)
  "\\<fountain-mode-map>Call a command based on context (Do What I Mean).

1. If point is at a scene heading or section heading, or if
   prefixed with ARG (\\[universal-argument] \\[fountain-dwim]) call `fountain-outline-cycle'
   and pass ARG, e.g. \\[universal-argument] \\[universal-argument] \\[fountain-dwim] is the same as
   \\[universal-argument] \\[universal-argument] \\[fountain-outline-cycle].

2. If point is at an directive to an included file, call
   `fountain-include-find-file'.

3. Otherwise, upcase the current line and active auto-upcasing.
   This highlights the current line with face
   `fountain-auto-upcase-highlight' and will continue to upcase
   inserted characters until the command is called again
   (\\[fountain-dwim]) or point moves to a different line (either
   by inserting a newline or point motion). This allows a
   flexible style of entering character names. You may press
   \\[fountain-dwim] before, during or after typing the name to
   get the same result."
  (interactive "p")
  (cond ((< 1 arg)
         (fountain-outline-cycle arg))
        ((or (fountain-match-section-heading)
             (fountain-match-scene-heading))
         (fountain-outline-cycle))
        ((fountain-match-include)
         (fountain-include-find-file))
        (fountain--auto-upcase-line
         (fountain-auto-upcase-deactivate-maybe t))
        (t
         (setq fountain--auto-upcase-line
               (count-lines (point-min) (line-beginning-position)))
         (fountain-auto-upcase-make-overlay)
         (fountain-upcase-line)
         (message "Auto-upcasing enabled"))))

(defun fountain-upcase-line (&optional arg)
  "Upcase the line.
If prefixed with ARG, insert `.' at beginning of line to force
a scene heading."
  (interactive "P")
  (if arg
      (save-excursion
        (forward-line 0)
        (insert ".")))
  (upcase-region (line-beginning-position) (line-end-position)))

(defun fountain-upcase-line-and-newline (&optional arg)
  "Upcase the line and insert a newline.
If prefixed with ARG, insert `.' at beginning of line to force
a scene heading."
  (interactive "P")
  (if arg
      (unless (fountain-match-scene-heading)
        (save-excursion
          (forward-line 0)
          (insert "."))))
  (upcase-region (line-beginning-position) (point))
  (newline))

(defun fountain-delete-comments-in-region (start end)
  "Delete comments in region between START and END."
  (save-excursion
    (goto-char end)
    (setq end (point-marker))
    (goto-char start)
    (while (< (point) end)
      (let ((x (point)))
        (if (forward-comment 1)
            (delete-region x (point))
          (unless (eobp) (forward-char 1)))))))

(defun fountain-insert-alternate-character ()
  "Insert second-last character within the scene, and newline."
  (interactive)
  (let* ((n -1)
         (character-1 (fountain-get-character n 'scene))
         (character-2 character-1))
    (while (and (stringp character-1)
                (string= character-1 character-2))
      (setq n (1- n)
            character-2 (fountain-get-character n 'scene)))
    (if character-2
        (let ((x (save-excursion
                   (skip-chars-backward "\s\n\t")
                   (point))))
          (delete-region x (point))
          (newline 2)
          (insert character-2))
      (message "No alternate character within scene"))
    (newline)))

(defun fountain-insert-synopsis ()
  "Insert synopsis below scene heading of current scene."
  (interactive)
  (widen)
  (when (outline-back-to-heading)
    (forward-line 1)
    (or (bolp) (newline))
    (unless (and (bolp) (eolp)
                 (fountain-blank-after-p))
      (save-excursion
        (newline)))
    (insert "= ")
    (if (outline-invisible-p) (fountain-outline-cycle))))

(defun fountain-insert-note (&optional arg)
  "Insert a note based on `fountain-note-template' underneath current element.
If region is active and it is appropriate to act on, only
surround region with note delimiters (`[[ ]]'). If prefixed with
ARG (\\[universal-argument]), only insert note delimiters."
  (interactive "P")
  (let ((comment-start "[[")
        (comment-end "]]"))
    (if (or arg (use-region-p))
        (comment-dwim nil)
      (unless (and (bolp) (eolp))
        (re-search-forward "^[\s\t]*$" nil 'move))
      (unless (fountain-blank-after-p)
        (save-excursion
          (newline)))
      (comment-indent)
      (insert
       (replace-regexp-in-string
        fountain-template-key-regexp
        (lambda (match)
          (let ((key (match-string 1 match)))
            (cdr
             (assoc-string key (list (cons 'title (file-name-base (buffer-name)))
                                     (cons 'time (format-time-string fountain-time-format))
                                     (cons 'fullname user-full-name)
                                     (cons 'nick (capitalize user-login-name))
                                     (cons 'email user-mail-address))))))
        fountain-note-template)))))

(defun fountain-continued-dialog-refresh ()
  "Add or remove continued dialog in buffer.

If `fountain-add-continued-dialog' is non-nil, add
`fountain-continued-dialog-string' on characters speaking in
succession, otherwise remove all occurences.

If `fountain-continued-dialog-string' has changed, also attempt
to remove previous string first."
  (interactive)
  (save-excursion
    (save-restriction
      (widen)
      (let ((job (make-progress-reporter "Refreshing continued dialog..."))
            (backup (car (get 'fountain-continued-dialog-string
                              'backup-value)))
            (replace-fun
             (lambda (string job)
               (goto-char (point-min))
               (while (re-search-forward
                       (concat "\s*" string) nil t)
                 (let ((inhibit-changing-match-data t))
                   (when (fountain-match-character)
                     (delete-region (match-beginning 0) (match-end 0))))
                 (progress-reporter-update job))))
            case-fold-search)
        (if (string= fountain-continued-dialog-string backup)
            (setq backup (eval (car (get 'fountain-continued-dialog-string
                                         'standard-value)))))
        ;; Delete all matches of backup string.
        (if (stringp backup) (funcall replace-fun backup job))
        ;; Delete all matches of current string.
        (funcall replace-fun fountain-continued-dialog-string job)
        ;; When fountain-add-continued-dialog, add string where appropriate.
        (when fountain-add-continued-dialog
          (goto-char (point-min))
          (while (< (point) (point-max))
            (when (and (not (looking-at-p
                             (concat ".*" fountain-continued-dialog-string "$")))
                       (fountain-match-character)
                       (string= (fountain-get-character 0)
                                (fountain-get-character -1 'scene)))
              (re-search-forward "\s*$" (line-end-position) t)
              (replace-match (concat "\s" fountain-continued-dialog-string)))
            (forward-line 1)
            (progress-reporter-update job)))
        (progress-reporter-done job)))))


;;; Scene Numbers

(defcustom fountain-prefix-revised-scene-numbers
  nil
  "If non-nil, new scene numbers get prefixed revision characters.

If nil, when inserting new scene headings after numbering
existing scene headings, revised scene number format works as
follows:

    10
    10A <- new scene
    11

If non-nil, revised scene number format works as follows:

    10
    A11 <- new scene
    11

WARNING: Using conflicting revised scene number format in the
same script may result in errors in output."
  :type 'boolean
  :group 'fountain)

(defcustom fountain-scene-number-first-revision
  ?A
  "Character to start revised scene numbers."
  :type 'character
  :group 'fountain-scene-number)

(defcustom fountain-scene-number-separator
  nil
  "character to separate scene numbers."
  :type '(choice (const nil)
                 (character ?-))
  :group 'fountain-scene-number)

(defun fountain-scene-number-to-list (string) ; FIXME: alternate separators and starting char
  "Read scene number STRING and return a list.

If `fountain-prefix-revised-scene-numbers' is non-nil:

    \"10\" -> (10)
    \"AA10\" -> (9 1 1)

Or if nil:

    \"10\" -> (10)
    \"10AA\" -> (10 1 1)"
  (let (number revision)
    (when (stringp string)
      (if fountain-prefix-revised-scene-numbers
          (when (string-match "\\([a-z]*\\)[\\.-]*\\([0-9]+\\)[\\.-]*" string)
            (setq number (string-to-number (match-string 2 string))
                  revision (match-string 1 string))
            (unless (string-empty-p revision) (setq number (1- number))))
        (when (string-match "\\([0-9]+\\)[\\.-]*\\([a-z]*\\)[\\.-]*" string)
          (setq number (string-to-number (match-string-no-properties 1 string))
                revision (match-string-no-properties 2 string))))
      (setq revision (mapcar #'(lambda (n) (- (upcase n) 64)) revision))
      (cons number revision))))

(defun fountain-scene-number-to-string (scene-num-list)
  "Read scene number SCENE-NUM-LIST and return a string.

If `fountain-prefix-revised-scene-numbers' is non-nil:

    (10) -> \"10\"
    (9 1 2) -> \"AB10\"

Or, if nil:

    (10) -> \"10\"
    (9 1 2) -> \"9AB\""
  (let ((number (car scene-num-list))
        separator revision)
    (if (< 1 (length scene-num-list))
        (setq separator
              (if fountain-scene-number-separator
                  (char-to-string fountain-scene-number-separator)
                "")
              revision
              (mapconcat #'(lambda (char)
                             (char-to-string
                              (+ (1- char) fountain-scene-number-first-revision)))
                         (cdr scene-num-list) separator)))
    (if fountain-prefix-revised-scene-numbers
        (progn
          (unless (string-empty-p revision) (setq number (1+ number)))
          (concat revision separator (number-to-string number)))
      (concat (number-to-string number) separator revision))))

(defun fountain-get-scene-number (&optional n)
  "Return the scene number of the Nth next scene as a list.
Return Nth previous if N is negative.

Scene numbers will not be accurate if buffer contains directives
to include external files."
  (unless n (setq n 0))
  (save-excursion
    (save-restriction
      (widen)
      ;; Make sure we're at a scene heading.
      (fountain-forward-scene 0)
      ;; Go to the Nth scene.
      (unless (= n 0) (fountain-forward-scene n))
      ;; Unless we're at a scene heading now, raise a user error.
      (unless (fountain-match-scene-heading)
        (user-error "Before first scene heading"))
      (let ((x (point))
            (err-order "Scene `%s' seems to be out of order")
            found)
        ;; First, check if there are any scene numbers already. If not we can
        ;; save a lot of work.
        ;; FIXME: this is just extra work since we're doing for each scene heading
        (save-match-data
          (goto-char (point-min))
          (while (not (or found (eobp)))
            (if (and (re-search-forward fountain-scene-heading-regexp nil 'move)
                     (match-string 6))
                (setq found t))))
        (if found
            ;; There are scene numbers, so this scene number needs to be
            ;; calculated relative to those.
            (let ((current-scene (fountain-scene-number-to-list (match-string 6)))
                  last-scene next-scene)
              ;; Check if scene heading is already numbered and if there is a
              ;; NEXT-SCENE. No previousscene number can be greater or equal to
              ;; this.
              (goto-char x)
              (while (not (or next-scene (eobp)))
                (fountain-forward-scene 1)
                (if (fountain-match-scene-heading)
                    (setq next-scene (fountain-scene-number-to-list (match-string 6)))))
              (cond
               ;; If there's both a NEXT-SCENE and CURRENT-SCENE, but NEXT-SCENE
               ;; is less or equal to CURRENT-SCENE, scene numbers are out of
               ;; order.
               ((and current-scene next-scene
                     (version-list-<= next-scene current-scene))
                (user-error err-order (fountain-scene-number-to-string current-scene)))
               ;; Otherwise, if there is a CURRENT-SCENE and either no
               ;; NEXT-SCENE or there is and it's greater then CURRENT-SCENE,
               ;; just return CURRENT-SCENE.
               (current-scene)
               (t
                ;; There is no CURRENT-SCENE yet, so go to the first scene
                ;; heading and if it's already numberd set it to that, or just
                ;; (list 1).
                (goto-char (point-min))
                (unless (fountain-match-scene-heading)
                  (fountain-forward-scene 1))
                (if (<= (point) x)
                    (setq current-scene
                          (or (fountain-scene-number-to-list (match-string 6))
                              (list 1))))
                ;; While before point X, go forward through each scene heading,
                ;; setting LAST-SCENE to CURRENT-SCENE and CURRENT-SCENE to an
                ;; incement of (car LAST-SCENE).
                (while (< (point) x (point-max))
                  (fountain-forward-scene 1)
                  (when (fountain-match-scene-heading)
                    (setq last-scene current-scene
                          current-scene (or (fountain-scene-number-to-list (match-string 6))
                                            (list (1+ (car last-scene)))))
                    ;; However, this might make CURRENT-SCENE greater or equal
                    ;; to NEXT-SCENE (a problem), so if there is a NEXT-SCENE,
                    ;; and NEXT-SCENE is less or equal to CURRENT-SCENE:
                    ;;
                    ;; 1. pop (car LAST-SCENE), which should always be less than
                    ;;    NEXT-SCENE as N
                    ;; 2. set CURRENT-SCENE to (list TMP-SCENE (1+ N))
                    ;; 3. set TMP-SCENE to (list TMP-SCENE n)
                    ;;
                    ;; Loop through this so that the last (or only) element of
                    ;; CURRENT-SCENE is incremented by 1, and TMP-SCENE is
                    ;; appended with N or 1. e.g.
                    ;;
                    ;;    CURRENT-SCENE (4 2) -> (4 3)
                    ;;    TMP-SCENE (4 2) -> (4 2 1)
                    ;;
                    ;; Return CURRENT-SCENE.
                    (let (n tmp-scene)
                      (while (and next-scene (version-list-<= next-scene current-scene))
                        (setq n (pop last-scene)
                              current-scene (append tmp-scene (list (1+ (or n 0))))
                              tmp-scene (append tmp-scene (list (or n 1))))
                        (if (version-list-<= next-scene tmp-scene)
                            (user-error err-order (fountain-scene-number-to-string current-scene)))))))
                current-scene)))
          ;; Otherwise there were no scene numbers, so we can just count
          ;; the scenes.
          (goto-char (point-min))
          (unless (fountain-match-scene-heading)
            (fountain-forward-scene 1))
          (let ((current-scene 1))
            (while (< (point) x)
              (fountain-forward-scene 1)
              (if (fountain-match-scene-heading)
                  (setq current-scene (1+ current-scene))))
            (list current-scene)))))))

(defun fountain-remove-scene-numbers ()
  "Remove scene numbers from scene headings in current buffer."
  (interactive)
  (save-excursion
    (save-restriction
      (widen)
      (let (buffer-invisibility-spec)
        (goto-char (point-min))
        (unless (fountain-match-scene-heading)
          (fountain-forward-scene 1))
        (while (and (fountain-match-scene-heading)
                    (< (point) (point-max)))
          (if (match-string 6)
              (delete-region (match-beginning 4)
                             (match-end 7)))
          (fountain-forward-scene 1))))))

(defun fountain-add-scene-numbers ()
  "Add scene numbers to scene headings in current buffer.

Adding scene numbers to scene headings after numbering existing
scene headings will use a prefix or suffix letter, depending on
the value of `fountain-prefix-revised-scene-numbers':

    10
    10A <- new scene
    10B <- new scene
    11

If further scene headings are inserted:

    10
    10A
    10AA <- new scene
    10B
    11

In this example, you can't automatically number a new scene
between 10 and 10A (which might be numbered as 10aA). Instead,
add these scene numbers manually. Note that if
`fountain-auto-upcase-scene-headings' is non-nil you will need to
insert the scene number delimiters (\"##\") first, to protect the
scene number from being auto-upcased."
  (interactive)
  (save-excursion
    (save-restriction
      (widen)
      (let ((job (make-progress-reporter "Adding scene numbers..."))
            buffer-invisibility-spec)
        (goto-char (point-min))
        (unless (fountain-match-scene-heading)
          (fountain-forward-scene 1))
        (while (and (fountain-match-scene-heading)
                    (< (point) (point-max)))
          (unless (match-string 6)
            (end-of-line)
            (delete-horizontal-space t)
            (insert "\s#" (fountain-scene-number-to-string (fountain-get-scene-number)) "#"))
          (fountain-forward-scene 1)
          (progress-reporter-update job))
        (progress-reporter-done job)))))


;;; Font Lock

(defvar fountain-font-lock-keywords-plist
  `(;; Action
    ((lambda (limit)
       (fountain-match-element 'fountain-match-action limit))
     ((:level 1 :subexp 0 :face fountain-action
              :invisible action)
      (:level 2 :subexp 1 :face fountain-non-printing
              :invisible fountain-syntax-chars
              :override t
              :laxmatch t))
     fountain-align-action)
    ;; Section Headings
    (,fountain-section-heading-regexp
     ((:level 2 :subexp 0 :face fountain-section-heading
              :invisible section-heading)
      (:level 2 :subexp 2 :face fountain-non-printing
              :override t))
     fountain-align-scene-heading)
    ;; Scene Headings
    ((lambda (limit)
       (fountain-match-element 'fountain-match-scene-heading limit))
     ((:level 2 :subexp 0 :face fountain-scene-heading
              :invisible scene-heading)
      (:level 2 :subexp 2 :face fountain-non-printing
              :invisible fountain-syntax-chars
              :override prepend
              :laxmatch t)
      (:level 2 :subexp 4
              :laxmatch t)
      (:level 2 :subexp 5 :face fountain-non-printing
              :invisible fountain-syntax-chars
              :override prepend
              :laxmatch t)
      (:level 2 :subexp 6
              :override prepend
              :laxmatch t)
      (:level 2 :subexp 7 :face fountain-non-printing
              :invisible fountain-syntax-chars
              :override prepend
              :laxmatch t))
     fountain-align-scene-heading)
    ;; Character
    ((lambda (limit)
       (fountain-match-element 'fountain-match-character limit))
     ((:level 3 :subexp 0 :face fountain-character
              :invisible character)
      (:level 3 :subexp 2
              :invisible fountain-syntax-chars
              :override t
              :laxmatch t)
      (:level 3 :subexp 5 :face highlight
              :override append
              :laxmatch t))
     fountain-align-character)
    ;; Parenthetical
    ((lambda (limit)
       (fountain-match-element 'fountain-match-paren limit))
     ((:level 3 :subexp 0 :face fountain-paren
              :invisible paren))
     fountain-align-paren)
    ;; Dialog
    ((lambda (limit)
       (fountain-match-element 'fountain-match-dialog limit))
     ((:level 3 :subexp 0 :face fountain-dialog
              :invisible dialog))
     fountain-align-dialog)
    ;; Transition
    ((lambda (limit)
       (fountain-match-element 'fountain-match-trans limit))
     ((:level 3 :subexp 0 :face fountain-trans
              :invisible trans)
      (:level 2 :subexp 2 :face fountain-comment
              :invisible fountain-syntax-chars
              :override t
              :laxmatch t))
     fountain-align-trans)
    ;; Center text
    (,fountain-center-regexp
     ((:level 2 :subexp 2 :face fountain-comment
              :invisible fountain-syntax-chars
              :override t)
      (:level 3 :subexp 3
              :invisible center)
      (:level 2 :subexp 4 :face fountain-comment
              :invisible fountain-syntax-chars
              :override t))
     fountain-align-center)
    ;; Page-break
    (,fountain-page-break-regexp
     ((:level 2 :subexp 0 :face fountain-page-break
              :invisible page-break)
      (:level 2 :subexp 2 :face fountain-page-number
              :override t
              :laxmatch t)))
    ;; Synopses
    (,fountain-synopsis-regexp
     ((:level 2 :subexp 0 :face fountain-synopsis
              :invisible synopsis)
      (:level 2 :subexp 2 :face fountain-comment
              :invisible fountain-syntax-chars
              :override t))
     fountain-align-synopsis)
    ;; Notes
    (,fountain-note-regexp
     ((:level 2 :subexp 0 :face fountain-note
              :invisible note)))
    ;; Inclusions
    (,fountain-include-regexp
     ((:level 2 :subexp 0 :face fountain-include
              :invisible include)))
    ;; Metedata
    ((lambda (limit)
       (fountain-match-element 'fountain-match-metadata limit))
     ((:level 2 :subexp 0 :face fountain-metadata-key
              :invisible metadata
              :laxmatch t)
      (:level 2 :subexp 3 :face fountain-metadata-value
              :override t
              :laxmatch t)))
    ;; Underline text
    (,fountain-underline-regexp
     ((:level 2 :subexp 2 :face fountain-non-printing
              :invisible fountain-emphasis-delim
              :override append)
      (:level 1 :subexp 3 :face underline
              :override append)
      (:level 2 :subexp 4 :face fountain-non-printing
              :invisible fountain-emphasis-delim
              :override append)))
    ;; Italic text
    (,fountain-italic-regexp
     ((:level 2 :subexp 2 :face fountain-non-printing
              :invisible fountain-emphasis-delim
              :override append)
      (:level 1 :subexp 3 :face italic
              :override append)
      (:level 2 :subexp 4 :face fountain-non-printing
              :invisible fountain-emphasis-delim
              :override append)))
    ;; Bold text
    (,fountain-bold-regexp
     ((:level 2 :subexp 2 :face fountain-non-printing
              :invisible fountain-emphasis-delim
              :override append)
      (:level 1 :subexp 3 :face bold
              :override append)
      (:level 2 :subexp 4 :face fountain-non-printing
              :invisible fountain-emphasis-delim
              :override append)))
    ;; Bold-Italic text
    (,fountain-bold-italic-regexp
     ((:level 2 :subexp 2 :face fountain-non-printing
              :invisible fountain-emphasis-delim
              :override append)
      (:level 1 :subexp 3 :face bold-italic
              :override append)
      (:level 2 :subexp 4 :face fountain-non-printing
              :invisible fountain-emphasis-delim
              :override append)))
    ;; Lyrics
    (,fountain-lyrics-regexp
     ((:level 1 :subexp 2 :face fountain-non-printing
              :invisible fountain-emphasis-delim
              :override append)
      (:level 1 :subexp 3 :face italic
              :override append))))
  "List of face properties to create element Font Lock keywords.
Takes the format:

    (ELEMENT MATCHER SUB-PLIST)

The first element, ELEMENT, is a string naming the element; if
nil, this face is not considered an element. MATCHER is a regular
expression or search function. SUB-PLIST is a list of plists,
assigning the following keywords:

    :level      integer representing level of `font-lock-maximum-decoration'
                at which face is applied
    :subexp     subexpression to match
    :face       face name to apply
    :invisible  if t, adds :face property to invisible text property
    :override   as per `font-lock-keywords'
    :laxmatch   as per `font-lock-keywords'")

(defun fountain-get-font-lock-decoration ()
  "Return the value of `font-lock-maximum-decoration' for `fountain-mode'."
  (let ((n (if (listp font-lock-maximum-decoration)
               (cdr (or (assq 'fountain-mode font-lock-maximum-decoration)
                        (assq 't font-lock-maximum-decoration)))
             font-lock-maximum-decoration)))
    (cond ((null n) 2)
          ((eq n t) 3)
          ((integerp n) n)
          (t 2))))

(defun fountain-set-font-lock-decoration (n)
  "Set `font-lock-maximum-decoration' for `fountain-mode' to N."
  (interactive "NMaximum decoration (1-3): ")
  (if (and (integerp n)
           (<= 1 n 3))
      (let ((level (cond ((= n 1) 1)
                         ((= n 2) nil)
                         ((= n 3) t))))
        (cond ((listp font-lock-maximum-decoration)
               (setq font-lock-maximum-decoration
                     (assq-delete-all 'fountain-mode font-lock-maximum-decoration))
               (customize-set-variable 'font-lock-maximum-decoration
                                       (cons (cons 'fountain-mode level)
                                             font-lock-maximum-decoration)))
              ((or (booleanp font-lock-maximum-decoration)
                   (integerp font-lock-maximum-decoration))
               (customize-set-variable 'font-lock-maximum-decoration
                                       (list (cons 'fountain-mode level)
                                             (cons 't font-lock-maximum-decoration)))))
        (message "Syntax highlighting is now: %s"
                 (cond ((= n 1) "minimum")
                       ((= n 2) "default")
                       ((= n 3) "maximum")))
        (font-lock-refresh-defaults)
        (font-lock-ensure (save-excursion
                            (goto-char (point-min))
                            (re-search-forward fountain-end-regexp nil 'move)
                            (point))
                          (point-max)))
    (user-error "Decoration must be an integer 1-3")))

(defun fountain-create-font-lock-keywords ()
  "Return a new list of `font-lock-mode' keywords.
Uses `fountain-font-lock-keywords-plist' to create a list of
keywords suitable for Font Lock."
  (fountain-init-vars)
  (let ((dec (fountain-get-font-lock-decoration))
        keywords)
    (dolist (var fountain-font-lock-keywords-plist keywords)
      (let ((matcher (car var))
            (plist-list (nth 1 var))
            (align (fountain-get-align (symbol-value (nth 2 var))))
            align-props facespec)
        (if (and align fountain-align-elements)
            (setq align-props
                  `(line-prefix
                    (space :align-to ,align)
                    wrap-prefix
                    (space :align-to ,align))))
        (dolist (var plist-list)
          (let ((subexp (plist-get var :subexp))
                (face (if (<= (plist-get var :level) dec)
                          (plist-get var :face)))
                (invisible (plist-get var :invisible))
                invisible-props)
            (if invisible
                (setq invisible-props (list 'invisible invisible)))
            (setq facespec
                  (append facespec
                          (list `(,subexp '(face ,face
                                                 ,@align-props
                                                 ,@invisible-props)
                                          ,(plist-get var :override)
                                          ,(plist-get var :laxmatch)))))))
        (setq keywords
              (append keywords
                      (list (cons matcher facespec))))))))

(defun fountain-match-element (fun limit)
  "If FUN returns non-nil before LIMIT, return non-nil."
  (let (match)
    (while (and (null match)
                (< (point) limit))
      (if (funcall fun)
          (setq match t))
      (forward-line 1))
    match))

(defun fountain-redisplay-scene-numbers (start end)
  (goto-char start)
  (while (< (point) (min end (point-max)))
    (if (fountain-match-scene-heading)
        (if (and fountain-display-scene-numbers-in-margin
                 (match-string 6))
            (put-text-property (match-beginning 4) (match-end 7)
                               'display (list '(margin right-margin)
                                              (match-string-no-properties 6)))
          (remove-text-properties (match-beginning 0) (match-end 0)
                                  '(display))))
    (forward-line 1)))


;;; Key Bindings

(defvar fountain-mode-map
  (let ((map (make-sparse-keymap)))
    ;; Editing commands:
    (define-key map (kbd "TAB") #'fountain-dwim)
    (define-key map (kbd "C-c RET") #'fountain-upcase-line-and-newline)
    (define-key map (kbd "<S-return>") #'fountain-upcase-line-and-newline)
    (define-key map (kbd "C-c C-c") #'fountain-upcase-line)
    (define-key map (kbd "C-c C-d") #'fountain-continued-dialog-refresh)
    (define-key map (kbd "C-c C-z") #'fountain-insert-note)
    (define-key map (kbd "C-c C-a") #'fountain-insert-synopsis)
    (define-key map (kbd "C-c C-x i") #'auto-insert)
    (define-key map (kbd "C-c C-x #") #'fountain-add-scene-numbers)
    (define-key map (kbd "C-c C-x _") #'fountain-remove-scene-numbers)
    (define-key map (kbd "C-c C-x f") #'fountain-set-font-lock-decoration)
    ;; FIXME: include-find-file feels like it should be C-c C-c...
    ;; (define-key map (kbd "C-c C-c") #'fountain-include-find-file)
    ;; Navigation commands:
    (define-key map [remap forward-list] #'fountain-forward-scene)
    (define-key map [remap backward-list] #'fountain-backward-scene)
    (define-key map [remap beginning-of-defun] #'fountain-beginning-of-scene)
    (define-key map [remap end-of-defun] #'fountain-end-of-scene)
    (define-key map [remap mark-defun] #'fountain-mark-scene)
    (define-key map (kbd "M-g s") #'fountain-goto-scene)
    (define-key map (kbd "M-g p") #'fountain-goto-page)
    (define-key map (kbd "M-n") #'fountain-forward-character)
    (define-key map (kbd "M-p") #'fountain-backward-character)
    ;; Outline commands:
    (define-key map (kbd "C-c C-n") #'fountain-outline-next)
    (define-key map (kbd "C-c C-p") #'fountain-outline-previous)
    (define-key map (kbd "C-c C-f") #'fountain-outline-forward)
    (define-key map (kbd "C-c C-b") #'fountain-outline-backward)
    (define-key map (kbd "C-c C-u") #'fountain-outline-up)
    (define-key map (kbd "C-c C-^") #'fountain-outline-shift-up)
    (define-key map (kbd "C-c C-v") #'fountain-outline-shift-down)
    (define-key map (kbd "C-c C-SPC") #'fountain-outline-mark)
    (define-key map (kbd "C-c TAB") #'fountain-outline-cycle)
    (define-key map (kbd "<backtab>") #'fountain-outline-cycle-global)
    (define-key map (kbd "S-TAB") #'fountain-outline-cycle-global)
    ;; Pages
    (define-key map (kbd "C-c C-x p") #'fountain-count-pages)
    ;; Endnotes:
    (define-key map (kbd "M-s e") #'fountain-show-or-hide-endnotes)
    ;; Exporting commands:
    (define-key map (kbd "C-c C-e e") #'fountain-export-buffer)
    (define-key map (kbd "C-c C-e C-e") #'fountain-export-default)
    (define-key map (kbd "C-c C-e h") #'fountain-export-buffer-to-html)
    (define-key map (kbd "C-c C-e l") #'fountain-export-buffer-to-latex)
    (define-key map (kbd "C-c C-e d") #'fountain-export-buffer-to-fdx)
    (define-key map (kbd "C-c C-e t") #'fountain-export-buffer-to-txt)
    (define-key map (kbd "C-c C-e f") #'fountain-export-buffer-to-fountain)
    (define-key map (kbd "C-c C-e s") #'fountain-export-shell-command)
    ;; View commands:
    (define-key map (kbd "C-c C-x !") #'fountain-toggle-hide-syntax-chars)
    (define-key map (kbd "C-c C-x *") #'fountain-toggle-hide-emphasis-delim)
    map)
  "Mode map for `fountain-mode'.")


;;; Menu

(require 'easymenu)

(easy-menu-define fountain-mode-menu fountain-mode-map
  "Menu for `fountain-mode'."
  '("Fountain"
    ("Navigation"
     ["Next Scene Heading" fountain-forward-scene]
     ["Previous Scene Heading" fountain-backward-scene]
     "---"
     ["Next Character" fountain-forward-character]
     ["Previous Character" fountain-backward-character]
     "---"
     ["Go to Scene Heading..." fountain-goto-scene]
     ["Go to Page..." fountain-goto-page])
    ("Outlining"
     ["Cycle Scene/Section Visibility" fountain-outline-cycle]
     ["Cycle Global Visibility" fountain-outline-cycle-global]
     "---"
     ["Up Heading" fountain-outline-up]
     ["Next Heading" fountain-outline-next]
     ["Previous Heading" fountain-outline-previous]
     ["Forward Heading" fountain-outline-forward]
     ["Backward Heading" fountain-outline-backward]
     "---"
     ["Mark Section/Scene" fountain-outline-mark]
     ["Shift Section/Scene Up" fountain-outline-shift-up]
     ["Shift Section/Scene Down" fountain-outline-shift-down])
    ("Locking"
     ["Add Scene Numbers" fountain-add-scene-numbers]
     ["Remove Scene Numbers" fountain-remove-scene-numbers])
    "---"
    ["Insert Metadata..." auto-insert]
    ["Insert Synopsis" fountain-insert-synopsis]
    ["Insert Note" fountain-insert-note]
    ["Refresh Continued Dialog" fountain-continued-dialog-refresh]
    "---"
    ("Exporting"
     ["Export buffer..." fountain-export-buffer]
     ["Default" fountain-export-default]
     "---"
     ["Buffer to plain text" fountain-export-buffer-to-txt]
     ["Buffer to LaTeX" fountain-export-buffer-to-latex]
     ["Buffer to HTML" fountain-export-buffer-to-html]
     ["Buffer to Final Draft" fountain-export-buffer-to-fdx]
     ["Buffer to Fountain" fountain-export-buffer-to-fountain]
     "---"
     ["Run Shell Command" fountain-export-shell-command]
     "---"
     ["US Letter Page Size" (customize-set-variable 'fountain-export-page-size 'letter)
      :style radio
      :selected (eq fountain-export-page-size 'letter)]
     ["A4 Page Size" (customize-set-variable 'fountain-export-page-size 'a4)
      :style radio
      :selected (eq fountain-export-page-size 'a4)]
     "---"
     ["Include Title Page"
      (customize-set-variable 'fountain-export-include-title-page
                              (not fountain-export-include-title-page))
      :style toggle
      :selected fountain-export-include-title-page]
     ["Bold Scene Headings"
      (if (memq 'bold fountain-export-scene-heading-format)
          (customize-set-variable 'fountain-export-scene-heading-format
                                  (remq 'bold fountain-export-scene-heading-format))
        (customize-set-variable 'fountain-export-scene-heading-format
                                (cons 'bold fountain-export-scene-heading-format)))
      :style toggle
      :selected (memq 'bold fountain-export-scene-heading-format)]
     ["Double-Space Scene Headings"
      (if (memq 'double-space fountain-export-scene-heading-format)
          (customize-set-variable 'fountain-export-scene-heading-format
                                  (remq 'double-space fountain-export-scene-heading-format))
        (customize-set-variable 'fountain-export-scene-heading-format
                                (cons 'double-space fountain-export-scene-heading-format)))
      :style toggle
      :selected (memq 'double-space fountain-export-scene-heading-format)]
     ["Underline Scene Headings"
      (if (memq 'underline fountain-export-scene-heading-format)
          (customize-set-variable 'fountain-export-scene-heading-format
                                  (remq 'underline fountain-export-scene-heading-format))
        (customize-set-variable 'fountain-export-scene-heading-format
                                (cons 'underline fountain-export-scene-heading-format)))
      :style toggle
      :selected (memq 'underline fountain-export-scene-heading-format)]
     "---"
     ["Customize Export"
      (customize-group 'fountain-export)])
    "---"
    ["Display Elements Auto-Aligned"
     (customize-set-variable 'fountain-align-elements
                             (not fountain-align-elements))
     :style toggle
     :selected fountain-align-elements]
    ["Display Scene Numbers in Margin"
     (customize-set-variable 'fountain-display-scene-numbers-in-margin
                             (not fountain-display-scene-numbers-in-margin))
     :style toggle
     :selected fountain-display-scene-numbers-in-margin]
    ["Auto-Upcase Scene Headings"
     (customize-set-variable 'fountain-auto-upcase-scene-headings
                             (not fountain-auto-upcase-scene-headings))
     :style toggle
     :selected fountain-auto-upcase-scene-headings]
    ["Add Continued Dialog"
     (customize-set-variable 'fountain-add-continued-dialog
                             (not fountain-add-continued-dialog))
     :style toggle
     :selected fountain-add-continued-dialog]
    "---"
    ("Syntax Highlighting"
     ["Minimum"
      (fountain-set-font-lock-decoration 1)
      :style radio
      :selected (= (fountain-get-font-lock-decoration) 1)]
     ["Default"
      (fountain-set-font-lock-decoration 2)
      :style radio
      :selected (= (fountain-get-font-lock-decoration) 2)]
     ["Maximum"
      (fountain-set-font-lock-decoration 3)
      :style radio
      :selected (= (fountain-get-font-lock-decoration) 3)])
    ("Show/Hide"
<<<<<<< HEAD
     ("Page Numbers"
      ["Don't Show in Mode Line"
       (customize-set-variable 'fountain-show-page-count-in-mode-line nil)
       :style radio
       :selected (not fountain-show-page-count-in-mode-line)]
      ["In Mode Lne with Automatic Update"
       (customize-set-variable 'fountain-show-page-count-in-mode-line 'timer)
       :style radio
       :selected (eq fountain-show-page-count-in-mode-line 'timer)]
      ["In Mode Line with Manual Update"
       (customize-set-variable 'fountain-show-page-count-in-mode-line 'force)
       :style radio
       :selected (eq fountain-show-page-count-in-mode-line 'force)]
      )
     ["Emphasis Delimiters" fountain-toggle-hide-emphasis-delim
      :style toggle
      :selected (not fountain-hide-emphasis-delim)]
     ["Syntax Characters" fountain-toggle-hide-syntax-chars
=======
     ["Hide Emphasis Delimiters"
      (customize-set-variable 'fountain-hide-emphasis-delim
                              (not fountain-hide-emphasis-delim))
      :style toggle
      :selected fountain-hide-emphasis-delim]
     ["Hide Syntax Characters"
      (customize-set-variable 'fountain-hide-syntax-chars
                              (not fountain-hide-syntax-chars))
>>>>>>> 048b54d9
      :style toggle
      :selected (not fountain-hide-syntax-chars)])
    "---"
    ["Save Options" fountain-save-options]
    ["Customize Mode" (customize-group 'fountain)]
    ["Customize Faces" (customize-group 'fountain-faces)]))

(defun fountain-save-options ()
  "Save `fountain-mode' options with `customize'."
  (interactive)
  (let (unsaved)
    (dolist (option '(fountain-align-elements
                      fountain-add-continued-dialog
                      fountain-hide-emphasis-delim
                      fountain-hide-syntax-chars
                      fountain-display-scene-numbers-in-margin
                      fountain-export-scene-heading-format
                      font-lock-maximum-decoration))
      (if (customize-mark-to-save option)
          (setq unsaved t)))
    (if unsaved (custom-save-all))))


;;; Syntax Table

(defvar fountain-mode-syntax-table
  (let ((syntax (make-syntax-table)))
    (modify-syntax-entry (string-to-char "/") ". 14" syntax)
    (modify-syntax-entry (string-to-char "*") ". 23" syntax)
    syntax)
  "Syntax table for `fountain-mode'.")


;;; Mode Definition

;;;###autoload
(add-to-list 'auto-mode-alist '("\\.fountain\\'" . fountain-mode))

;;;###autoload
(define-derived-mode fountain-mode text-mode "Fountain"
  "Major mode for screenwriting in Fountain markup."
  :group 'fountain
  (fountain-init-vars)
  (fountain-init-imenu-generic-expression)
  (setq font-lock-defaults
        '(fountain-create-font-lock-keywords nil t))
  (add-to-invisibility-spec (cons 'outline t))
  (if fountain-hide-emphasis-delim
      (add-to-invisibility-spec 'fountain-emphasis-delim))
  (if fountain-hide-syntax-chars
      (add-to-invisibility-spec 'fountain-syntax-chars))
  (setq-local font-lock-comment-face 'fountain-comment)
  (setq-local font-lock-extra-managed-props
              '(line-prefix wrap-prefix invisible))
  (let ((n (plist-get (fountain-read-metadata) 'startup-level)))
    (if (stringp n)
        (setq-local fountain-outline-startup-level
                    (min (string-to-number n) 6))))
  (add-hook 'post-self-insert-hook
            #'fountain-auto-upcase nil t)
  (add-hook 'post-command-hook
            #'fountain-auto-upcase-deactivate-maybe nil t)
  (if fountain-patch-emacs-bugs (fountain-patch-emacs-bugs))
  (jit-lock-register #'fountain-redisplay-scene-numbers t)
  (fountain-init-mode-line)
  (fountain-restart-page-count-timer)
  (fountain-outline-hide-level fountain-outline-startup-level t))

(provide 'fountain-mode)

;; Local Variables:
;; coding: utf-8
;; fill-column: 80
;; indent-tabs-mode: nil
;; require-final-newline: t
;; End:

;;; fountain-mode.el ends here<|MERGE_RESOLUTION|>--- conflicted
+++ resolved
@@ -4849,7 +4849,6 @@
       :style radio
       :selected (= (fountain-get-font-lock-decoration) 3)])
     ("Show/Hide"
-<<<<<<< HEAD
      ("Page Numbers"
       ["Don't Show in Mode Line"
        (customize-set-variable 'fountain-show-page-count-in-mode-line nil)
@@ -4862,22 +4861,15 @@
       ["In Mode Line with Manual Update"
        (customize-set-variable 'fountain-show-page-count-in-mode-line 'force)
        :style radio
-       :selected (eq fountain-show-page-count-in-mode-line 'force)]
-      )
-     ["Emphasis Delimiters" fountain-toggle-hide-emphasis-delim
-      :style toggle
-      :selected (not fountain-hide-emphasis-delim)]
-     ["Syntax Characters" fountain-toggle-hide-syntax-chars
-=======
-     ["Hide Emphasis Delimiters"
+       :selected (eq fountain-show-page-count-in-mode-line 'force)])
+     ["Emphasis Delimiters"
       (customize-set-variable 'fountain-hide-emphasis-delim
                               (not fountain-hide-emphasis-delim))
       :style toggle
-      :selected fountain-hide-emphasis-delim]
-     ["Hide Syntax Characters"
+      :selected (not fountain-hide-emphasis-delim)]
+     ["Syntax Characters"
       (customize-set-variable 'fountain-hide-syntax-chars
                               (not fountain-hide-syntax-chars))
->>>>>>> 048b54d9
       :style toggle
       :selected (not fountain-hide-syntax-chars)])
     "---"
