--- conflicted
+++ resolved
@@ -5,11 +5,7 @@
 
 ;; Author: Paul W. Rankin <pwr@sdf.org>
 ;; Keywords: wp, text
-<<<<<<< HEAD
 ;; Version: 2.9.0
-=======
-;; Version: 2.8.3
->>>>>>> dd1262ff
 ;; Package-Requires: ((emacs "24.5"))
 ;; URL: https://fountain-mode.org
 ;; git: https://github.com/rnkn/fountain-mode
@@ -1401,27 +1397,6 @@
     (italic
      :tag "Italics"
      :matcher fountain-italic-regexp
-<<<<<<< HEAD
-     :highlight ((3 2 fountain-non-printing t nil fountain-emphasis-delim)
-                 (1 1 italic prepend)
-                 (3 4 fountain-non-printing t nil fountain-emphasis-delim)))
-    (bold
-     :tag "Bold"
-     :matcher fountain-bold-regexp
-     :highlight ((3 2 fountain-non-printing t nil fountain-emphasis-delim)
-                 (1 1 bold prepend)
-                 (3 4 fountain-non-printing t nil fountain-emphasis-delim)))
-    (bold-italic
-     :tag "Bold Italic"
-     :matcher fountain-bold-italic-regexp
-     :highlight ((3 2 fountain-non-printing t nil fountain-emphasis-delim)
-                 (1 1 bold-italic prepend)
-                 (3 4 fountain-non-printing t nil fountain-emphasis-delim)))
-    (lyrics
-     :tag "Lyrics"
-     :matcher fountain-lyrics-regexp
-     :highlight ((3 1 fountain-non-printing t nil fountain-emphasis-delim)
-=======
      :highlight ((3 2 fountain-non-printing prepend nil fountain-emphasis-delim)
                  (1 1 italic prepend)
                  (3 4 fountain-non-printing prepend nil fountain-emphasis-delim)))
@@ -1441,7 +1416,6 @@
      :tag "Lyrics"
      :matcher fountain-lyrics-regexp
      :highlight ((3 1 fountain-non-printing prepend nil fountain-emphasis-delim)
->>>>>>> dd1262ff
                  (2 2 italic prepend))))
   "Association list of Fountain elements and their properties.
 Includes references to various functions and variables.
@@ -2887,13 +2861,8 @@
     (insert string)
     (let ((adaptive-fill-mode nil)
           (fill-margins (symbol-value
-<<<<<<< HEAD
                 (plist-get (cdr (assq element fountain-element-list))
                            :fill))))
-=======
-                 (plist-get (cdr (assq element-type fountain-element-list))
-                            :fill))))
->>>>>>> dd1262ff
       (setq left-margin (car fill-margins)
             fill-column (+ left-margin (cdr fill-margins)))
       ;; Replace emphasis syntax with face text propoerties (before
