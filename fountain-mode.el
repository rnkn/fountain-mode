--- conflicted
+++ resolved
@@ -1,11 +1,7 @@
 ;;; fountain-mode.el --- Major mode for editing Fountain-formatted text files
 
 ;; Author: Paul Rankin <paul@tilk.co>
-<<<<<<< HEAD
-;; Version: 0.7.2
-=======
 ;; Version: 0.7.3
->>>>>>> e214f2f6
 ;; Keywords: wp
 ;; URL: http://github.com/rnkn/fountain-mode/
 
@@ -368,12 +364,6 @@
   (unless (or (fountain-line-empty-p)
               (fountain-paren-p))
     (save-excursion
-<<<<<<< HEAD
-      (forward-line -1)
-        (or (fountain-character-p)
-            (fountain-paren-p)
-            (fountain-dialogue-p))))))
-=======
       (save-restriction
         (forward-line 0)
         (unless (bobp)
@@ -381,7 +371,6 @@
           (or (fountain-character-p)
               (fountain-paren-p)
               (fountain-dialogue-p)))))))
->>>>>>> e214f2f6
 
 (defun fountain-paren-p ()
   "Return non-nil if line at point is a paranthetical."
@@ -413,23 +402,6 @@
 (defun fountain-note-p ()
   "Return non-nil if line at point is within a note."
   (save-excursion
-<<<<<<< HEAD
-    (forward-line 0)
-    (let* ((marker (point))
-           (paragraph-beginning (car (fountain-get-paragraph-bounds)))
-           (paragraph-end (cdr (fountain-get-paragraph-bounds)))
-           (end (search-forward "]]" paragraph-end t))
-           (start (search-backward "[[" paragraph-beginning t)))
-      (unless (or (null start)
-                  (null end))
-        (and (goto-char end)
-             (looking-at-p (rx (zero-or-more blank) line-end))
-             (goto-char start)
-             (forward-line 0)
-             (looking-at-p fountain-note-regexp)
-             (>= marker start)
-             (<= marker end))))))
-=======
     (save-restriction
       (forward-line 0)
       (let* ((marker (point))
@@ -446,7 +418,6 @@
                (looking-at-p fountain-note-regexp)
                (>= marker start)
                (<= marker end)))))))
->>>>>>> e214f2f6
 
 (defun fountain-indent-add (column)
   "Add indentation properties to line at point."
@@ -472,19 +443,6 @@
   "Refresh format between START and END."
   (save-excursion
     (save-restriction
-<<<<<<< HEAD
-      (let ((start
-             (progn (goto-char start)
-                    (car (fountain-get-paragraph-bounds))))
-            (end
-             (progn (goto-char end)
-                    (cdr (fountain-get-paragraph-bounds)))))
-        (goto-char start)
-        (while (< (point) end)
-          (if fountain-indent-elements
-              (fountain-indent-refresh)
-            (fountain-indent-add 0))
-=======
       (let ((end
              (progn (goto-char end)
                     (cdr (fountain-get-paragraph-bounds))))
@@ -502,7 +460,6 @@
                 ((fountain-trans-p)
                  (fountain-indent-add fountain-align-column-trans))
                 ((fountain-indent-add 0)))
->>>>>>> e214f2f6
           (forward-line 1))))))
 
 ;;; Interaction ================================================================
