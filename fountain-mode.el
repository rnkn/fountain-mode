;;; fountain-mode.el --- Major mode for screenwriting in Fountain markup -*- lexical-binding: t; -*-

;; Copyright (c) 2014-2019 Free Software Foundation, Inc.
;; Copyright (c) 2019 Paul W. Rankin

;; Author: Paul W. Rankin <pwr@sdf.org>
;; Keywords: wp, text
<<<<<<< HEAD
;; Version: 2.9.0
=======
;; Version: 2.8.1
>>>>>>> cd58c7e8
;; Package-Requires: ((emacs "24.5"))
;; URL: https://fountain-mode.org
;; git: https://github.com/rnkn/fountain-mode

;; This file is not part of GNU Emacs.

;; This program is free software; you can redistribute it and/or modify
;; it under the terms of the GNU General Public License as published by
;; the Free Software Foundation, either version 3 of the License, or (at
;; your option) any later version.

;; This program is distributed in the hope that it will be useful, but
;; WITHOUT ANY WARRANTY; without even the implied warranty of
;; MERCHANTABILITY or FITNESS FOR A PARTICULAR PURPOSE. See the GNU
;; General Public License for more details.

;; You should have received a copy of the GNU General Public License
;; along with this program. If not, see <http://www.gnu.org/licenses/>.

;;; Commentary:

;; # Fountain Mode #

;; Fountain Mode is a scriptwriting program for GNU Emacs using the
;; Fountain plain text markup format.

;; For more information on the fountain markup format, visit
;; <https://fountain.io>.

;; Screenshot: <https://f002.backblazeb2.com/file/pwr-share/fountain-mode.png>

;; ## Features ##

;; - Support for Fountain 1.1 specification
;; - WYSIWYG auto-align elements (display only, does not modify file
;;   contents) specific to script format, e.g. screenplay, stageplay or
;;   user-defined format
;; - Navigation by section, scene, character name, or page
;; - 3 levels of syntax highlighting
;; - Integration with outline to fold/cycle visibility of sections and
;;   scenes
;; - Integration with imenu (sections, scene headings, notes)
;; - Intergration with auto-insert for title page metadata
;; - Traditional TAB auto-completion writing style
;; - Automatically add/remove character "(CONT'D)"
;; - Export to plain text, HTML, LaTeX, Final Draft (FDX), or Fountain
;; - Export to standalone document or snippet
;; - Emphasis (bold, italic, underlined text)
;; - Include external files with {{ include: FILENAME }}
;; - Optionally display scene numbers in the right margin
;; - Intelligent insertion of a page breaks
;; - Automatic loading for *.fountain files
;; - Include or omit a title page
;; - Toggle visibility of emphasis delimiters and syntax characters
;; - Everything is customizable

;; Check out the Nicholl Fellowship sample script exported from Fountain
;; Mode to the following formats:

;; - plain text: <https://f002.backblazeb2.com/file/pwr-share/Nicholl_Fellowship_sample.txt>
;; - HTML: <https://f002.backblazeb2.com/file/pwr-share/fountain-export.html>
;; - Final Draft: <https://f002.backblazeb2.com/file/pwr-share/fountain-export.fdx>
;; - LaTeX: <https://www.overleaf.com/project/54ed9180966959cb7fdbde8e>

;; Most common features are accessible from the menu. For a full list of
;; functions and key-bindings, type C-h m.

;; ## Requirements ##

;; - Emacs 24.5
;; - LaTeX packages for PDF export: geometry fontspec titling fancyhdr
;;   marginnote ulem xstring oberdiek

;; ## Installation ##

;; The latest stable release of Fountain Mode is available via
;; [MELPA-stable] and can be installed with:

;;     M-x package-install RET fountain-mode RET

;; Alternately, download the [latest release], move this file into your
;; load-path and add to your .emacs/init.el file:

;;     (require 'fountain-mode)

;; If you prefer the latest but perhaps unstable version, install via
;; [MELPA], or clone the repository into your load-path and require as
;; above:

;;     git clone https://github.com/rnkn/fountain-mode.git

;; Users of Debian >=10 or Ubuntu >=18.04 can install Fountain Mode with:

;;     sudo apt install elpa-fountain-mode

;; [melpa]: https://melpa.org/#/fountain-mode "MELPA"
;; [melpa-stable]: https://stable.melpa.org/#/fountain-mode "MELPA-stable"
;; [latest release]: https://github.com/rnkn/fountain-mode/releases/latest "Fountain Mode latest release"

;; ## History ##

;; See: <https://github.com/rnkn/fountain-mode/releases>

;; ## Bugs and Feature Requests ##

;; To report bugs either use <https://github.com/rnkn/fountain-mode/issues>
;; or send an email to <help@fountain-mode.org>.


;;; Code:

(eval-when-compile (require 'subr-x))
(eval-when-compile (require 'cl-lib))

(eval-when-compile
  (require 'lisp-mnt)
  (defconst fountain-version
    (lm-version load-file-name)))

(defun fountain-version ()
  "Return `fountain-mode' version."
  (interactive)
  (message "Fountain Mode %s" fountain-version))

(defgroup fountain ()
  "Major mode for screenwriting in Fountain markup."
  :prefix "fountain-"
  :group 'text)


;;; Obsolete Warnings

(define-obsolete-variable-alias 'fountain-align-centered
  'fountain-align-center "fountain-mode-1.1.0")

(define-obsolete-variable-alias 'fountain-hide-escapes
  'fountain-hide-syntax-chars "fountain-mode-1.3.0")

(make-obsolete-variable 'fountain-export-inline-style
                        "use inline style instead."
                        "fountain-mode-2.1.0")

(define-obsolete-variable-alias 'fountain-export-style-template
  'fountain-export-html-stylesheet "fountain-mode-2.4.0")

(define-obsolete-face-alias 'fountain-centered
  'fountain-center "fountain-mode-1.1.0")

(define-obsolete-face-alias 'fountain-scene-heading-highlight
  'fountain-scene-heading "fountain-mode-1.2.0")

(define-obsolete-face-alias 'fountain-note-highlight
  'fountain-note "fountain-mode-1.2.0")

(define-obsolete-face-alias 'fountain-section-highlight
  'fountain-section "fountain-mode-1.2.0")

(define-obsolete-face-alias 'fountain-synopsis-highlight
  'fountain-synopsis "fountain-mode-1.2.0")

(define-obsolete-face-alias 'fountain-center-highlight
  'fountain-center "fountain-mode-1.2.0")

(define-obsolete-face-alias 'fountain-character-highlight
  'fountain-character "fountain-mode-1.2.0")

(define-obsolete-face-alias 'fountain-paren-highlight
  'fountain-paren "fountain-mode-1.2.0")

(define-obsolete-face-alias 'fountain-dialog-highlight
  'fountain-dialog "fountain-mode-1.2.0")

(define-obsolete-face-alias 'fountain-trans-highlight
  'fountain-trans "fountain-mode-1.2.0")

(define-obsolete-face-alias 'fountain-section
  'fountain-section-heading "fountain-mode-1.4.1")

(make-obsolete-variable 'fountain-export-title-page-left-template
                        "edit individual export templates instead."
                        "fountain-mode-2.4.0")

(make-obsolete-variable 'fountain-export-title-page-right-template
                        "edit individual export templates instead."
                        "fountain-mode-2.4.0")

(make-obsolete 'fountain-export-buffer-to-pdf-via-html
               'fountain-export-buffer-to-latex "fountain-mode-2.5.0")

(make-obsolete-variable 'fountain-export-pdf-via-html-command
                        'fountain-export-shell-command
                        "fountain-mode-2.0.0")

(make-obsolete-variable 'fountain-uuid-func
                        "use a third-party package instead."
                        "fountain-mode-2.0.0")

(make-obsolete-variable 'fountain-export-bold-scene-headings
                        'fountain-export-scene-heading-format
                        "fountain-mode-2.0.0")

(make-obsolete-variable 'fountain-export-underline-scene-headings
                        'fountain-export-scene-heading-format
                        "fountain-mode-2.0.0")

(make-obsolete-variable 'fountain-export-double-space-scene-headings
                        'fountain-export-scene-heading-format
                        "fountain-mode-2.0.0")

(make-obsolete-variable 'fountain-export-bold-title
                        "edit individual export templates instead."
                        "fountain-mode-2.4.0")

(make-obsolete-variable 'fountain-export-underline-title
                        "edit individual export templates instead."
                        "fountain-mode-2.4.0")

(make-obsolete-variable 'fountain-export-upcase-title
                        "edit individual export templates instead."
                        "fountain-mode-2.4.0")

(make-obsolete-variable 'fountain-export-html-head-template
                        'fountain-export-html-template
                        "fountain-mode-2.4.0")

(make-obsolete-variable 'fountain-export-html-use-inline-style
                        "use inline style instead."
                        "fountain-mode-2.1.0")

(make-obsolete-variable 'fountain-additional-template-replace-functions
                        "see `fountain-export-formats'."
                        "fountain-mode-2.4.0")

(make-obsolete 'fountain-insert-metadata
               'auto-insert "fountain-mode-2.1.2")

(make-obsolete-variable 'fountain-metadata-template
                        'fountain-metadata-skeleton
                        "fountain-mode-2.1.2")

(make-obsolete-variable 'fountain-long-time-format
                        'fountain-time-format
                        "fountain-mode-2.1.2")

(define-obsolete-variable-alias 'fountain-short-time-format
  'fountain-time-format "fountain-mode-2.1.2")

(make-obsolete-variable 'fountain-export-templates
                        "use individual export templates instead."
                        "fountain-mode-2.1.4")

(make-obsolete-variable 'fountain-export-format-replace-alist
                        "see `fountain-export-formats'."
                        "fountain-mode-2.4.0")

(make-obsolete-variable 'fountain-export-title-format
                        "edit individual export templates instead."
                        "fountain-mode-2.4.0")

(define-obsolete-variable-alias 'fountain-trans-list
  'fountain-trans-suffix-list "fountain-mode-2.2.2")

(make-obsolete-variable 'fountain-switch-comment-syntax
                        "use the standard comment syntax instead."
                        "fountain-mode-2.4.0")

(define-obsolete-variable-alias 'fountain-export-include-elements-alist
  'fountain-export-include-elements "fountain-mode-2.4.0")

(define-obsolete-variable-alias 'fountain-export-standalone
  'fountain-export-make-standalone "fountain-mode-2.4.0")

(define-obsolete-variable-alias 'fountain-export-buffer-name
  'fountain-export-tmp-buffer-name "fountain-mode-2.4.0")

(make-obsolete-variable 'fountain-outline-startup-level
                        'fountain-outline-custom-level
                        "fountain-mode-2.5.4")

(make-obsolete-variable 'fountain-endnotes-buffer
                        "use a third-party package instead."
                        "fountain-mode-2.6.0")

(make-obsolete-variable 'fountain-endnotes-window-side
                        "use a third-party package instead."
                        "fountain-mode-2.6.0")

(make-obsolete-variable 'fountain-endnotes-window-size
                        "use a third-party package instead."
                        "fountain-mode-2.6.0")

(make-obsolete-variable 'fountain-tab-command
                        "edit `fountain-mode-map' instead."
                        "fountain-mode-2.7.0")


;;; Customization

(defun fountain--set-and-refresh-all-font-lock (symbol value)
  "Set SYMBOL to VALUE and refresh defaults.

Cycle buffers and call `font-lock-refresh-defaults' when
`fountain-mode' is active."
  (set-default symbol value)
  (dolist (buffer (buffer-list))
    (with-current-buffer buffer
      (when (derived-mode-p 'fountain-mode)
        (font-lock-refresh-defaults)))))

(defcustom fountain-mode-hook
  '(turn-on-visual-line-mode fountain-outline-hide-custom-level)
  "Mode hook for `fountain-mode', run after the mode is turned on."
  :group 'fountain
  :type 'hook
  :options '(turn-on-visual-line-mode
             fountain-outline-hide-custom-level
             fountain-completion-update
             turn-on-flyspell))

(define-obsolete-variable-alias 'fountain-script-format
  'fountain-default-script-format "fountain-mode-2.9.0")
(defcustom fountain-default-script-format "screenplay"
  "Default script format for editing and exporting.

Can be overridden in metadata with, e.g.

    format: teleplay"
  :group 'fountain
  :type 'string
  :safe 'string)

(define-obsolete-variable-alias 'fountain-add-continued-dialog
  'fountain-add-contd-dialog "fountain-mode-2.9.0")
(defcustom fountain-add-contd-dialog
  t
  "\\<fountain-mode-map>If non-nil, \\[fountain-contd-dialog-refresh] will mark continued dialogue.

When non-nil, append `fountain-contd-dialog-string' to
successively speaking characters with `fountain-contd-dialog-refresh'.

When nil, remove `fountain-contd-dialog-string' with
`fountain-contd-dialog-refresh'."
  :group 'fountain
  :type 'boolean
  :safe 'booleanp)

(define-obsolete-variable-alias 'fountain-continued-dialog-string
  'fountain-contd-dialog-string "fountain-mode-2.9.0")
(defcustom fountain-contd-dialog-string
  " (CONT'D)"
  "String to append to character name speaking in succession.
If `fountain-add-contd-dialog' is non-nil, append this string
to character when speaking in succession.

WARNING: if you change this variable then call
`fountain-contd-dialog-refresh', strings matching the
previous value will not be recognized. Before changing this
variable, first make sure to set `fountain-add-contd-dialog'
to nil and run `fountain-contd-dialog-refresh', then make the
changes desired."
  :group 'fountain
  :type 'string
  :safe 'stringp)

(defcustom fountain-more-dialog-string
  "(MORE)"
  "String to append to dialog when breaking across pages."
  :type 'string
  :safe 'stringp)

(defcustom fountain-hide-emphasis-delim
  nil
  "If non-nil, make emphasis delimiters invisible."
  :group 'fountain
  :type 'boolean
  :safe 'booleanp
  :set (lambda (symbol value)
         (set-default symbol value)
         (dolist (buffer (buffer-list))
           (with-current-buffer buffer
             (when (derived-mode-p 'fountain-mode)
               (if fountain-hide-emphasis-delim
                   (add-to-invisibility-spec 'fountain-emphasis-delim)
                 (remove-from-invisibility-spec 'fountain-emphasis-delim))
               (font-lock-refresh-defaults))))))

(defcustom fountain-hide-syntax-chars
  nil
  "If non-nil, make syntax characters invisible."
  :group 'fountain
  :type 'boolean
  :safe 'booleanp
  :set (lambda (symbol value)
         (set-default symbol value)
         (dolist (buffer (buffer-list))
           (with-current-buffer buffer
             (when (derived-mode-p 'fountain-mode)
               (if fountain-hide-syntax-chars
                   (add-to-invisibility-spec 'fountain-syntax-chars)
                 (remove-from-invisibility-spec 'fountain-syntax-chars))
               (font-lock-refresh-defaults))))))

;; FIXME: fountain-mode shouldn't be formatting time, better to farm
;; this to something builtin.
(defcustom fountain-time-format
  "%F"
  "Format of date and time used when inserting `{{time}}'.
See `format-time-string'."
  :group 'fountain
  :type 'string
  :safe 'stringp)

(defcustom fountain-note-template
  " {{time}} - {{fullname}}: "
  "\\<fountain-mode-map>Template for inserting notes with \\[fountain-insert-note].
To include an item in a template you must use the full {{KEY}}
syntax.

    {{title}}    Buffer name without extension
    {{time}}     Short date format (defined in option `fountain-time-format')
    {{fullname}} User full name (defined in option `user-full-name')
    {{nick}}     User first name (defined in option `user-login-name')
    {{email}}    User email (defined in option `user-mail-address')

The default {{time}} - {{fullname}}: will insert something like:

    [[ 2017-12-31 - Alan Smithee: ]]"
  :group 'fountain
  :type 'string
  :safe 'stringp)


;;; Aligning

(defgroup fountain-align ()
  "Options for element alignment.

For each Fountain element this group contains a variable that can
be an integer representing align column for that element for all
formats, or a list where each element takes the form:

    (FORMAT INT)

Where FORMAT is a string and INT is the align column for that
format.

To disable element alignment, see `fountain-align-element'."
  :prefix "fountain-align-"
  :group 'fountain)

(defcustom fountain-align-elements
  t
  "If non-nil, elements will be displayed auto-aligned.
This option does not affect file contents."
  :group 'fountain-align
  :type 'boolean
  :safe 'booleanp
  :set #'fountain--set-and-refresh-all-font-lock)

(defcustom fountain-align-section-heading
  '(("screenplay" 0)
    ("teleplay" 0)
    ("stageplay" 30))
  "Column integer to which section headings should be aligned.

This option does not affect file contents."
  :group 'fountain-align
  :type '(choice integer
                 (repeat (group (string :tag "Format") integer)))
  :set #'fountain--set-and-refresh-all-font-lock)

(defcustom fountain-align-scene-heading
  '(("screenplay" 0)
    ("teleplay" 0)
    ("stageplay" 30))
  "Column integer to which scene headings should be aligned.

This option does not affect file contents."
  :group 'fountain-align
  :type '(choice integer
                 (repeat (group (string :tag "Format") integer)))
  :set #'fountain--set-and-refresh-all-font-lock)

(defcustom fountain-align-synopsis
  '(("screenplay" 0)
    ("teleplay" 0)
    ("stageplay" 30))
  "Column integer to which synopses should be aligned.

This option does not affect file contents."
  :group 'fountain-align
  :type '(choice integer
                 (repeat (group (string :tag "Format") integer)))
  :set #'fountain--set-and-refresh-all-font-lock)

(defcustom fountain-align-action
  '(("screenplay" 0)
    ("teleplay" 0)
    ("stageplay" 20))
  "Column integer to which action should be aligned.

This option does not affect file contents."
  :group 'fountain-align
  :type '(choice integer
                 (repeat (group (string :tag "Format") integer)))
  :set #'fountain--set-and-refresh-all-font-lock)

(defcustom fountain-align-character
  '(("screenplay" 20)
    ("teleplay" 20)
    ("stageplay" 30))
  "Column integer to which characters names should be aligned.

This option does not affect file contents."
  :group 'fountain-align
  :type '(choice integer
                 (repeat (group (string :tag "Format") integer)))
  :set #'fountain--set-and-refresh-all-font-lock)

(defcustom fountain-align-dialog
  '(("screenplay" 10)
    ("teleplay" 10)
    ("stageplay" 0))
  "Column integer to which dialog should be aligned.

This option does not affect file contents."
  :group 'fountain-align
  :type '(choice integer
                 (repeat (group (string :tag "Format") integer)))
  :set #'fountain--set-and-refresh-all-font-lock)

(defcustom fountain-align-paren
  '(("screenplay" 15)
    ("teleplay" 15)
    ("stageplay" 20))
  "Column integer to which parentheticals should be aligned.

This option does not affect file contents."
  :group 'fountain-align
  :type '(choice integer
                 (repeat (group (string :tag "Format") integer)))
  :set #'fountain--set-and-refresh-all-font-lock)

(defcustom fountain-align-trans
  '(("screenplay" 45)
    ("teleplay" 45)
    ("stageplay" 30))
  "Column integer to which transitions should be aligned.

This option does not affect file contents."
  :group 'fountain-align
  :type '(choice integer
                 (repeat (group (string :tag "Format") integer)))
  :set #'fountain--set-and-refresh-all-font-lock)

(defcustom fountain-align-center
  '(("screenplay" 20)
    ("teleplay" 20)
    ("stageplay" 20))
  "Column integer to which centered text should be aligned.

This option does not affect file contents."
  :group 'fountain-align
  :type '(choice integer
                 (repeat (group (string :tag "Format") integer)))
  :set #'fountain--set-and-refresh-all-font-lock)

;; FIXME: a cleaner way would be:
;;   (fountain-get-align 'character) -> 20
(defun fountain-get-align (option)
  "Return OPTION align integer based on script format.
e.g.

    (fountain-get-align fountain-align-character) -> 20"
  (if (integerp option)
      option
    (cadr (or (assoc (or (plist-get (fountain-read-metadata)
                                    'format)
                         fountain-default-script-format)
                     option)
              (car option)))))


;;; Autoinsert

(require 'autoinsert)

(defvar fountain-metadata-skeleton
  '(nil
    "title: " (skeleton-read "Title: " (file-name-base (buffer-name))) | -7 "\n"
    "credit: " (skeleton-read "Credit: " "written by") | -9 "\n"
    "author: " (skeleton-read "Author: " user-full-name) | -9 "\n"
    "format: " (skeleton-read "Script format: " fountain-default-script-format) | -9 "\n"
    "source: " (skeleton-read "Source: ") | -9 "\n"
    "date: " (skeleton-read "Date: " (format-time-string fountain-time-format)) | -7 "\n"
    "contact:\n" ("Contact details, %s: " "    " str | -4 "\n") | -9))

(define-auto-insert '(fountain-mode . "Fountain metadata skeleton")
  fountain-metadata-skeleton)


;;; Regular Expressions

(defvar fountain-scene-heading-regexp
  nil
  "Regular expression for matching scene headings.

    Group 1: match leading . for forced scene heading
    Group 2: match whole scene heading without scene number
    Group 3: match INT/EXT
    Group 4: match location
    Group 5: match suffix separator
    Group 6: match suffix
    Group 7: match space between scene heading and scene number
    Group 8: match first # delimiter
    Group 9: match scene number
    Group 10: match last # delimiter

Contructed with `fountain-init-scene-heading-regexp'. Requires
`fountain-match-scene-heading' for preceding blank line.")

(defcustom fountain-scene-heading-suffix-sep
  " --? "
  "Regular expression separating scene heading location from suffix.

WARNING: If you change this any existing scene headings will no
longer be parsed correctly."
  :group 'fountain
  :type 'regexp
  :safe 'regexp
  :set #'fountain--set-and-refresh-all-font-lock)

(defcustom fountain-scene-heading-suffix-list
  '("DAY" "NIGHT" "CONTINUOUS" "LATER" "MOMENTS LATER")
  "List of scene heading suffixes (case insensitive).

These are only used for auto-completion. Any scene headings can
have whatever suffix you like.

Separated from scene heading locations with
`fountain-scene-heading-suffix-sep'."
  :group 'fountain
  :type '(repeat (string :tag "Suffix"))
  :set #'fountain--set-and-refresh-all-font-lock)

(defvar fountain-trans-regexp
  nil
  "Regular expression for matching transitions.

    Group 1: match forced transition mark
    Group 2: match transition

Constructed with `fountain-init-trans-regexp'. Requires
`fountain-match-trans' for preceding and succeeding blank
lines.")

(defconst fountain-action-regexp
  "^\\(!\\)?\\(.*\\)[\s\t]*$"
  "Regular expression for forced action.

    Group 1: match forced action mark
    Group 2: match trimmed whitespace (export group)")

(defconst fountain-comment-regexp
  (concat "\\(?://[\s\t]*\\(?:.*\\)\\)"
          "\\|"
          "\\(?:\\(?:/\\*\\)[\s\t]*\\(?:\\(?:.\\|\n\\)*?\\)[\s\t]*\\*/\\)")
  "Regular expression for matching comments.")

(defconst fountain-metadata-regexp
  (concat "^\\([^:\s\t\n][^:\n]*\\):[\s\t]*\\(.+\\)?"
          "\\|"
          "^[\s\t]+\\(?2:.+\\)")
  "Regular expression for matching multi-line metadata values.
Requires `fountain-match-metadata' for `bobp'.")

(defconst fountain-character-regexp
  (concat "^[\s\t]*\\(?1:\\(?:"
          "\\(?2:@\\)\\(?3:\\(?4:[^<>\n]+?\\)\\(?:[\s\t]*(.*?)\\)*?\\)"
          "\\|"
          "\\(?3:\\(?4:[^!#a-z<>\n]*?[A-Z][^a-z<>\n]*?\\)\\(?:[\s\t]*(.*?)\\)*?\\)"
          "\\)[\s\t]*\\(?5:\\^\\)?\\)[\s\t]*$")
  "Regular expression for matching character names.

    Group 1: match trimmed whitespace
    Group 2: match leading @ (for forced element)
    Group 3: match character name and parenthetical (export group)
    Group 4: match character name only
    Group 5: match trailing ^ (for dual dialog)

Requires `fountain-match-character' for preceding blank line.")

(defconst fountain-dialog-regexp
  "^\\(\s\s\\)$\\|^[\s\t]*\\([^<>\n]+?\\)[\s\t]*$"
  "Regular expression for matching dialogue.

    Group 1: match trimmed whitespace

Requires `fountain-match-dialog' for preceding character,
parenthetical or dialogue.")

(defconst fountain-paren-regexp
  "^[\s\t]*([^)\n]*)[\s\t]*$"
  "Regular expression for matching parentheticals.

Requires `fountain-match-paren' for preceding character or
dialogue.")

(defconst fountain-page-break-regexp
  "^[\s\t]*\\(=\\{3,\\}\\)[\s\t]*\\([a-z0-9\\.-]+\\)?.*$"
  "Regular expression for matching page breaks.

    Group 1: leading ===
    Group 2: forced page number (export group)")

(defconst fountain-note-regexp
  "\\[\\[[\s\t]*\\(\\(?:.\\|\n\\)*?\\)[\s\t]*]]"
  "Regular expression for matching notes.

    Group 1: note contents (export group)")

(defconst fountain-section-heading-regexp
  "^\\(?1:#\\{1,5\\}\\)[\s\t]*\\(?2:[^#\n].*?\\)[\s\t]*$"
  "Regular expression for matching section headings.

    Group 1: match leading #'s
    Group 2: match heading")

(defconst fountain-synopsis-regexp
  "^\\(=\\)[\s\t]*\\([^=\n].*?\\)$"
  "Regular expression for matching synopses.

    Group 1: leading =
    Group 2: synopsis (export group)")

(defconst fountain-center-regexp
  "^[\s\t]*\\(>\\)[\s\t]*\\(.+?\\)[\s\t]*\\(<\\)[\s\t]*$"
  "Regular expression for matching centered text.

    Group 1: match leading >
    Group 2: match center text (export group)
    Group 3: match trailing <")

(defconst fountain-underline-regexp
  (concat "\\(^\\|[^\\]\\)"
          "\\(_\\)"
          "\\([^\s\t\n_]+?[^\n_]*?\\)"
          "\\(\\2\\)")
  "Regular expression for matching underlined text.")

(defconst fountain-italic-regexp
  (concat "\\(^\\|[^\\\\*]\\)"
          "\\(\\*\\)"
          "\\([^\n\r\s\t\\*]+?[^\n\\*]*?\\)"
          "\\(\\2\\)")
  "Regular expression for matching italic text.")

(defconst fountain-bold-regexp
  (concat "\\(^\\|[^\\]\\)"
          "\\(\\*\\{2\\}\\)"
          "\\([^\s\t\n\\*]+?[^\n\\*]*?\\)"
          "\\(\\2\\)")
  "Regular expression for matching bold text.")

(defconst fountain-bold-italic-regexp
  (concat "\\(^\\|[^\\\\*]\\)"
          "\\(\\*\\{3\\}\\)"
          "\\([^\s\t\n\\*]+?[^\n\\*]*?\\)"
          "\\(\\2\\)")
  "Regular expression for matching bold-italic text.
Due to the problematic nature of the syntax,
bold-italic-underlined text must be specified with the
bold-italic delimiters together, e.g.

    This text is _***ridiculously important***_.")

(defconst fountain-lyrics-regexp
  "^\\(~[\s\t]*\\)\\(.+\\)"
  "Regular expression for matching lyrics.")


;;; Faces

(defgroup fountain-faces ()
  "\\<fountain-mode-map>Faces used in `fountain-mode'.
There are three levels of `font-lock-mode' decoration:

    1 (minimum):
        Comments
        Syntax Characters

    2 (default):
        Comments
        Syntax Characters
        Metadata
        Scene Headings
        Section Headings
        Synopses
        Notes

    3 (maximum):
        Comments
        Syntax Characters
        Metadata Keys
        Metadata Values
        Section Headings
        Scene Headings
        Synopses
        Notes
        Character Names
        Parentheticals
        Dialog
        Transitions
        Center Text

To switch between these levels, customize the value of
`font-lock-maximum-decoration'. This can be set with
\\[fountain-set-font-lock-decoration]."
  :prefix "fountain-"
  :link '(info-link "(emacs) Font Lock")
  :group 'fountain)

(defface fountain
  '((t nil))
  "Default base-level face for `fountain-mode' buffers.")

(defface fountain-action
  '((t nil))
  "Default face for action.")

(defface fountain-comment
  '((t (:inherit shadow)))
  "Default face for comments (boneyard).")

(defface fountain-non-printing
  '((t (:inherit fountain-comment)))
  "Default face for emphasis delimiters and syntax characters.")

(defface fountain-metadata-key
  '((t (:inherit font-lock-constant-face)))
  "Default face for metadata keys.")

(defface fountain-metadata-value
  '((t (:inherit font-lock-keyword-face)))
  "Default face for metadata values.")

(defface fountain-page-break
  '((t (:inherit font-lock-constant-face)))
  "Default face for page breaks.")

(defface fountain-page-number
  '((t (:inherit font-lock-warning-face)))
  "Default face for page numbers.")

(defface fountain-scene-heading
  '((t (:inherit font-lock-function-name-face)))
  "Default face for scene headings.")

(defface fountain-paren
  '((t (:inherit font-lock-builtin-face)))
  "Default face for parentheticals.")

(defface fountain-center
  '((t nil))
  "Default face for centered text.")

(defface fountain-note
  '((t (:inherit font-lock-comment-face)))
  "Default face for notes.")

(defface fountain-section-heading
  '((t (:inherit font-lock-keyword-face)))
  "Default face for section headings.")

(defface fountain-synopsis
  '((t (:inherit font-lock-type-face)))
  "Default face for synopses.")

(defface fountain-character
  '((t (:inherit font-lock-variable-name-face)))
  "Default face for characters.")

(defface fountain-dialog
  '((t (:inherit font-lock-string-face)))
  "Default face for dialog.")

(defface fountain-trans
  '((t (:inherit font-lock-builtin-face)))
  "Default face for transitions.")

(defface fountain-template
  '((t (:inherit font-lock-preprocessor-face)))
  "Default face for template keys.")


;;; Initializing

(defcustom fountain-scene-heading-prefix-list
  '("INT" "EXT" "EST" "INT./EXT." "INT/EXT" "I/E")
  "List of scene heading prefixes (case insensitive).
Any scene heading prefix can be followed by a dot and/or a space,
so the following are equivalent:

    INT HOUSE - DAY

    INT. HOUSE - DAY"
  :type '(repeat (string :tag "Prefix"))
  :group 'fountain
  :set (lambda (symbol value)
         (set-default symbol value)
         ;; Don't call fountain-init-*' while in the middle of
         ;; loading this file!
         (when (featurep 'fountain-mode)
           (fountain-init-scene-heading-regexp)
           (dolist (buffer (buffer-list))
             (with-current-buffer buffer
               (when (derived-mode-p 'fountain-mode)
                 (fountain-init-outline-regexp)
                 (font-lock-refresh-defaults)))))))

(defcustom fountain-trans-suffix-list
  '("TO:" "WITH:" "FADE OUT" "TO BLACK")
  "List of transition suffixes (case insensitive).
This list is used to match the endings of transitions,
e.g. `TO:' will match both the following:

    CUT TO:

    DISSOLVE TO:"
  :type '(repeat (string :tag "Suffix"))
  :group 'fountain
  :set (lambda (symbol value)
         (set-default symbol value)
         ;; Don't call fountain-*' while in the middle of
         ;; loading this file!
         (when (featurep 'fountain-mode)
           (fountain-init-trans-regexp)
           (dolist (buffer (buffer-list))
             (with-current-buffer buffer
               (when (derived-mode-p 'fountain-mode)
                 (font-lock-refresh-defaults)))))))

(defun fountain-init-scene-heading-regexp ()
  "Initialize scene heading regular expression.
Uses `fountain-scene-heading-prefix-list' to create non-forced
scene heading regular expression."
  (setq fountain-scene-heading-regexp
        (concat
         "^\\(?:"
         ;; Group 1: match leading . (for forced scene heading)
         "\\(?1:\\.\\)"
         ;; Group 2: match scene heading without scene number
         "\\(?2:\\<"
         ;; Group 4: match location
         "\\(?4:.+?\\)"
         ;; Group 5: match suffix separator
         "\\(?:\\(?5:" fountain-scene-heading-suffix-sep "\\)"
         ;; Group 6: match suffix
         "\\(?6:.+\\)?\\)?"
         "\\)\\|"
         ;; Group 2: match scene heading without scene number
         "^\\(?2:"
         ;; Group 3: match INT/EXT
         "\\(?3:" (regexp-opt fountain-scene-heading-prefix-list) ".?\s+\\)"
         ;; Group 4: match location
         "\\(?4:.+?\\)?"
         ;; Group 5: match suffix separator
         "\\(?:\\(?5:" fountain-scene-heading-suffix-sep "\\)"
         ;; Group 6: match suffix
         "\\(?6:.+?\\)?\\)?"
         "\\)\\)"
         ;;; Match scene number
         "\\(?:"
         ;; Group 7: match space between scene heading and scene number
         "\\(?7:\s+\\)"
         ;; Group 8: match first # delimiter
         "\\(?8:#\\)"
         ;; Group 9: match scene number
         "\\(?9:[0-9a-z\\.-]+\\)"
         ;; Group 10: match last # delimiter
         "\\(?10:#\\)\\)?"
         "\s*$")))

(defun fountain-init-trans-regexp ()
  "Initialize transition regular expression.
Uses `fountain-trans-suffix-list' to create non-forced tranistion
regular expression."
  (setq fountain-trans-regexp
        (concat
         "^\\(?:[\s\t]*"
         ;; Group 1: match forced transition mark
         "\\(>\\)[\s\t]*"
         ;; Group 2: match forced transition
         "\\([^<>\n]*?\\)"
         "\\|"
         ;; Group 2: match transition
         "\\(?2:[[:upper:]\s\t]*"
         (upcase (regexp-opt fountain-trans-suffix-list))
         "\\)"
         "\\)[\s\t]*$")))

(defun fountain-init-outline-regexp ()
  "Initialize `outline-regexp'."
  (setq-local outline-regexp
              (concat fountain-section-heading-regexp
                      "\\|"
                      fountain-scene-heading-regexp)))

(defun fountain-init-imenu-generic-expression ()
  "Initialize `imenu-generic-expression'."
  ;; FIXME: each of these should be a boolean user option to allow the
  ;; user to choose which appear in the imenu list.
  (setq imenu-generic-expression
        (list
         (list "Notes" fountain-note-regexp 1)
         (list "Scene Headings" fountain-scene-heading-regexp 2)
         (list "Sections" fountain-section-heading-regexp 0))))

(defun fountain-init-vars ()
  "Initialize important variables.
Needs to be called for every Fountain buffer because some
variatbles are required for functions to operate with temporary
buffers."
  (fountain-init-scene-heading-regexp)
  (fountain-init-trans-regexp)
  (fountain-init-outline-regexp)
  (fountain-init-imenu-generic-expression)
  (modify-syntax-entry (string-to-char "/") ". 14" nil)
  (modify-syntax-entry (string-to-char "*") ". 23" nil)
  (setq-local comment-start "/*")
  (setq-local comment-end "*/")
  (setq-local comment-use-syntax t)
  (setq-local font-lock-comment-face 'fountain-comment)
  (setq-local page-delimiter fountain-page-break-regexp)
  (setq-local outline-level #'fountain-outline-level)
  (setq-local require-final-newline mode-require-final-newline)
  (setq-local completion-cycle-threshold t)
  (setq-local completion-at-point-functions
              '(fountain-completion-at-point))
  (setq-local font-lock-extra-managed-props
              '(line-prefix wrap-prefix invisible))
  (setq font-lock-multiline 'undecided)
  (setq font-lock-defaults
        '(fountain-create-font-lock-keywords nil t))
  (add-to-invisibility-spec (cons 'outline t))
  (when fountain-hide-emphasis-delim
    (add-to-invisibility-spec 'fountain-emphasis-delim))
  (when fountain-hide-syntax-chars
    (add-to-invisibility-spec 'fountain-syntax-chars)))


;;; Emacs Bugs

(defcustom fountain-patch-emacs-bugs
  t
  "If non-nil, attempt to patch known bugs in Emacs.
See function `fountain-patch-emacs-bugs'."
  :type 'boolean
  :safe 'booleanp
  :group 'fountain)

(defun fountain-patch-emacs-bugs ()
  "Attempt to patch known bugs in Emacs.

In Emacs versions prior to 26, adds advice to override
`outline-invisible-p' to return non-nil only if the character
after POS or point has invisible text property eq to 'outline.
See <http://debbugs.gnu.org/24073>."
  ;; In Emacs version prior to 26, `outline-invisible-p' returns non-nil for ANY
  ;; invisible property of text at point. We want to only return non-nil if
  ;; property is 'outline
  (unless (or (advice-member-p 'fountain-outline-invisible-p 'outline-invisible-p)
              (<= 26 emacs-major-version))
    (advice-add 'outline-invisible-p :override #'fountain-outline-invisible-p)
    ;; Because `outline-invisible-p' is an inline function, we need to
    ;; reevaluate those functions that called the original bugged version.
    ;; This is impossible for users who have installed Emacs without
    ;; uncompiled source, so we need to demote errors.
    (with-demoted-errors "Error: %S"
      (dolist (fun '(outline-back-to-heading
                     outline-on-heading-p
                     outline-next-visible-heading))
        (let ((source (find-function-noselect fun)))
          (with-current-buffer (car source)
            (goto-char (cdr source))
            (eval (read (current-buffer)) lexical-binding))))
      (message "fountain-mode: Function `outline-invisible-p' has been patched"))))


;;; Element Matching

(defun fountain-blank-before-p ()
  "Return non-nil if preceding line is blank or a comment."
  (save-excursion
    (save-restriction
      (widen)
      (beginning-of-line)
      (or (bobp)
          (progn (forward-line -1)
                 (or (and (bolp) (eolp))
                     (progn (end-of-line)
                            (forward-comment -1))))))))

(defun fountain-blank-after-p ()
  "Return non-nil if following line is blank or a comment."
  (save-excursion
    (save-restriction
      (widen)
      (forward-line)
      (or (eobp)
          (and (bolp) (eolp))
          (forward-comment 1)))))

(defun fountain-match-metadata ()
  "Match metadata if point is at metadata, nil otherwise."
  (save-excursion
    (beginning-of-line)
    (and (looking-at fountain-metadata-regexp)
         (save-match-data
           (save-restriction
             (widen)
             (or (bobp)
                 (and (forward-line -1)
                      (fountain-match-metadata))))))))

(defun fountain-match-page-break ()
  "Match page break if point is at page break, nil otherwise."
  (save-excursion
    (beginning-of-line)
    (looking-at fountain-page-break-regexp)))

(defun fountain-match-section-heading ()
  "Match section heading if point is at section heading, nil otherwise."
  (save-excursion
    (beginning-of-line)
    (looking-at fountain-section-heading-regexp)))

(defun fountain-match-synopsis ()
  "Match synopsis if point is at synopsis, nil otherwise."
  (save-excursion
    (beginning-of-line)
    (looking-at fountain-synopsis-regexp)))

(defun fountain-match-note ()
  "Match note if point is at note, nil otherwise."
  (save-excursion
    (beginning-of-line)
    (or (looking-at fountain-note-regexp)
        (save-restriction
          (widen)
          (let ((x (point)))
            (and (re-search-backward "\\[\\[" nil t)
                 (looking-at fountain-note-regexp)
                 (< x (match-end 0))))))))

(defun fountain-match-scene-heading ()
  "Match scene heading if point is at a scene heading, nil otherwise."
  (save-excursion
    (beginning-of-line)
    (and (looking-at fountain-scene-heading-regexp)
         (fountain-blank-before-p))))

(defun fountain-match-character ()
  "Match character if point is at character, nil otherwise."
  (unless (fountain-match-scene-heading)
    (save-excursion
      (beginning-of-line)
      (and (let (case-fold-search)
             (looking-at fountain-character-regexp))
           (fountain-blank-before-p)
           (not (fountain-blank-after-p))))))

(defun fountain-match-dialog ()
  "Match dialog if point is at dialog, nil otherwise."
  (unless (or (and (bolp) (eolp))
              (fountain-match-paren)
              (fountain-match-note))
    (save-excursion
      (beginning-of-line)
      (and (looking-at fountain-dialog-regexp)
           (save-match-data
             (save-restriction
               (widen)
               (unless (bobp)
                 (forward-line -1)
                 (or (fountain-match-character)
                     (fountain-match-paren)
                     (fountain-match-dialog)))))))))

(defun fountain-match-paren ()
  "Match parenthetical if point is at a paranthetical, nil otherwise."
  (save-excursion
    (beginning-of-line)
    (and (looking-at fountain-paren-regexp)
         (save-match-data
           (save-restriction
             (widen)
             (unless (bobp)
               (forward-line -1)
               (or (fountain-match-character)
                   (fountain-match-dialog))))))))

(defun fountain-match-trans ()
  "Match transition if point is at a transition, nil otherwise."
  (save-excursion
    (beginning-of-line)
    (and (let (case-fold-search)
           (looking-at fountain-trans-regexp))
         (fountain-blank-before-p)
         (fountain-blank-after-p))))

(defun fountain-match-center ()
  "Match centered text if point is at centered text, nil otherwise."
  (save-excursion
    (beginning-of-line)
    (looking-at fountain-center-regexp)))

;; FIXME: too expensive
(defun fountain-match-action ()
  "Match action text if point is at action, nil otherwise.
Assumes that all other element matching has been done."
  (save-excursion
    (save-restriction
      (widen)
      (beginning-of-line)
      (or (and (looking-at fountain-action-regexp)
               (match-string 1))
          (and (not (or (and (bolp) (eolp))
                        (fountain-match-section-heading)
                        (fountain-match-scene-heading)
                        (fountain-match-template)
                        (fountain-match-page-break)
                        (fountain-match-character)
                        (fountain-match-dialog)
                        (fountain-match-paren)
                        (fountain-match-trans)
                        (fountain-match-center)
                        (fountain-match-synopsis)
                        (fountain-match-metadata)
                        (fountain-match-note)))
               (looking-at fountain-action-regexp))))))

(defun fountain-get-element ()
  "Return element at point as a symbol."
  (cond
   ((and (bolp) (eolp)) nil)
   ((fountain-match-metadata) 'metadata)
   ((fountain-match-section-heading) 'section-heading)
   ((fountain-match-scene-heading) 'scene-heading)
   ((fountain-match-note) 'note)
   ((fountain-match-character) 'character)
   ((fountain-match-dialog) 'lines)
   ((fountain-match-paren) 'paren)
   ((fountain-match-trans) 'trans)
   ((fountain-match-center) 'center)
   ((fountain-match-synopsis) 'synopsis)
   ((fountain-match-page-break) 'page-break)
   (t 'action)))


;;; Auto-completion

(defvar-local fountain-completion-locations
  nil
  "List of scene locations in the current buffer.")

(defvar-local fountain-completion-characters
  nil
  "List of characters in the current buffer.
Each element is a cons (NAME . OCCUR) where NAME is a string, and
OCCUR is an integer representing the character's number of
occurrences. ")

(defvar fountain-completion-additional-characters
  nil
  "List of additional character strings to offer for completion.
Case insensitive, all character names will be made uppercase.

This is really only useful when working with multiple files and
set as a per-directory local variable.

See (info \"(emacs) Directory Variables\")")

(defvar fountain-completion-additional-locations
  nil
  "List of additional location strings to offer for completion.
Case insensitive, all locations will be made uppercase.

This is really only useful when working with multiple files and
set as a per-directory local variable.

See (info \"(emacs) Directory Variables\")")

(defun fountain-completion-get-characters ()
  "Return a list of characters for completion.

First, return second-last speaking character, followed by each
previously speaking character within scene. After that, return
characters from `fountain-completion-additional-characters' then
`fountain-completion-characters'.

n.b. `fountain-completion-additional-characters' are offered as
candidates ahead of `fountain-completion-characters' because
these need to be manually set, and so are considered more
important."
  (let (scene-characters
        alt-character
        contd-character
        rest-characters)
    (save-excursion
      (save-restriction
        (widen)
        (fountain-forward-character 0 'scene)
        (while (not (or (bobp) (fountain-match-scene-heading)))
          (when (fountain-match-character)
            (let ((character (match-string-no-properties 4)))
              (unless (member character scene-characters)
                (push (list character) scene-characters))))
          (fountain-forward-character -1 'scene))))
    (setq scene-characters (reverse scene-characters)
          alt-character (cadr scene-characters)
          contd-character (car scene-characters)
          rest-characters (cddr scene-characters)
          scene-characters nil)
    (when rest-characters
      (setq scene-characters rest-characters))
    (when contd-character
      (setq scene-characters
            (cons contd-character scene-characters)))
    (when alt-character
      (setq scene-characters
            (cons alt-character scene-characters)))
    (append scene-characters
            (mapcar 'upcase fountain-completion-additional-characters)
            fountain-completion-characters)))

(defun fountain-completion-at-point ()
  "\\<fountain-mode-map>Return completion table for entity at point.
Trigger completion with \\[fountain-dwim].

1. If point is at a scene heading and matches
`fountain-scene-heading-suffix-sep', offer completion candidates
from `fountain-scene-heading-suffix-list'.

2. If point is at a line matching
`fountain-scene-heading-prefix-list', offer completion candidates
from `fountain-completion-locations' and
`fountain-completion-additional-locations'.

3. If point is at beginning of line with a preceding blank line,
offer completion candidates from `fountain-completion-characters'
and `fountain-completion-additional-characters'. For more
information of character completion sorting, see
`fountain-completion-get-characters'.

Added to `completion-at-point-functions'."
  (cond ((and (fountain-match-scene-heading)
              (match-string 5))
         ;; Return scene heading suffix completion
         (list (match-end 5)
               (point)
               (completion-table-case-fold
                fountain-scene-heading-suffix-list)))
        ((and (fountain-match-scene-heading)
              (match-string 3))
         ;; Return scene location completion
         (list (match-end 3)
               (point)
               (completion-table-case-fold
                (append
                 (mapcar 'upcase fountain-completion-additional-locations)
                 fountain-completion-locations))))
        ((and (fountain-match-scene-heading)
              (match-string 1))
         ;; Return scene location completion (forced)
         (list (match-end 1)
               (point)
               (completion-table-case-fold
                (append
                 (mapcar 'upcase fountain-completion-additional-locations)
                 fountain-completion-locations))))
        ((and (eolp)
              (fountain-blank-before-p))
         ;; Return character completion
         (list (line-beginning-position)
               (point)
               (completion-table-case-fold
                (lambda (string pred action)
                  (if (eq action 'metadata)
                      (list 'metadata
                            (cons 'display-sort-function 'identity)
                            (cons 'cycle-sort-function 'identity))
                    (complete-with-action
                     action (fountain-completion-get-characters)
                     string pred))))))))

(defun fountain-completion-update ()
  "Update completion candidates for current buffer.

While `fountain-completion-locations' are left unsorted for
`completion-at-point' to perform sorting,
`fountain-completion-characters' are sorted by number of lines.
For more information on character completion sorting, see
`fountain-completion-get-characters'.

Add to `fountain-mode-hook' to have completion upon load."
  (interactive)
  (setq fountain-completion-locations nil
        fountain-completion-characters nil)
  (save-excursion
    (save-restriction
      (widen)
      (goto-char (point-min))
      (while (< (point) (point-max))
        (when (fountain-match-scene-heading)
          (let ((location (match-string-no-properties 4)))
            (unless (member location fountain-completion-locations)
              (push location fountain-completion-locations))))
        (fountain-forward-scene 1))
      (goto-char (point-min))
      (while (< (point) (point-max))
        (when (fountain-match-character)
          (let ((character (match-string-no-properties 4))
                candidate lines)
            (setq candidate (assoc-string character
                                          fountain-completion-characters)
                  lines (cdr candidate))
            (if (null lines)
                (push (cons character 1) fountain-completion-characters)
              (cl-incf (cdr candidate)))))
        (fountain-forward-character 1))
      (setq fountain-completion-characters
            (sort fountain-completion-characters
                  (lambda (a b) (< (cdr b) (cdr a)))))))
  (message "Completion candidates updated"))


;;; Pages

(defgroup fountain-pages ()
  "Options for calculating page length."
  :group 'fountain
  :prefix "fountain-page-")

(define-obsolete-variable-alias 'fountain-export-page-size
  'fountain-page-size "fountain-mode-2.9.0")
(defcustom fountain-page-size
  'letter
  "Paper size to use on export."
  :type '(radio (const :tag "US Letter" letter)
                (const :tag "A4" a4)))

(define-obsolete-variable-alias 'fountain-pages-max-lines
  'fountain-page-max-lines "fountain-mode-2.9.0")
(defcustom fountain-page-max-lines
  '((letter . 55) (a4 . 60))
  "Integer representing maximum number of lines on a page.

WARNING: if you change this option after locking pages in a
script, you may get incorrect output."
  :type '(choice integer
                 (list (cons (const :tag "US Letter" letter) integer)
                       (cons (const :tag "A4" a4) integer))))

(define-obsolete-variable-alias 'fountain-pages-ignore-narrowing
  'fountain-page-ignore-restriction "fountain-mode-2.9.0")
(defcustom fountain-page-ignore-restriction
  nil
  "Non-nil if counting pages should ignore buffer narrowing."
  :type 'boolean
  :safe 'booleanp)

(defcustom fountain-page-size
  'letter
  "Paper size to use on export."
  :type '(radio (const :tag "US Letter" letter)
                (const :tag "A4" a4)))

(defvar fountain-elements
  '((section-heading
     :tag "Section Heading"
     :matcher fountain-section-heading-regexp
     :parser fountain-parse-section
     :fill fountain-fill-section-heading)
    (scene-heading
     :tag "Scene Heading"
     :parser fountain-parse-scene
     :fill fountain-fill-scene-heading)
    (action
     :tag "Action"
     :parser fountain-parse-action
     :fill fountain-fill-action)
    (character
     :tag "Character Name"
     :parser fountain-parse-dialog
     :fill fountain-fill-character)
    (lines
     :tag "Dialogue"
     :parser fountain-parse-lines
     :fill fountain-fill-dialog)
    (paren
     :tag "Parenthetical"
     :parser fountain-parse-paren
     :fill fountain-fill-paren)
    (trans
     :tag: "Transition"
     :parser fountain-parse-trans
     :fill fountain-fill-trans)
    (center
     :tag "Center Text"
     :matcher fountain-center-regexp
     :parser fountain-parse-center
     :fill fountain-fill-action)
    (page-break
     :tage "Page Break"
     :parser fountain-parse-page-break
     :matcher fountain-page-break-regexp)
    (synopsis
     :tag "Synopsis"
     :parser fountain-parse-synopsis
     :fill fountain-fill-action)
    (note
     :tag "Note"
     :parser fountain-parse-note
     :fill fountain-fill-note))
  "Association list of Fountain elements and their properties.
Includes references to various functions and variables.

Takes the form:

    (ELEMENT KEYWORD PROPERTY)")

(defun fountain-goto-page-break-point (&optional export-elements)
  "Move point to appropriate place to break a page.
This is usually before point, but may be after if only skipping
over whitespace.

Comments are assumed to be deleted."
  (when (looking-at fountain-more-dialog-string) (forward-line))
  (when (looking-at "[\n\s\t]*\n") (goto-char (match-end 0)))
  (let ((element (fountain-get-element)))
    (cond
     ;; If element is not included in export, we can safely break
     ;; before.
     ((not (memq element (or export-elements
                             (fountain-get-export-elements))))
      (beginning-of-line))
     ;; If we're are a section heading, scene heading or character, we
     ;; can safely break before.
     ((memq element '(section-heading scene-heading character))
      (beginning-of-line))
     ;; If we're at a parenthetical, check if the previous line is a
     ;; character. and if so call recursively on that element.
     ((eq element 'paren)
      (beginning-of-line)
      (let ((x (point)))
        (backward-char)
        (if (fountain-match-character)
            (progn
              (beginning-of-line)
              (fountain-goto-page-break-point export-elements))
          ;; Otherwise parenthetical is mid-dialogue, so get character
          ;; name and break at this element.
          (goto-char x))))
     ;; If we're at dialogue, skip over spaces then go to the beginning
     ;; of the current sentence. If previous line is a character or
     ;; parenthetical, call recursively on that element. Otherwise,
     ;; break page here.
     ((eq element 'lines)
      (skip-chars-forward "\s\t")
      (unless (or (bolp)
                  (looking-back (sentence-end) nil))
        (forward-sentence -1))
      (let ((x (point)))
        (backward-char)
        (if (or (fountain-match-character)
                (fountain-match-paren))
            (progn
              (beginning-of-line)
              (fountain-goto-page-break-point export-elements))
          (goto-char x))))
     ;; If we're at a transition or center text, skip backwards to
     ;; previous element and call recursively on that element.
     ((memq element '(trans center))
      (skip-chars-backward "\n\s\t")
      (beginning-of-line)
      (fountain-goto-page-break-point export-elements))
     ;; If we're at action, skip over spaces then go to the beginning
     ;; of the current sentence.
     ((eq element 'action)
      (skip-chars-forward "\s\t")
      (unless (or (bolp)
                  (looking-back (sentence-end) nil))
        (forward-sentence -1))
      ;; Then, try to skip back to the previous element. If it is a
      ;; scene heading, call recursively on that element. Otherwise,
      ;; break page here.
      (let ((x (point)))
        (skip-chars-backward "\n\s\t")
        (beginning-of-line)
        (if (fountain-match-scene-heading)
            (fountain-goto-page-break-point export-elements)
          (goto-char x)))))))

(defun fountain-move-to-fill-width (element)
  "Move point to column of ELEMENT fill limit suitable for breaking line.
Skip over comments."
  (let ((fill-width
         (cdr (symbol-value
               (plist-get (cdr (assq element fountain-elements))
                          :fill)))))
    (let ((i 0))
      (while (and (< i fill-width) (not (eolp)))
        (cond ((= (syntax-class (syntax-after (point))) 0)
               (forward-char 1)
               (setq i (1+ i)))
              ((forward-comment 1))
              (t
               (forward-char 1)
               (setq i (1+ i))))))
    (skip-chars-forward "\s\t")
    (when (eolp) (forward-line))
    (unless (bolp) (fill-move-to-break-point (line-beginning-position)))))

(defun fountain-forward-page (&optional export-elements)
  "Move point forward by an approximately page.

Moves forward from point, which is unlikely to correspond to
final exported pages and so should not be used interactively.

To speed up this function, supply EXPORT-ELEMENTS with
`fountain-get-export-elements'."
  (let ((skip-whitespace-fun
         (lambda ()
           (when (looking-at "[\n\s\t]*\n")
             (goto-char (match-end 0))))))
    (unless export-elements
      (setq export-elements (fountain-get-export-elements)))
    (while (fountain-match-metadata)
      (forward-line 1))
    ;; Pages don't begin with blank space, so skip over any at point.
    (funcall skip-whitespace-fun)
    ;; If we're at a page break, move to its end and skip over
    ;; whitespace.
    (when (fountain-match-page-break)
      (end-of-line)
      (funcall skip-whitespace-fun))
    ;; Start counting lines.
    (let ((line-count 0))
      ;; Begin the main loop, which only halts if we reach the end
      ;; of buffer, a forced page break, or after the maximum lines
      ;; in a page.
      (while (and (< line-count (cdr (assq fountain-page-size
                                           fountain-page-max-lines)))
                  (not (eobp))
                  (not (fountain-match-page-break)))
        (cond
         ;; If we're at the end of a line (but not also the
         ;; beginning, i.e. not a blank line) then move forward a
         ;; line and increment line-count.
         ((and (eolp) (not (bolp)))
          (forward-line)
          (setq line-count (1+ line-count)))
         ;; If we're looking at newline, skip over it and any
         ;; whitespace and increment line-count.
         ((funcall skip-whitespace-fun)
          (setq line-count (1+ line-count)))
         ;; We are at an element. Find what kind of element. If it
         ;; is not included in export, skip over without
         ;; incrementing line-count (implement with block bounds).
         ;; Get the line width.
         (t
          (let ((element (fountain-get-element)))
            (if (memq element export-elements)
                (progn
                  (fountain-move-to-fill-width element)
                  (setq line-count (1+ line-count)))
              ;; Element is not exported, so skip it without
              ;; incrementing line-count.
              (end-of-line)
              (funcall skip-whitespace-fun)))))))
    ;; We are not at the furthest point in a page. Skip over any
    ;; remaining whitespace, then go back to page-break point.
    (fountain-goto-page-break-point (or export-elements
                                        (fountain-get-export-elements)))))

(defun fountain-insert-page-break (&optional ask page-num export-elements)
  "Insert a page break at appropriate place preceding point.
When optional argument ASK is non-nil (if prefixed with
\\[universal-argument] when called interactively), prompt for PAGE-NUM
as a string to force the page number."
  (interactive "P")
  (when ask
    (setq page-num (read-string "Page number (RET for none): ")))
  ;; Save a marker where we are.
  (let ((x (point-marker))
        (page-break
         (concat "===" (when (and (stringp page-num)
                                  (< 0 (string-width page-num)))
                         (concat "\s" page-num "\s==="))))
        element)
    ;; Move point to appropriate place to break page.
    (fountain-goto-page-break-point export-elements)
    (setq element (fountain-get-element))
    ;; At this point, element can only be: section-heading,
    ;; scene-heading, character, action, paren or lines. Only paren and
    ;; lines require special treatment.
    (if (memq element '(lines paren))
        (let ((name (fountain-get-character -1)))
          (delete-horizontal-space)
          (unless (bolp) (insert-before-markers "\n"))
          (insert-before-markers
           (concat fountain-more-dialog-string "\n\n"
                   page-break "\n\n"
                   name fountain-contd-dialog-string "\n")))
      ;; Otherwise, insert the page break where we are. If the preceding
      ;; element is a page break, only replace the page number,
      ;; otherwise, insert the page break.
      (if (save-excursion
            (save-restriction
              (widen)
              (skip-chars-backward "\n\s\t")
              (fountain-match-page-break)))
          (replace-match page-break t t)
        (delete-horizontal-space)
        (unless (bolp) (insert-before-markers "\n"))
        (unless (fountain-blank-before-p) (insert-before-markers "\n"))
        (insert-before-markers page-break "\n\n")))
    ;; Return to where we were.
    (goto-char x)
    (set-marker x nil)))

(defun fountain-get-page-count ()
  "Return a cons of the current page number and the total pages."
  (let ((x (point))
        (total 0)
        (current 0)
        (export-elements (fountain-get-export-elements))
        found)
    (save-excursion
      (save-restriction
        (when fountain-page-ignore-restriction (widen))
        (goto-char (point-min))
        (while (< (point) (point-max))
          (fountain-forward-page export-elements)
          (setq total (1+ total))
          (when (and (not found) (< x (point)))
            (setq current total found t)))
        (cons current total)))))

(defun fountain-count-pages ()
  "Message the current page of total pages in current buffer.
n.b. This is an approximate calculation."
  (interactive)
  (let ((pages (fountain-get-page-count)))
    (message "Page %d of %d" (car pages) (cdr pages))))

(defun fountain-paginate-buffer (&optional export-elements)
  "Add forced page breaks to buffer.

Move through buffer with `fountain-forward-page' and call
`fountain-insert-page-break'."
  (interactive)
  (unless export-elements
    (setq export-elements (fountain-get-export-elements)))
  (let ((job (make-progress-reporter "Paginating...")))
    (save-excursion
      (save-restriction
        (widen)
        (goto-char (point-min))
        (let ((page 1))
          (fountain-forward-page export-elements)
          (while (< (point) (point-max))
            (setq page (1+ page))
            (fountain-insert-page-break nil (number-to-string page)
                                        export-elements)
            (fountain-forward-page export-elements)
            (progress-reporter-update job))
          (progress-reporter-done job))))))


;;; Templating

(defconst fountain-template-regexp
  "{{[\s\t]*\\([.-a-z0-9]+\\)\\(?::[\s\t]+\\([^{}]+?\\)\\)?[\s\t]*}}"
  "Regular expression for matching template keys.")

(defun fountain-match-template ()
  "Match template key if point is at template, nil otherwise."
  (save-excursion
    (save-restriction
      (widen)
      (or (looking-at fountain-template-regexp)
          (let ((x (point)))
            (and (re-search-backward "{{" nil t)
                 (looking-at fountain-template-regexp)
                 (< x (match-end 0))))))))

(defun fountain-find-included-file (&optional no-select)
  "Find included file at point.

Optional argument NO-SELECT will find file without selecting
window."
  (interactive)
  (when (and (fountain-match-template)
             (string-match-p "include" (match-string 1)))
    (let ((file (expand-file-name (match-string 2))))
      (if no-select
          (find-file-noselect file)
        (find-file file)))))

(defun fountain-include-replace-in-region (start end &optional delete)
  "Replace inclusions between START and END with their file contents.

If optional argument DELETE is non-nil (if prefixed with \\[universal-argument]
when called interactively), delete instead.

If specified file is missing or otherwise not readable, replace
with empty string."
  (interactive "*r\nP")
  (save-excursion
    (save-restriction
      (widen)
      (goto-char end)
      (setq end (point-marker))
      (goto-char start)
      (while (re-search-forward fountain-template-regexp end t)
        (when (string-match-p "include" (match-string 1))
          (if delete
              (delete-region (match-beginning 0) (match-end 0))
            (replace-match
              (let ((file (match-string 2)))
                (if (file-readable-p file)
                    (save-match-data
                      (with-current-buffer
                          (find-file-noselect (expand-file-name (match-string 2)))
                        (save-restriction
                          (widen)
                          (buffer-substring-no-properties (point-min) (point-max)))))
                  ""))
              t t))))
      (set-marker end nil))))


;;; Parsing

(defun fountain-get-character (&optional n limit)
  "Return Nth next character (or Nth previous if N is negative).

If N is non-nil, return Nth next character or Nth previous
character if N is negative, otherwise return nil. If N is nil or
0, return character at point, otherwise return nil.

If LIMIT is 'scene, halt at next scene heading. If LIMIT is
'dialog, halt at next non-dialog element."
  (unless n (setq n 0))
  (save-excursion
    (save-restriction
      (widen)
      (fountain-forward-character n limit)
      (when (fountain-match-character)
        (match-string-no-properties 4)))))

(defun fountain-read-metadata ()
  "Read metadata of current buffer and return as a property list.

Key string is slugified using `fountain-slugify', and interned.
Value string remains a string. e.g.

    Draft date: 2015-12-25 -> (draft-date \"2015-12-25\")"
  (save-excursion
    (save-restriction
      (widen)
      (goto-char (point-min))
      (let (list)
        (while (and (bolp)
                    (fountain-match-metadata))
          (let ((key (match-string-no-properties 1))
                (value (match-string-no-properties 2)))
            (forward-line)
            (while (and (fountain-match-metadata)
                        (null (match-string 1)))
              (setq value
                    (concat value (when value "\n")
                            (match-string-no-properties 2)))
              (forward-line))
            (setq list
                  (append list (list (intern (fountain-slugify key))
                                     value)))))
        list))))

(defun fountain-read-dual-dialog (&optional pos)
  "Non-nil if point or POS is within dual dialogue.
Returns \"right\" if within right-side dual dialogue, \"left\" if
within left-side dual dialogue, and nil otherwise."
  (save-excursion
    (save-match-data
      (save-restriction
        (widen)
        (when pos (goto-char pos))
        (cond ((progn (fountain-forward-character 0 'dialog)
                      (and (fountain-match-character)
                           (stringp (match-string 5))))
               'right)
              ((progn (fountain-forward-character 1 'dialog)
                      (and (fountain-match-character)
                           (stringp (match-string 5))))
               'left))))))

;; FIXME: implement LIMIT
(defun fountain-starts-new-page ()
  "Return non-nil if current element follows a page break."
  (save-excursion
    (save-match-data
      (save-restriction
        (widen)
        (beginning-of-line)
        (skip-chars-backward "\n\r\s\t")
        (fountain-match-page-break)))))

(defun fountain-parse-section (match-data &optional export-elements job)
  "Return an element list for matched section heading.

Use MATCH-DATA for match data. When \"section-heading\" included
in list argument EXPORT-ELEMENTS, parse element for export.

Update JOB."
  (set-match-data match-data)
  (let* ((beg (match-beginning 0))
         (starts-new-page (fountain-starts-new-page))
         (section-heading
          (list 'section-heading
                (list 'begin (match-beginning 0)
                      'end (match-end 0)
                      'level (save-excursion
                               (goto-char (match-beginning 0))
                               (funcall outline-level))
                      'export (when (memq 'section-heading export-elements) t))
                (match-string-no-properties 3)))
         (end (save-excursion (outline-end-of-subtree) (point)))
         content)
    (goto-char (plist-get (nth 1 section-heading) 'end))
    (setq content
          (fountain-parse-region (point) end export-elements job))
    (list 'section
          (list 'begin beg
                'end end
                'starts-new-page starts-new-page
                'export t)
          (cons section-heading content))))

(defun fountain-parse-scene (match-data &optional export-elements job)
  "Return an element list for matched scene heading at point.

Use MATCH-DATA for match data. When \"scene-heading\" included
in list argument EXPORT-ELEMENTS, parse element for export.

Includes child elements. Update JOB."
  (set-match-data match-data)
  ;; FIXME: use let
  (let* ((beg (match-beginning 0))
         (starts-new-page (fountain-starts-new-page))
         (scene-number
          (save-excursion
            (save-match-data
              (goto-char (match-beginning 0))
              (fountain-scene-number-to-string
               (fountain-get-scene-number 0)))))
         (scene-heading
          (list 'scene-heading
                (list 'begin (match-beginning 0)
                      'end (match-end 0)
                      'scene-number scene-number
                      'forced (stringp (match-string 1))
                      'export (when (memq 'scene-heading export-elements) t)
                      'starts-new-page starts-new-page)
                (match-string-no-properties 2)))
         (end (save-excursion (outline-end-of-subtree) (point)))
         content)
    (goto-char (plist-get (nth 1 scene-heading) 'end))
    (setq content
          (fountain-parse-region (point) end export-elements job))
    (list 'scene
          (list 'begin beg
                'end end
                'scene-number scene-number
                'starts-new-page starts-new-page
                'export t)
          (cons scene-heading content))))

(defun fountain-parse-dialog (match-data &optional export-elements job)
  "Return an element list for matched dialog.

Use MATCH-DATA for match data. When \"character\", \"lines\" or
\"paren\" included in list argument EXPORT-ELEMENTS, parse
element for export.

Update JOB."
  (set-match-data match-data)
  (let* ((beg (match-beginning 0))
         (starts-new-page (fountain-starts-new-page))
         (dual (fountain-read-dual-dialog))
         (character
          (list 'character
                (list 'begin (match-beginning 0)
                      'end (match-end 0)
                      'forced (stringp (match-string 2))
                      'export (when (memq 'character export-elements) t)
                      'starts-new-page (unless (eq dual 'left) starts-new-page))
                (match-string-no-properties 3)))
         (end
          (save-excursion
            (fountain-forward-character 1 'dialog)
            (skip-chars-backward "\n\r\s\t")
            (point)))
         first-dialog)
    (goto-char (plist-get (nth 1 character) 'end))
    ;; Parse the first dialogue tree, which may be the only dialogue
    ;; tree.
    (setq first-dialog
          (list 'dialog
                (list 'begin beg
                      'end end
                      'dual dual
                      'export (when (or (memq 'character export-elements)
                                        (memq 'lines export-elements)
                                        (memq 'paren export-elements))
                                t))
                (cons character
                      (fountain-parse-region (point) end export-elements job))))
    ;; If at the first (left) character of dual dialogue, parse a
    ;; dual-dialogue tree, containing dialogue trees.
    (if (eq dual 'left)
        ;; Find the end of the dual-dialogue.
        (let ((end
               (save-excursion
                 (while (fountain-read-dual-dialog)
                   (fountain-forward-character 1 'dialog))
                 (skip-chars-backward "\n\r\s\t")
                 (point))))
          ;; Return the dual-dialogue tree.
          (list 'dual-dialog
                (list 'begin beg
                      'end end
                      'starts-new-page starts-new-page
                      'export (when (or (memq 'character export-elements)
                                        (memq 'lines export-elements)
                                        (memq 'paren export-elements))
                                t))
                ;; Add the first dialogue block to the head of the
                ;; dual-dialogue tree.
                (cons first-dialog
                      ;; Parse the containing region.
                      (fountain-parse-region
                       (plist-get (nth 1 first-dialog) 'end)
                       end export-elements job))))
      ;; Otherwise, return the first dialogue tree.
      first-dialog)))

(defun fountain-parse-lines (match-data &optional export-elements _job)
  "Return an element list for matched dialogue.

Use MATCH-DATA for match data. When \"lines\" included in list
argument EXPORT-ELEMENTS, parse element for export."
  (set-match-data match-data)
  (let ((beg (match-beginning 0))
        (end (match-end 0)))
    (list 'lines
          (list 'begin beg
                'end end
                'export (when (memq 'lines export-elements) t))
          (string-trim (match-string-no-properties 0)))))

(defun fountain-parse-paren (match-data &optional export-elements _job)
  "Return an element list for matched parenthetical.

Use MATCH-DATA for match data. When \"paren\" included in list
argument EXPORT-ELEMENTS, parse element for export."
  (set-match-data match-data)
  (list 'paren
        (list 'begin (match-beginning 0)
              'end (match-end 0)
              'export (when (memq 'paren export-elements) t))
        (string-trim (match-string-no-properties 0))))

(defun fountain-parse-trans (match-data &optional export-elements _job)
  "Return an element list for matched transition.

Use MATCH-DATA for match data. When \"trans\" included in list
argument EXPORT-ELEMENTS, parse element for export."
  (set-match-data match-data)
  (list 'trans
        (list 'begin (match-beginning 0)
              'end (match-end 0)
              'forced (stringp (match-string 1))
              'export (when (memq 'trans export-elements) t)
              'starts-new-page (fountain-starts-new-page))
        (match-string-no-properties 2)))

(defun fountain-parse-center (match-data &optional export-elements _job)
  "Return an element list for matched center text.

Use MATCH-DATA for match data. When \"center\" included in list
argument EXPORT-ELEMENTS, parse element for export."
  (set-match-data match-data)
  (list 'center
        (list 'begin (match-beginning 0)
              'end (match-end 0)
              'export (when (memq 'center export-elements) t)
              'starts-new-page (fountain-starts-new-page))
        (match-string-no-properties 2)))

(defun fountain-parse-page-break (match-data &optional export-elements _job)
  "Return an element list for matched page break.

Use MATCH-DATA for match data. When \"page-break\" included in
list argument EXPORT-ELEMENTS, parse element for export."
  (set-match-data match-data)
  (list 'page-break
        (list 'begin (match-beginning 0)
              'end (match-end 0)
              'export (when (memq 'page-break export-elements) t))
        (match-string-no-properties 2)))

(defun fountain-parse-synopsis (match-data &optional export-elements _job)
  "Return an element list for matched synopsis.

Use MATCH-DATA for match data. When \"synopsis\" included
in list argument EXPORT-ELEMENTS, parse element for export."
  (set-match-data match-data)
  (list 'synopsis
        (list 'begin (match-beginning 0)
              'end (match-end 0)
              'export (when (memq 'synopsis export-elements) t)
              'starts-new-page (fountain-starts-new-page))
        (match-string-no-properties 2)))

(defun fountain-parse-note (match-data &optional export-elements _job)
  "Return an element list for matched note.

Use MATCH-DATA for match data. When \"note\" included
in list argument EXPORT-ELEMENTS, parse element for export."
  (set-match-data match-data)
  (list 'note
        (list 'begin (match-beginning 0)
              'end (match-end 0)
              'export (when (memq 'note export-elements) t)
              'starts-new-page (fountain-starts-new-page))
        (match-string-no-properties 1)))

(defun fountain-parse-action (match-data &optional export-elements _job)
  "Return an element list for matched action.

Use MATCH-DATA for match data. When \"action\" included
in list argument EXPORT-ELEMENTS, parse element for export."
  (set-match-data match-data)
  (let ((bounds (fountain-get-block-bounds))
        begin end string)
    (setq begin (car bounds))
    (save-excursion
      (goto-char (cdr bounds))
      (skip-chars-backward "\n\s\t")
      (setq end (point)))
    (setq string (buffer-substring-no-properties begin end)
          string (replace-regexp-in-string "^!" "" string))
    (list 'action
          (list 'begin begin
                'end end
                'forced (stringp (match-string 1))
                'export (when (memq 'action export-elements) t)
                'starts-new-page (fountain-starts-new-page))
          string)))

(defun fountain-parse-element (&optional export-elements job)
  "Call appropropriate parsing function for matched element at point.

Passes EXPORT-ELEMENTS for efficiency. Update JOB."
  (let ((parser (plist-get (cdr (assq (fountain-get-element)
                                      fountain-elements))
                           :parser)))
    (when parser (funcall parser (match-data) export-elements job))))

(defun fountain-parse-region (start end export-elements job)
  "Return a list of parsed element lists in region between START and END.
Elements are parsed for export if included in list argument EXPORT-ELEMENTS.

Update JOB as we go."
  (goto-char start)
  (setq end (min end (point-max)))
  (let (list)
    (while (< (point) end)
      (skip-chars-forward "\n\r\s\t")
      (beginning-of-line)
      (when (< (point) end)
        (let ((element (fountain-parse-element export-elements job)))
          (push element list)
          (goto-char (plist-get (nth 1 element) 'end))))
      (when job (progress-reporter-update job)))
    (reverse list)))

(defun fountain-prep-and-parse-region (start end &optional paginate)
  "Prepare and parse region between START and END."
  (let ((buffer (current-buffer))
        (export-elements (fountain-get-export-elements))
        (job (make-progress-reporter "Parsing...")))
    (prog1
        (with-temp-buffer
          (fountain-init-vars)
          (insert-buffer-substring buffer start end)
          (fountain-include-replace-in-region
           (point-min) (point-max) (not (memq 'include export-elements)))
          (fountain-delete-comments-in-region (point-min) (point-max))
          (goto-char (point-min))
          (while (fountain-match-metadata)
            (forward-line))
          (delete-region (point-min) (point))
          (when paginate (fountain-paginate-buffer export-elements))
          (fountain-parse-region (point-min) (point-max) export-elements job))
      (progress-reporter-done job))))


;;; Filling

(defgroup fountain-fill ()
  "Options for filling elements.

Filling elements is used in exporting to plaintext and
PostScript, and in calculating page length for page locking."
  :prefix "fountain-fill-"
  :group 'fountain-export)

(defcustom fountain-fill-section-heading
  '(0 . 61)
  "Cons cell of integers for indenting and filling section headings.
The car sets `left-margin' and cdr `fill-column'."
  :type '(cons (integer :tag "Indent")
               (integer :tag "Width")))

(defcustom fountain-fill-scene-heading
  '(0 . 61)
  "Cons cell of integers for indenting and filling scene headings.
The car sets `left-margin' and cdr `fill-column'."
  :type '(cons (integer :tag "Indent")
               (integer :tag "Width")))

(defcustom fountain-fill-action
  '(0 . 61)
  "Cons cell of integers for indenting and filling action.
The car sets `left-margin' and cdr `fill-column'."
  :type '(cons (integer :tag "Indent")
               (integer :tag "Width")))

(defcustom fountain-fill-character
  '(20 . 38)
  "Cons cell of integers for indenting and filling character.
The car sets `left-margin' and cdr `fill-column'."
  :type '(cons (integer :tag "Indent")
               (integer :tag "Width")))

(defcustom fountain-fill-paren
  '(15 . 26)
  "Cons cell of integers for indenting and filling parenthetical.
The car sets `left-margin' and cdr `fill-column'."
  :type '(cons (integer :tag "Indent")
               (integer :tag "Width")))

(defcustom fountain-fill-dialog
  '(10 . 35)
  "Cons cell of integers for indenting and filling dialogue.
The car sets `left-margin' and cdr `fill-column'."
  :type '(cons (integer :tag "Indent")
               (integer :tag "Width")))

(defcustom fountain-fill-trans
  '(42 . 16)
  "Cons cell of integers for indenting and filling transition.
The car sets `left-margin' and cdr `fill-column'."
  :type '(cons (integer :tag "Indent")
               (integer :tag "Width")))

(defcustom fountain-fill-synopsis
  '(0 . 61)
  "Cons cell of integers for indenting and filling synopses.
The car sets `left-margin' and cdr `fill-column'."
  :type '(cons (integer :tag "Indent")
               (integer :tag "Width")))

(defcustom fountain-fill-note
  '(0 . 61)
  "Cons cell of integers for indenting and filling notes.
The car sets `left-margin' and cdr `fill-column'."
  :type '(cons (integer :tag "Indent")
               (integer :tag "Width")))


;;; Exporting

(defgroup fountain-export ()
  "Options for exporting Fountain files."
  :prefix "fountain-export-"
  :group 'fountain)

(defcustom fountain-export-include-elements
  '(("screenplay" scene-heading action character lines paren trans center page-break include)
    ("teleplay" section-heading scene-heading action character lines paren trans center page-break include)
    ("stageplay" section-heading scene-heading action character lines paren trans center page-break include))
  "Association list of elements to include when exporting.
Note that comments (boneyard) are never included."
  :type '(alist :key-type (string :tag "Format")
                :value-type (set :tag "Elements"
                                 (const :tag "Section Headings" section-heading)
                                 (const :tag "Scene Headings" scene-heading)
                                 (const :tag "Action" action)
                                 (const :tag "Character Names" character)
                                 (const :tag "Dialogue" lines)
                                 (const :tag "Parentheticals" paren)
                                 (const :tag "Transitions" trans)
                                 (const :tag "Center Text" center)
                                 (const :tag "Page Breaks" page-break)
                                 (const :tag "Synopses" synopsis)
                                 (const :tag "Notes" note)
                                 (const :tag "Included Files" include))))

(defcustom fountain-export-make-standalone
  t
  "If non-nil, export a standalone document.

A standalone document is formatted with the export format's
document template in `fountain-export-templates'.

If nil, export snippet, which only formats each element. This is
useful when exporting parts of a script for inclusion in another
document."
  :type 'boolean
  :safe 'booleanp)

(defcustom fountain-export-tmp-buffer-name
  "*Fountain %s Export*"
  "Name of export buffer when source buffer is not visiting a file.
Passed to `format' with export format as single variable."
  :type 'string
  :safe 'stringp)

(define-obsolete-variable-alias 'fountain-export-default-command
  'fountain-export-default-function "fountain-mode-2.7.0")
(defcustom fountain-export-default-function
  #'fountain-export-buffer-to-latex
  "\\<fountain-mode-map>Default function to call with \\[fountain-export-default]."
  :type '(radio (function-item fountain-export-buffer-to-latex)
                (function-item fountain-export-buffer-to-html)
                (function-item fountain-export-buffer-to-fdx)
                (function-item fountain-export-buffer-to-fountain)
                (function-item fountain-export-buffer-to-txt)
                (function-item fountain-export-shell-command)))

(defcustom fountain-export-font
  "Courier"
  "Font to use when exporting."
  :type '(string :tag "Font")
  :safe 'stringp)

(defcustom fountain-export-include-title-page
  t
  "If non-nil, include a title page in export."
  :type 'boolean
  :safe 'booleanp)

(defcustom fountain-export-contact-align-right
  nil
  "If non-nil, align title page contact block on the right."
  :type 'boolean
  :safe 'booleanp)

(defcustom fountain-export-number-first-page
  nil
  "If non-nil, add a page number to the first page.

Traditionally, screenplays omit a page number on the first page."
  :type 'boolean
  :safe 'booleanp)

(defcustom fountain-export-include-scene-numbers
  nil
  "If non-nil, include scene numbers in export."
  :type 'boolean
  :safe 'booleanp)

(defcustom fountain-export-scene-heading-format
  '(double-space)
  "List of format options applied when exporting scene headings.
Options are: bold, double-space, underline."
  :type '(set (const :tag "Bold" bold)
              (const :tag "Double-spaced" double-space)
              (const :tag "Underlined" underline)))

(defcustom fountain-export-shell-command
  "afterwriting --source %s --pdf --overwrite"
  "Shell command string to convert Fountain source to ouput.
`%s' will be substituted with `buffer-file-name'"
  :type 'string)

(defcustom fountain-export-use-title-as-filename
  nil
  "If non-nil, use title metadata as export filename.

This is useful if you are exporting to Fountain and need to
specify a different filename."
  :type 'boolean
  :safe 'booleanp)

(defvar fountain-export-formats
  '((html
     :tag "HTML"
     :ext ".html"
     :template fountain-export-html-template
     ;; FIXME: this should use the regexp vars
     :string-replace (("&" "&amp;")
                      ("<" "&lt;")
                      (">" "&gt;")
                      ("\\\\\\*" "&#42;")
                      ("\\*\\*\\*\\(.+?\\)\\*\\*\\*" "<strong><em>\\1</em></strong>")
                      ("\\*\\*\\(.+?\\)\\*\\*" "<strong>\\1</strong>")
                      ("\\*\\(.+?\\)\\*" "<em>\\1</em>")
                      ("^~\s*\\(.+?\\)$" "<i>\\1</i>")
                      ("_\\(.+?\\)_" "<span class=\"underline\">\\1</span>")
                      ("\n\n+" "<br><br>")
                      ("\n" "<br>"))
     :eval-replace ((stylesheet fountain-export-html-stylesheet)
                    (font fountain-export-font)
                    (scene-heading-spacing
                     (if (memq 'double-space fountain-export-scene-heading-format)
                         "2em" "1em"))
                    (title-page
                     (when fountain-export-include-title-page
                       fountain-export-html-title-page-template)))
     :hook fountain-export-html-hook)
    (tex
     :tag "LaTeX"
     :ext ".tex"
     :template fountain-export-tex-template
     :string-replace (("%" "\\\\%")
                      ("&" "\\\\&")
                      ("#" "\\\\#")
                      ("\\$" "\\\\$")
                      ("\\*\\*\\*\\(.+?\\)\\*\\*\\*" "\\\\textbf{\\\\emph{\\1}}")
                      ("\\*\\*\\(.+?\\)\\*\\*" "\\\\textbf{\\1}")
                      ("\\*\\(.+?\\)\\*" "\\\\emph{\\1}")
                      ("^~\s*\\(.+?\\)$\\*\\*" "\\\\textit{\\1}")
                      ("_\\(.+?\\)_" "\\\\uline{\\1}")
                      ("\n[\s\t]*\n+" "\\\\par")
                      ("\n" "\\\\protecting{\\\\\\\\}"))
     :eval-replace ((font fountain-export-font)
                    (scene-heading-spacing
                     (if (memq 'double-space fountain-export-scene-heading-format)
                         "true" "false"))
                    (scene-heading-underline
                     (if (memq 'underline fountain-export-scene-heading-format)
                         "true" "false"))
                    (scene-heading-bold
                     (if (memq 'bold fountain-export-scene-heading-format)
                         "true" "false"))
                    (title-page
                     (when fountain-export-include-title-page
                       fountain-export-tex-title-page-template))
                    (title-contact-align
                     (if fountain-export-contact-align-right
                         "true" "false"))
                    (number-first-page
                     (if fountain-export-number-first-page
                         "true" "false"))
                    (include-scene-numbers
                     (if fountain-export-include-scene-numbers
                         "true" "false")))
     :hook fountain-export-tex-hook)
    (fdx
     :tag "Final Draft"
     :ext ".fdx"
     :template fountain-export-fdx-template
     :string-replace (("&" "&#38;")
                      ("<" "&#60;")
                      (">" "&#62;")
                      ("\"" "&#34;")
                      ("'" "&#39;")
                      ("\\\\_" "&#96;")
                      ("\\\\\\*" "&#42;")
                      ("_\\*\\*\\*\\(.+?\\)\\*\\*\\*_" "</Text><Text Style=\"Bold+Underline+Italic\">\\1</Text><Text>")
                      ("\\*\\*\\*\\(.+?\\)\\*\\*\\*" "</Text><Text Style=\"Bold+Italic\">\\1</Text><Text>")
                      ("_\\*\\*\\(.+?\\)\\*\\*_" "</Text><Text Style=\"Bold+Underline\">\\1</Text><Text>")
                      ("_\\*\\(.+?\\)\\*_" "</Text><Text Style=\"Underline+Italic\">\\1</Text><Text>")
                      ("\\*\\*\\(.+?\\)\\*\\*" "</Text><Text Style=\"Bold\">\\1</Text><Text>")
                      ("\\*\\(.+?\\)\\*" "</Text><Text Style=\"Italic\">\\1</Text><Text>")
                      ("^~\s*\\(.+?\\)$" "</Text><Text Style=\"Italic\">\\1</Text><Text>")
                      ("_\\(.+?\\)_" "</Text><Text Style=\"Underline\">\\1</Text><Text>")
                      ("\n\n+" "\n\n"))
     :cond-replace ((t
                     (starts-new-page
                      (t "Yes") (nil "No"))))
     :eval-replace ((title-page
                     (when fountain-export-include-title-page
                       fountain-export-fdx-title-page-template)))
     :hook fountain-export-fdx-hook)
    (fountain
     :tag "Fountain"
     :ext ".fountain"
     :template fountain-export-fountain-template
     :cond-replace ((scene-heading
                     (forced (t ".")))
                    (character
                     (dual (right " ^"))
                     (forced (t "@")))
                    (trans
                     (forced (t "> ")))
                    (action
                     (forced (t "!")))
                    (section-heading
                     (level (1 "#")
                            (2 "##")
                            (3 "###")
                            (4 "####")
                            (5 "#####"))))
     :eval-replace ((title-page
                     (when fountain-export-include-title-page
                       fountain-export-fountain-title-page-template))
                    (scene-heading-spacing
                     (when (memq 'double-space fountain-export-scene-heading-format)
                       "\n")))
     :hook fountain-export-fountain-hook)
    (txt
     :tag "plaintext"
     :ext ".txt"
     :fill t
     :template fountain-export-txt-template
     :eval-replace ((scene-heading-spacing
                     (when (memq 'double-space fountain-export-scene-heading-format)
                       "\n"))
                    (title-page
                     (when fountain-export-include-title-page
                       fountain-export-txt-title-page-template)))
     :hook fountain-export-txt-hook))
  "Association list of export formats and their properties.
Takes the form:

    ((FORMAT KEYWORD PROPERTY)
      ...)")

(defmacro define-fountain-export-template-docstring (format)
  "Define docstring for export format template FORMAT."
  `(format
   "Association list of element templates for exporting to %s.
Takes the form:

    ((ELEMENT TEMPLATE)
      ...)

ELEMENT is the Fountain element, a symbol (see below). TEMPLATE
is the template with which to format the format string. If
TEMPLATE is nil, the format string is discarded.

Fountain ELEMENTs:

    document            wrapper template for all content, see
                        `fountain-export-make-standalone'
    section             string of section, including child elements
    section-heading     string of section heading, excluding syntax chars
    scene               string of scene, including child elements
    scene-heading       string of scene heading, excluing syntax chars
    dual-dialog         string of dual-dialogue block, including child dialog
                        block elements
    dialog              string of dialogue block, including child elements
    character           string of character name, excluding syntax chars
    paren               string of parenthetical
    lines               string of dialogue lines, up to end of dialogue block or
                        next parenthetical
    trans               string of transition, excluding syntax chars
    action              string of action block
    synopsis            string of synopsis, excluding syntax chars
    note                string of note, excluding syntax chars
    center              string of center text, excluding syntax chars

Each TEMPLATE should include the replacement key `{{content}}'.
Templates may use any metadata keys (e.g. `{{title}}', `{{author}}',
etc.) as well as keys defined in `fountain-export-formats'."
   (plist-get (cdr (assq ,format fountain-export-formats)) :tag)))

;; The %s template also uses the following keys:
;; %s" tag tag
;;     (mapconcat #'(lambda (var)
;;                    (concat "    {{" (symbol-name (car var)) "}}"))
;;                (plist-get (cdr (assq format fountain-export-formats))
;;                           :eval-replace)
;;                "\n"))))

(define-widget 'fountain-element-list-type 'lazy
  "Customize widget for Fountain export templates."
  :offset 4
  :type '(list
          (list :tag "Element"
                (const :tag "Document" document)
                (choice string (const nil)))
          (list :tag "Element"
                (const :tag "Section" section)
                (choice string (const nil)))
          (list :tag "Element"
                (const :tag "Section Heading" section-heading)
                (choice string (const nil)))
          (list :tag "Element"
                (const :tag "Scene" scene)
                (choice string (const nil)))
          (list :tag "Element"
                (const :tag "Scene Heading" scene-heading)
                (choice string (const nil)))
          (list :tag "Element"
                (const :tag "Dual Dialogue" dual-dialog)
                (choice string (const nil)))
          (list :tag "Element"
                (const :tag "Dialogue" dialog)
                (choice string (const nil)))
          (list :tag "Element"
                (const :tag "Character" character)
                (choice string (const nil)))
          (list :tag "Element"
                (const :tag "Parenthetical" paren)
                (choice string (const nil)))
          (list :tag "Element"
                (const :tag "Lines" lines)
                (choice string (const nil)))
          (list :tag "Element"
                (const :tag "Transition" trans)
                (choice string (const nil)))
          (list :tag "Element"
                (const :tag "Action" action)
                (choice string (const nil)))
          (list :tag "Element"
                (const :tag "Page Break" page-break)
                (choice string (const nil)))
          (list :tag "Element"
                (const :tag "Synopsis" synopsis)
                (choice string (const nil)))
          (list :tag "Element"
                (const :tag "Note" note)
                (choice string (const nil)))
          (list :tag "Element"
                (const :tag "Center Text" center)
                (choice string (const nil)))))

(defun fountain-get-export-elements (&optional format)
  "Return list of elements exported in current script format FORMAT."
  (cdr (or (assoc-string
            (or format
                (plist-get (fountain-read-metadata) 'format)
                fountain-default-script-format)
            fountain-export-include-elements)
           (car fountain-export-include-elements))))

(defun fountain-export-get-filename (format &optional buffer)
  "Return appropriate filename for export.
If current buffer or BUFFER is visiting a file, concat file name
base and FORMAT. Otherwise return option `fountain-export-buffer'
formatted with export format FORMAT tag."
  (let* ((alist (cdr (assq format fountain-export-formats)))
         (tag (plist-get alist :tag))
         (ext (plist-get alist :ext)))
    (with-current-buffer (or buffer (current-buffer))
      (cond (fountain-export-use-title-as-filename
             (concat (plist-get (fountain-read-metadata) 'title) ext))
            (buffer-file-name
             (concat (file-name-base buffer-file-name) ext))
            (t
             (format fountain-export-tmp-buffer-name tag))))))

(defun fountain-slugify (string)
  "Convert STRING to one suitable for slugs.

STRING is downcased, non-alphanumeric characters are removed, and
whitespace is converted to dashes. e.g.

    Hello Wayne's World 2! -> hello-wanyes-world-2"
  (save-match-data
    (string-join
     (split-string
      (downcase
       (replace-regexp-in-string "[^\n\s\t[:alnum:]]" "" string))
      "[^[:alnum:]]+" t)
     "-")))

(defun fountain-export-fill-string (string element-type)
  "Fill STRING according to fill margins of ELEMENT-TYPE.
Return filled string."
  (with-temp-buffer
    (insert string)
    (let (adaptive-fill-mode
          (fill-margins (symbol-value
                 (plist-get (cdr (assq element-type fountain-elements))
                            :fill))))
      (setq left-margin (car fill-margins)
            fill-column (+ left-margin (cdr fill-margins)))
      ;; Replace emphasis syntax with face text propoerties (before
      ;; performing fill).
      (dolist (face '((fountain-italic-regexp . italic)
                      (fountain-bold-regexp . bold)
                      (fountain-underline-regexp . underline)))
        (goto-char (point-min))
        (while (re-search-forward (symbol-value (car face)) nil t)
          (put-text-property (match-beginning 3) (match-end 3) 'face (cdr face))
          (delete-region (match-beginning 4) (match-end 4))
          (delete-region (match-beginning 2) (match-end 2))))
      ;; Fill the buffer and return it as a string.
      (fill-region (point-min) (point-max)))
    (buffer-string)))

(defun fountain-export-replace-in-string (string format)
  "Perform export replacements in STRING according to FORMAT."
  (let ((replace-alist
         (plist-get (cdr (assq format fountain-export-formats))
                    :string-replace)))
    (dolist (replacement replace-alist string)
      (setq string (replace-regexp-in-string
                    (car replacement) (cadr replacement) string t nil)))))

(defun fountain-export-get-cond-replacement (format element key value)
  "Return conditional replacements in export format FORMAT.
Get conditional replacement alist from `fountain-export-formats'
for FORMAT. Get alist associated with ELEMENT or t, then alist
associated with KEY, and value associated with VALUE."
  (let ((replace-alist
         (plist-get (cdr (assq format fountain-export-formats))
                    :cond-replace)))
    (car
     (cdr (assq value
                (cdr (assq key
                           (or (cdr (assq element replace-alist))
                               (cdr (assq t replace-alist))))))))))

(defun fountain-export-get-eval-replacement (key format)
  "Return evaluated replacements for KEY in export format FORMAT."
  (let ((replacement
         (car (cdr (assq key
                         (plist-get (cdr (assq format
                                               fountain-export-formats))
                                    :eval-replace)))))
        string)
    (unwind-protect
        (setq string (eval replacement t))
      (when (stringp string) string))))

;; FIXME: this function is too log and ugly
(defun fountain-export-element (element format)
  "Return a formatted string from ELEMENT according to FORMAT.

Break ELEMENT into type, plist and content.

If plist property \"export\" is non-nil, proceed, otherwise
return an empty string.

If content is a string, format with `fountain-export-replace-in-string'
and if format is filled, fill with `fountain-export-fill-string'.

If content is a list, recursively call this function on each
element of the list.

Check if element corresponds to a template in
`fountain-export-templates' If so, replace matches of
`fountain-template-regexp' in the following order:

1. {{ content }} is replaced with value of ELEMENT content.

2. If {{ KEY }} corresponds to a string property in plist,
   replace with that string.

3. If KEY in {{ KEY: VALUE }} is \"eval\", evaluate VALUE, and if
   VALUE returns a string, replace with that string.

4. If none of the above, return an empty string."
  (let ((type (car element))
        (plist (nth 1 element))
        (content (nth 2 element))
        (string ""))
    ;; First, element's type must be included for export. Check if
    ;; export property is non-nil.
    (when (plist-get plist 'export)
      ;; Set the export-format-plist.
      (let ((export-format-plist (cdr (assq format fountain-export-formats)))
            format-template template)
        ;; What's next depends on the element's content:
        ;;
        ;; nil -> ignore
        ;; string -> perform minor replacements and maybe fill
        ;; list -> call this function recursively
        (cond ((not content) nil)
              ((stringp content)
               (setq string (fountain-export-replace-in-string content format))
               (when (plist-get export-format-plist :fill)
                 (setq string (fountain-export-fill-string string element))))
              ((listp content)
               (dolist (child content)
                 (setq string
                       (concat string (fountain-export-element child format))))))
        ;; Set the template-alist, which is the big alist of template
        ;; strings for each element. From this, get each element
        ;; template.
        (setq format-template (symbol-value (plist-get export-format-plist :template))
              template (car (cdr (assq type template-alist))))
         ;; If there is a template-alist and an element template,
         ;; replace template keys in that template.
        (if template
            (while (string-match fountain-template-regexp template)
              (setq template
                    (replace-regexp-in-string
                     fountain-template-regexp
                     (lambda (match)
                       ;; Find KEY and corresponding VALUE in PLIST.
                       (let* ((key (match-string 1 match))
                              (value (plist-get plist (intern key))))
                         (cond
                          ;; If key is "content", replace with string.
                          ((string= key "content") string)
                          ;; If key's value is a string, format and
                          ;; replace with value.
                          ((stringp value)
                           (fountain-export-replace-in-string value format))
                          ;; If key's value is not a string but still
                          ;; non-nil attempt conditional replacement
                          ;; based on key's value.
                          ;; Otherwise, attempt expression
                          ;; replacements.
                          ((fountain-export-get-eval-replacement
                            (intern key) format))
                          (t ""))))
                     template t t)))
          (setq string template))))
    string))

(defun fountain-export-region (start end format &optional snippet)
  "Return an export string of region between START and END in FORMAT.
If SNIPPET, do not include a document template wrapper.

Save current outline visibility level, then show all. Then read
file metadata. Then calculate elements included in export from
assocation list in `fountain-export-include-elements'
corresponding to FORMAT. Then parse the region into an element tree.

If exporting a standalone document, call
`fountain-export-format-element' with tree, FORMAT and list of
included elements, otherwise walk the element tree calling
`fountain-export-format-element' and concatenate the resulting
strings."
  (let ((job (make-progress-reporter "Exporting..."))
        tree string)
    ;; Parse the region to TREE.
    (save-excursion
      (setq tree (fountain-prep-and-parse-region start end)))
    ;; If exporting a standalone document, list TREE inside a document
    ;; element.
    (unless (or snippet (not fountain-export-make-standalone))
      (setq tree
            (list (list 'document
                        (append
                         (list 'begin start
                               'end end
                               'export t)
                         (fountain-read-metadata))
                        tree))))
    ;; Walk through TREE, concatenating exported elements to STRING.
    (while tree
      (setq string
            (concat string (fountain-export-element (pop tree) format)))
      (progress-reporter-update job))
    (progress-reporter-done job)
    ;; Return exported STRING.
    string))

(defun fountain-export-buffer (format &optional snippet buffer)
  "Export current buffer or BUFFER to export format FORMAT.
Pass argument SNIPPET to `fountain-export-region'.

If destination buffer is not empty, ask to overwrite or generate
a new buffer. If destination buffer is the same as source buffer,
generate a new buffer.

Switch to destination buffer if complete without errors,
otherwise kill destination buffer."
  ;; If called interactively, present export format options.
  (interactive
   (list (intern
          (completing-read "Export format: "
                           (mapcar #'car fountain-export-formats) nil t))
         (car current-prefix-arg)))
  (unless buffer (setq buffer (current-buffer)))
  (let ((dest-buffer (get-buffer-create
                      (fountain-export-get-filename format buffer)))
        (hook (plist-get (cdr (assq format fountain-export-formats))
                         :hook))
        string complete)
    (unwind-protect
        (with-current-buffer buffer
          ;; If DEST-BUFFER is not empty, check if it is the current
          ;; buffer, or if not, if the user does not wish to overwrite.
          (when (< 0 (buffer-size dest-buffer))
            (when (or (eq (current-buffer) dest-buffer)
                      (not (y-or-n-p
                            (format "Buffer `%s' is not empty; overwrite? "
                                    dest-buffer))))
              ;; If so, generate a new buffer.
              (setq dest-buffer
                    (generate-new-buffer (buffer-name dest-buffer)))
              (message "Using new buffer `%s'" dest-buffer)))
          ;; Export the region to STRING.
          (setq string
                (fountain-export-region (point-min) (point-max) format snippet))
          ;; Insert STRING into DEST-BUFFER.
          (with-current-buffer dest-buffer
            (with-silent-modifications
              (erase-buffer)
              (insert string)))
          ;; Switch to DEST-BUFFER and save.
          (switch-to-buffer dest-buffer)
          (write-file (buffer-name) t)
          ;; Set COMPLETE flag and run hooks.
          (setq complete t)
          (run-hooks hook))
      ;; If export failed, kill DEST-BUFFER.
      (unless complete
        (kill-buffer dest-buffer)))))

(defun fountain-export-default ()
  "Call function defined in `fountain-export-default-function'."
  (interactive)
  (funcall fountain-export-default-function))

(defun fountain-export-shell-command (&optional buffer)
  "Call shell command defined in variable `fountain-export-shell-command'.
Command acts on current buffer or BUFFER."
  ;; FIXME: better to call ‘start-process’ directly, since it offers
  ;; more control and does not impose the use of a shell (with its need
  ;; to quote arguments).
  (interactive)
  (let* ((buffer (or buffer (current-buffer)))
         (file (buffer-file-name buffer)))
    (if file
        (async-shell-command
         (format fountain-export-shell-command (shell-quote-argument file))
         "*Fountain Export Process*")
      (user-error "Buffer `%s' is not visiting a file" buffer))))


;;; -> plaintext

(defgroup fountain-plaintext-export ()
  "Options for exporting Fountain files to plaintext."
  :prefix "fountain-export-txt-"
  :group 'fountain-export)

(defcustom fountain-export-txt-title-page-template
  "\
{{title}}\n
{{credit}}\n
{{author}}\n\n
{{contact}}
{{date}}\n\n"
  "Template for plaintext title page."
  :type 'string)

(defcustom fountain-export-txt-template
  '((document "{{title-page}}{{content}}")
    (section "{{content}}")
    (section-heading "{{content}}\n\n")
    (scene "{{content}}")
    (scene-heading "{{scene-heading-spacing}}{{content}}\n\n")
    (dual-dialog "{{content}}\n")
    (dialog "{{content}}\n")
    (character "{{content}}\n")
    (paren "{{content}}\n")
    (lines "{{content}}\n")
    (trans "{{content}}\n\n")
    (action "{{content}}\n\n")
    (page-break "\n\n")
    (synopsis "{{content}}\n\n")
    (note "[ note: {{content}} ]\n\n")
    (center "{{content}}\n\n"))
  (define-fountain-export-template-docstring 'txt)
  :type 'fountain-element-list-type)

(defcustom fountain-export-txt-hook
  nil
  "Hook run with export buffer on sucessful export to plaintext."
  :type 'hook)

(defun fountain-export-buffer-to-txt ()
  "Convenience function for exporting buffer to plaintext."
  (interactive)
  (fountain-export-buffer 'txt))


;;; -> PostScript

;; FIXME: Exporting to PostScript requires some further work before it
;; can be implemented. Exporting to PostScript is essentially the
;; existing export to plain text functions, with the following
;; additions:

;; When calling `fountain-prep-and-parse-region' for exporting to
;; PostScript, the preparation phase should add a while-loop that begins
;; at point-min and calls `fountain-forward-page' to move through the
;; temporary buffer, inserting manual page-breaks by calling
;; `fountain-insert-page-break' with each iteration. However the
;; function `fountain-goto-page-break-point' needs to be improved to
;; test for existing page-breaks immediately before or after point, to
;; prevent inserting multiple consecutive page-breaks creating blank
;; pages. This should be its own function, e.g.
;; `fountain-paginate-buffer'.

;; Once page-breaks have been inserted, `fountain-prep-and-parse-region'
;; will return a lisp data tree of the buffer with appropriate
;; page-breaks. Page-breaks need to then be inserted as linefeed (^L)
;; characters in the destination buffer, to signal a page-break to the
;; PostScript typesetter.

;; Additionally, a user option for headers and footer formatting is
;; required, which should include the page number at the right-hand-side
;; of the header. It is important that if the header or footer
;; encroaches into the space of the page, then `fountain-forward-page'
;; reacts accordingly. (However it would be more reasonable to limit the
;; header and footer each to a single line.)

;; Finally, the variables `ps-paper-type', `ps-left-margin',
;; `ps-top-margin', `ps-font-size', `ps-print-color-p' and
;; `ps-print-header' need to be set accordingly before calling
;; `ps-print-buffer'. (See below.)

;; This may seem like an odd way to calculate page length, but if
;; implemented well, should allow for a script to have "locked pages" by
;; calling the aforementioned `fountain-paginate-buffer'. For more
;; information on locking pages in a script, see:
;; https://en.wikipedia.org/wiki/Shooting_script#Preserving_scene_and_page_numbers

;; (defgroup fountain-postscript-export ()
;;   "Options for exporting Fountain files to PostScript."
;;   :prefix 'fountain-export-ps-
;;   :group 'fountain-export)

;; (defcustom fountain-export-ps-top-margin
;;   1.0
;;   "Float representing top page margin in inches.

;; There is no corresponding bottom margin option, as page length
;; is calculated using `fountain-page-max-lines'."
;;   :type 'float
;;   :group 'fountain-export)

;; (defcustom fountain-export-ps-left-margin
;;   1.5
;;   "Float representing left page margin in inches.

;; There is no corresponding right margin option, as text width
;; is calculated using `fountain-fill'."
;;   :type 'float
;;   :group 'fountain-export)

;; (defcustom fountain-export-ps-hook
;;   nil
;;   "Hook run with export buffer on sucessful export to PostScript."
;;   :type 'hook
;;   :group 'fountain-export)

;; (defun fountain-export-buffer-to-ps ()
;;   "Convenience function for exporting buffer to PostScript."
;;   (interactive)
;;   (let ((ps-paper-type fountain-page-size)
;;         (ps-left-margin (* fountain-export-left-margin 72))
;;         (ps-top-margin (* fountain-export-top-margin 72))
;;         (ps-font-size 12)
;;         ps-print-color-p
;;         ps-print-header)
;;     (ps-print-buffer (fountain-export-get-filename 'ps))))
;; (fountain-export-buffer 'ps))


;;; -> HTML

(defgroup fountain-html-export ()
  "Options for export Fountain files to HTML."
  :prefix "foutnain-export-html-"
  :group 'fountain-export)

(defcustom fountain-export-html-title-page-template
  "<section class=\"title-page\">
<div class=\"title\">
<h1>{{title}}</h1>
<p>{{credit}}</p>
<p>{{author}}</p>
</div>
<p class=\"contact\">{{contact}}</p>
</section>"
  "Template for HTML title page."
  :type 'string)

(defcustom fountain-export-html-template
  '((document "\
<head>
<meta charset=\"utf-8\">
<meta name=\"author\" content=\"{{ author }}\" />
<meta name=\"generator\" content=\"Emacs {{ eval: emacs-version }} running Fountain Mode {{ eval: fountain-version }}\" />
<meta name=\"viewport\" content=\"width=device-width, initial-scale=1.0, user-scalable=no\">
<title>{{ title }}</title>
<style type=\"text/css\">
{{ eval: fountain-export-html-stylesheet }}
</style>
</head>
<body>
<section class=\"screenplay\">
{{ eval: fountain-export-html-title-page-template }}
{{ content }}
</section>
</body>")
    (section "<section class=\"section\">\n{{ content }}</section>\n")
    (section-heading "<a href=\"#{{ eval: (fountain-slugify content) }}\"><p class=\"section-heading\" id=\"{{ eval: (fountain-slugify content) }}\">{{ content }}</p></a>\n")
    (scene "<section class=\"scene\">\n{{ content }}</section>\n")
    (scene-heading "<a href=\"#{{ scene-number }}\"><p class=\"scene-heading\" id=\"{{ scene-number }}\">{{ content }}</p></a>\n")
    (dual-dialog "<div class=\"dual-dialog\">\n{{ content }}</div>\n")
    (dialog "<div class=\"dialog\">\n{{ content }}</div>\n")
    (character "<p class=\"character\">{{ content }}</p>\n")
    (paren "<p class=\"paren\">{{ content }}</p>\n")
    (lines "<p class=\"lines\">{{ content }}</p>\n")
    (trans "<p class=\"trans\">{{ content }}</p>\n")
    (action "<p class=\"action\">{{ content }}</p>\n")
    (page-break "<a href=\"#p{{ content }}\"><hr id=\"{{ content }}\">\n<p class=\"page-number\">{{ content }}</p></a>")
    (synopsis "<p class=\"synopsis\">{{ content }}</p>\n")
    (note "<p class=\"note\">{{ content }}</p>\n")
    (center "<p class=\"center\">{{ content }}</p>\n"))
  (define-fountain-export-template-docstring 'html)
  :type 'fountain-element-list-type)

(defcustom fountain-export-html-title-page-template
  "\
<div class='title'>
<h1>{{ title }}</h1>
<p>{{ credit }}</p>
<p>{{ author }}</p>
<p class=\"contact\">{{ contact }}</p>
</div>
"
  "HTML template for title page export."
  :type 'string)

(defcustom fountain-export-html-stylesheet
  "\
.screenplay {
  font-family: \"Courier\";
  font-size: 12pt;
  line-height: 1;
  max-width: 6in;
  margin: 1em auto;
  -webkit-text-size-adjust: none;
}
.screenplay h1, h2, h3, h4, h5, h6 {
  font-weight: inherit;
  font-size: inherit;
}
.screenplay a {
  color: inherit;
  text-decoration: none;
}
.screenplay .underline {
  text-decoration: underline;
}
.screenplay .title-page {
  margin: 0 auto 1em;
}
.screenplay .title-page .title {
  text-align: center;
}
.screenplay .title-page .title h1 {
  text-transform: uppercase;
  text-decoration: underline;
}
.screenplay .section-heading {
  text-align: center;
}
.screenplay .section-heading:hover {
  background-color: lightyellow;
}
.screenplay .scene {
  margin-top: {{ eval: (if (memq 'double-space fountain-export-scene-heading-format) \"2em\" \"1em\") }};
}
.screenplay .scene-heading {
  margin-bottom: 0;
}
.screenplay .scene-heading:hover {
  background-color: lightyellow;
}
.screenplay .action {
  margin: 1em 0;
  white-space: pre-wrap;
}
.screenplay .dialog {
  width: 75%;
  max-width: 4in;
  margin-top: 1em;
  margin-bottom: 1em;
  margin-left: 17%;
}
.screenplay .dialog .character {
  margin-top: 0;
  margin-bottom: 0;
  margin-left: 25%;
}
.screenplay .dialog .lines {
  max-width: 3.5in;
  margin-top: 0;
  margin-bottom: 0;
  white-space: pre-wrap;
}
.screenplay .dialog .paren {
  max-width: 2in;
  margin-top: 0;
  margin-bottom: 0;
  margin-left: 15%;
  text-indent: -0.6em;
  page-break-inside: avoid;
  page-break-after: avoid;
}
.screenplay .dual-dialog {
  width: 100%;
  margin: 1em 0;
}
.screenplay .dual-dialog .dialog {
  max-width: 50%;
  margin-top: 0;
  margin-left: 0;
  margin-right: 0;
  float: left;
  clear: none;
}
.screenplay .dual-dialog .dialog .lines {
  width: 95%;
}
.screenplay .trans {
  max-width: 2in;
  margin-left: 63%;
  clear: both;
  page-break-before: avoid;
}
.screenplay .note {
  display: block;
  font-size: 11pt;
  font-family: \"Comic Sans MS\", \"Marker Felt\", sans-serif;
  line-height: 1.5;
  background-color: lightgoldenrodyellow;
  padding: 1em;
}
.screenplay .synopsis {
  margin-top: 0;
  color: grey;
  font-style: italic;
}
.screenplay .center {
  text-align: center;
  white-space: pre-wrap;
}"
  "Stylesheet for HTML export.

Screenplay content is wrapped in class \"screenplay\", which
means all screenplay elements require the \".screenplay\" class
parent."
  :type 'string
  :link '(url-link "https://github.com/rnkn/mcqueen"))

(defcustom fountain-export-html-hook
  nil
  "Hook run with export buffer on sucessful export to HTML."
  :type 'hook)

(defun fountain-export-buffer-to-html ()
  "Convenience function for exporting buffer to HTML."
  (interactive)
  (fountain-export-buffer 'html))


;;; -> LaTeX

(defgroup fountain-latex-export ()
  "Options for exporting Fountain files to LaTeX."
  :prefix "fountain-export-tex-"
  :group 'fountain-export)

(defcustom fountain-export-tex-title-page-template
  "\
\\title{{{ title }}}
\\author{{{ author }}}
\\date{{{ date }}}
\\newcommand{\\credit}{{{ credit }}}
\\newcommand{\\contact}{{{ contact }}}

\\thispagestyle{empty}
\\vspace*{3in}

\\begin{center}
  \\uline{\\begin{MakeUppercase}\\thetitle\\end{MakeUppercase}}\\par
  \\credit\\par
  \\theauthor\\par
\\end{center}

\\vspace{3in}
\\iftoggle{contactalignright}{%
  \\begin{flushright}
    \\contact
  \\end{flushright}
}{%
  \\contact
}
\\clearpage"
  "Template for LaTeX title page."
  :type 'string)

(defcustom fountain-export-tex-template
  '((document "\
\\documentclass[12pt,{{ eval: fountain-page-size }}]{article}

% Conditionals
\\usepackage{etoolbox}
\\newtoggle{contactalignright}
\\newtoggle{doublespacesceneheadings}
\\newtoggle{underlinesceneheadings}
\\newtoggle{boldsceneheadings}
\\newtoggle{includescenenumbers}
\\newtoggle{numberfirstpage}

\\settoggle{contactalignright}{{{ eval: fountain-export-contact-align-right }}}
\\settoggle{doublespacesceneheadings}{{{ eval: (if (memq 'double-space fountain-export-scene-heading-format) \"true\" \"false\") }}}
\\settoggle{underlinesceneheadings}{{{ eval: (if (memq 'underline-space fountain-export-scene-heading-format) \"true\" \"false\") }}}
\\settoggle{boldsceneheadings}{{{ eval: (if (memq 'bold fountain-export-scene-heading-format) \"true\" \"false\") }}}
\\settoggle{includescenenumbers}{{{ eval: (if fountain-export-include-scene-numbers \"true\" \"false\") }}}
\\settoggle{numberfirstpage}{{{ eval: (if fountain-export-number-first-page \"true\" \"false\") }}}

% Page Layout Settings
\\usepackage[left=1.5in,right=1in,top=1in,bottom=0.75in]{geometry}

% Font Settings
\\usepackage{fontspec}
\\setmonofont{Courier}
\\renewcommand{\\familydefault}{\\ttdefault}

% Text Settings
\\setlength{\\baselineskip}{12pt plus 0pt minus 0pt}
\\setlength{\\parskip}{12pt plus 0pt minus 0pt}
\\setlength{\\topskip}{0pt plus 0pt minus 0pt}
\\setlength{\\headheight}{\\baselineskip}
\\setlength{\\headsep}{\\baselineskip}
\\linespread{0.85}
\\hyphenpenalty=10000
\\widowpenalty=10000
\\clubpenalty=10000
\\frenchspacing
\\raggedright

% Underlining
\\usepackage[normalem]{ulem}
\\renewcommand{\\ULthickness}{1pt}

% Header & Footer Settings
\\usepackage{fancyhdr}
\\pagestyle{fancy}
\\fancyhf{}
\\fancyhead[R]{\\thepage.}
\\renewcommand{\\headrulewidth}{0pt}

% Margin Settings
\\usepackage{marginnote}
\\renewcommand*{\\raggedleftmarginnote}{\\hspace{0.2in}}

% Section Headings
\\newcommand{\\sectionheading}[1]{%
  \\begin{center}
    \\uline{#1}
  \\end{center}
}

% Scene Headings
\\newcommand*{\\sceneheading}[2][]{%
  \\def\\thesceneheading{#2}
  \\iftoggle{doublespacesceneheadings}{%
    \\vspace{\\parskip}
  }{}
  \\iftoggle{boldsceneheadings}{%
    \\let\\BFtmp\\thesceneheading
    \\renewcommand{\\thesceneheading}{\\textbf{\\BFtmp}}
  }{}
  \\iftoggle{underlinesceneheadings}{%
    \\let\\ULtmp\\thesceneheading
    \\renewcommand{\\thesceneheading}{\\uline{\\ULtmp}}
  }{}
  \\thesceneheading\\nopagebreak[4]%
  \\iftoggle{includescenenumbers}{%
    \\normalmarginpar\\marginnote{#1}\\reversemarginpar\\marginnote{#1}%
  }{}
}

% Dialogue
\\usepackage{xstring}
\\newcommand{\\contd}{{{ eval: fountain-continued-dialog-string }}}
\\newcommand{\\more}{{{ eval: fountain-more-dialog-string }}}
\\newlength{\\characterindent}
\\newlength{\\characterwidth}
\\newlength{\\dialogindent}
\\newlength{\\dialogwidth}
\\setlength{\\characterindent}{1in}
\\setlength{\\characterwidth}{4in}
\\setlength{\\dialogindent}{1in}
\\setlength{\\dialogwidth}{3.5in}
\\newcommand*{\\character}[1]{%
  \\hspace*{\\characterindent}\\parbox[t]{\\characterwidth}{#1}%
}
\\newenvironment{dialog}[1]{%
  \\setlength{\\parskip}{0pt}
  \\begin{list}{}{%
      \\setlength{\\topsep}{0pt}
      \\setlength{\\partopsep}{0pt}
      \\setlength{\\parsep}{0pt}
      \\setlength{\\leftmargin}{\\dialogindent}
      \\setlength{\\rightmargin}{\\dimexpr\\linewidth-\\leftmargin-\\dialogwidth}
    }%
  \\item\\character{#1}\\mark{#1}\\nopagebreak[4]%
  }{%
    \\mark{\\empty}\\end{list}%
}
\\newcommand*{\\paren}[1]{%
  \\par%
  \\hspace*{0.5in}\\parbox[t]{2in}{%
    \\hangindent=0.1in\\hangafter=1#1}\\par\\nopagebreak[4]
  \\vspace{2pt}%
}

% Transitions
\\newlength{\\transindent}
\\newlength{\\transwidth}
\\setlength{\\transindent}{4in}
\\setlength{\\transwidth}{2in}
\\newcommand*{\\trans}[1]{%
  \\nopagebreak[4]\\hspace*{\\transindent}\\parbox[t]{\\transwidth}{#1}
}

% Center Text
\\newcommand{\\centertext}[1]{%
  \\setlength{\\topsep}{0pt}
  \\begin{center}#1\\end{center}
}

% Page Breaking Settings
\\usepackage{atbegshi}
\\AtBeginShipout{%
  \\if\\botmark\\empty
  \\else
  \\hspace*{\\dialogindent}\\character{\\StrDel[1]{\\botmark}{\\contd}\\space\\contd}%
  \\fi%
}

% Title Page
\\usepackage{titling}

% Document
\\begin{document}

{{ eval: fountain-export-tex-title-page-template }}

\\setcounter{page}{1}
\\iftoggle{numberfirstpage}{}{\\thispagestyle{empty}}
{{ content }}
\\end{document}

% Local Variables:
% tex-command: \"xelatex\"
% TeX-engine: xetex
% End:")
    (section "{{ content }}")
    (section-heading "\\sectionheading{{{ content }}}\n\n")
    (scene "{{ content }}")
    (scene-heading "\\sceneheading{{{ content }}}\n\n")
    (dual-dialog "{{ content }}")
    (dialog "\\begin{dialog}{{ content }}\\end{dialog}\n\n")
    (character "{{{ content }}}\n")
    (paren "\\paren{{{ content }}}\n")
    (lines "{{ content }}\n")
    (trans "\\trans{{{ content }}}\n\n")
    (action "{{ content }}\n\n")
    (page-break "\\clearpage\n\n")
    (synopsis nil)
    (note nil)
    (center "\\centertext{{{ content }}}\n\n"))
  (define-fountain-export-template-docstring 'tex)
  :type 'fountain-element-list-type)

(defcustom fountain-export-tex-hook
  nil
  "Hook run with export buffer on sucessful export to LaTeX."
  :type 'hook)

(defun fountain-export-buffer-to-latex ()
  "Convenience function for exporting buffer to LaTeX."
  (interactive)
  (fountain-export-buffer 'tex))


;;; -> FDX

(defgroup fountain-final-draft-export ()
  "Options for exporting Fountain files to Final Draft."
  :prefix "fountain-export-fdx-"
  :group 'fountain-export)

(defcustom fountain-export-fdx-title-page-template
  "\
<TitlePage>
<Content>
<Paragraph Alignment=\"Center\">
<Text>{{ title }}</Text>
</Paragraph>
<Paragraph Alignment=\"Center\">
<Text></Text>
</Paragraph>
<Paragraph Alignment=\"Center\">
<Text>{{ credit }}</Text>
</Paragraph>
<Paragraph Alignment=\"Center\">
<Text></Text>
</Paragraph>
<Paragraph Alignment=\"Center\">
<Text>{{ author }}</Text>
</Paragraph>
<Paragraph Alignment=\"Left\">
<Text>{{ contact }}</Text>
</Paragraph>
</Content>
</TitlePage>"
  "Template for Final Draft title page."
  :type 'string)

(defcustom fountain-export-fdx-template
  '((document "\
<?xml version=\"1.0\" encoding=\"UTF-8\" standalone=\"no\" ?>
<FinalDraft DocumentType=\"Script\" Template=\"No\" Version=\"1\">
<Content>
{{ content }}
</Content>
{{title-page}}
</FinalDraft>")
    (section "{{ content }}")
    (section-heading nil)
    (scene "{{ content }}")
    (scene-heading "<Paragraph Number=\"{{ scene-number }}\" Type=\"Scene Heading\" StartsNewPage=\"{{ eval: (if starts-new-page \"Yes\" \"No\") }}\">\n<Text>{{ content }}</Text>\n</Paragraph>\n")
    (dual-dialog "<Paragraph StartsNewPage=\"{{ eval: (if starts-new-page \"Yes\" \"No\") }}\">\n<DualDialogue>\n{{ content }}</DualDialogue>\n</DualDialogue>\n")
    (dialog "{{ content }}")
    (character "<Paragraph Type=\"Character\" StartsNewPage=\"{{ eval: (if starts-new-page \"Yes\" \"No\") }}\">\n<Text>{{ content }}</Text>\n</Paragraph>\n")
    (paren "<Paragraph Type=\"Parenthetical\" StartsNewPage=\"{{ eval: (if starts-new-page \"Yes\" \"No\") }}\">\n<Text>{{ content }}</Text>\n</Paragraph>\n")
    (lines "<Paragraph Type=\"Dialogue\" StartsNewPage=\"{{ eval: (if starts-new-page \"Yes\" \"No\") }}\">\n<Text>{{ content }}</Text>\n</Paragraph>\n")
    (trans "<Paragraph Type=\"Transition\" StartsNewPage=\"{{ eval: (if starts-new-page \"Yes\" \"No\") }}\">\n<Text>{{ content }}</Text>\n</Paragraph>\n")
    (action "<Paragraph Type=\"Action\" StartsNewPage=\"{{ eval: (if starts-new-page \"Yes\" \"No\") }}\">\n<Text>{{ content }}</Text>\n</Paragraph>\n")
    (page-break nil)
    (synopsis nil)
    (note nil)
    (center "<Paragraph Alignment=\"Center\" Type=\"Action\" StartsNewPage=\"{{ eval: (if starts-new-page \"Yes\" \"No\") }}\">\n<Text>{{ content }}</Text>\n</Paragraph>\n"))
  (define-fountain-export-template-docstring 'fdx)
  :type 'fountain-element-list-type)

(defcustom fountain-export-fdx-hook
  nil
  "Hook run with export buffer on sucessful export to Final Draft."
  :type 'hook)

(defun fountain-export-buffer-to-fdx ()
  "Convenience function for exporting buffer to Final Draft."
  (interactive)
  (fountain-export-buffer 'fdx))


;;; -> Fountain

(defgroup fountain-fountain-export ()
  "Options for exporting Fountain files to Fountain."
  :prefix "fountain-export-fountain-"
  :group 'fountain-export)

(defcustom fountain-export-fountain-title-page-template
  "\
title: {{title}}
credit: {{credit}}
author: {{author}}
date: {{date}}
contact: {{contact}}"
  "Template for Fountain title page.
This just adds the current metadata to the exported file."
  :type 'string)

(defcustom fountain-export-fountain-template
  '((document "\
{{title-page}}

{{content}}")
    (section "{{content}}")
    (section-heading "{{level}} {{content}}\n\n")
    (scene "{{content}}")
    (scene-heading "{{scene-heading-spacing}}{{forced}}{{content}}\n\n")
    (dual-dialog "{{content}}\n")
    (dialog "{{content}}\n")
    (character "{{forced}}{{content}}{{dual-dialog}}\n")
    (paren "{{content}}\n")
    (lines "{{content}}\n")
    (trans "{{forced}}{{content}}\n\n")
    (action "{{forced}}{{content}}\n\n")
    (page-break "=== {{content}} ===\n\n")
    (synopsis "= {{content}}\n\n")
    (note "[[ {{content}} ]]\n\n")
    (center "> {{content}} <"))
  (define-fountain-export-template-docstring 'fountain)
  :type 'fountain-element-list-type)

(defcustom fountain-export-fountain-hook
  nil
  "Hook run with export buffer on sucessful export to Fountain."
  :type 'hook)

(defun fountain-export-buffer-to-fountain ()
  "Convenience function for exporting buffer to Fountain."
  (interactive)
  (fountain-export-buffer 'fountain))


;;; Outlining

(require 'outline)

(defvar-local fountain--outline-cycle
  0
  "Internal local integer representing global outline cycling status.

    0: Show all
    1: Show level 1 section headings
    2: Show level 2 section headings
    3: Show level 3 section headings
    4: Show level 4 section headings
    5: Show level 5 section headings
    6: Show scene headings

Used by `fountain-outline-cycle'.")

(defvar-local fountain--outline-cycle-subtree
  0
  "Internal local integer representing subtree outline cycling status.

Used by `fountain-outline-cycle'.")

(defcustom fountain-outline-custom-level
  nil
  "Additional section headings to include in outline cycling."
  :type '(choice (const :tag "Only top-level" nil)
                 (const :tag "Level 2" 2)
                 (const :tag "Level 3" 3)
                 (const :tag "Level 4" 4)
                 (const :tag "Level 5" 5))
  :group 'fountain)

(defcustom fountain-shift-all-elements
  t
  "\\<fountain-mode-map>Non-nil if \\[fountain-shift-up] and \\[fountain-shift-down] should operate on all elements.
Otherwise, only operate on section and scene headings."
  :type 'boolean
  :safe 'boolean
  :group 'fountain)

(defcustom fountain-fold-notes
  t
  "\\<fountain-mode-map>If non-nil, fold contents of notes when cycling outline visibility.

Notes visibility can be cycled with \\[fountain-dwim]."
  :type 'boolean
  :safe 'boolean
  :group 'fountain)

(defalias 'fountain-outline-next 'outline-next-visible-heading)
(defalias 'fountain-outline-previous 'outline-previous-visible-heading)
(defalias 'fountain-outline-forward 'outline-forward-same-level)
(defalias 'fountain-outline-backward 'outline-backward-same-level)
(defalias 'fountain-outline-up 'outline-up-heading)
(defalias 'fountain-outline-mark 'outline-mark-subtree)
(defalias 'fountain-outline-show-all 'outline-show-all)

(when (< emacs-major-version 25)
  (defalias 'outline-show-all 'show-all)
  (defalias 'outline-show-entry 'show-entry)
  (defalias 'outline-show-subtree 'show-subtree)
  (defalias 'outline-show-children 'show-children)
  (defalias 'outline-hide-subtree 'hide-subtree)
  (defalias 'outline-hide-sublevels 'hide-sublevels))

(defun fountain-outline-invisible-p (&optional pos)
  "Non-nil if the character after POS has outline invisible property.
If POS is nil, use `point' instead."
  (eq (get-char-property (or pos (point)) 'invisible) 'outline))

(defun fountain-get-block-bounds ()
  "Return the beginning and end bounds of current element block."
  (let ((element (fountain-get-element))
        begin end)
    (when element
      (save-excursion
        (save-restriction
          (widen)
          (cond ((memq element '(section-heading scene-heading))
                 (setq begin (match-beginning 0))
                 (outline-end-of-subtree)
                 (skip-chars-forward "\n\s\t")
                 (setq end (point)))
                ((memq element '(character paren lines))
                 (fountain-forward-character 0)
                 (setq begin (line-beginning-position))
                 (while (not (or (eobp)
                                 (and (bolp) (eolp))
                                 (fountain-match-note)))
                   (forward-line))
                 (skip-chars-forward "\n\s\t")
                 (setq end (point)))
                ((memq element '(trans center synopsis note page-break))
                 (setq begin (match-beginning 0))
                 (goto-char (match-end 0))
                 (skip-chars-forward "\n\s\t")
                 (setq end (point)))
                ((eq element 'action)
                 (save-excursion
                   (if (fountain-blank-before-p)
                       (setq begin (line-beginning-position))
                     (backward-char)
                     (while (and (eq (fountain-get-element) 'action)
                                 (not (bobp)))
                       (forward-line -1))
                     (skip-chars-forward "\n\s\t")
                     (beginning-of-line)
                     (setq begin (point))))
                 (forward-line)
                 (unless (eobp)
                   (while (and (eq (fountain-get-element) 'action)
                               (not (eobp)))
                     (forward-line))
                   (skip-chars-forward "\n\s\t")
                   (beginning-of-line))
                 (setq end (point))))))
      (cons begin end))))

(defun fountain-insert-hanging-line-maybe ()
  "Insert a empty newline if needed.
Return non-nil if empty newline was inserted."
  (let (hanging-line)
    (when (and (eobp) (/= (char-before) ?\n))
      (insert "\n"))
    (when (and (eobp) (not (fountain-blank-before-p)))
      (insert "\n")
      (setq hanging-line t))
    (unless (eobp)
      (forward-char 1))
    hanging-line))

(defun fountain-shift-down (&optional n)
  "Move the current element down past N elements of the same level."
  (interactive "p")
  (unless n (setq n 1))
  (if (outline-on-heading-p)
      (fountain-outline-shift-down n)
    (when fountain-shift-all-elements
      (let ((forward (< 0 n))
            hanging-line)
        (when (and (bolp) (eolp))
          (funcall (if forward #'skip-chars-forward #'skip-chars-backward)
                   "\n\s\t"))
        (save-excursion
          (save-restriction
            (widen)
            (let ((block-bounds (fountain-get-block-bounds))
                  outline-begin outline-end next-block-bounds)
              (unless (and (car block-bounds)
                           (cdr block-bounds))
                (user-error "Not at a moveable element"))
              (save-excursion
                (when (not forward)
                  (goto-char (cdr block-bounds))
                  (when (setq hanging-line (fountain-insert-hanging-line-maybe))
                    (setcdr block-bounds (point)))
                  (goto-char (car block-bounds)))
                (outline-previous-heading)
                (setq outline-begin (point))
                (outline-next-heading)
                (setq outline-end (point)))
              (if forward
                  (goto-char (cdr block-bounds))
                (goto-char (car block-bounds))
                (backward-char)
                (skip-chars-backward "\n\s\t"))
              (setq next-block-bounds (fountain-get-block-bounds))
              (unless (and (car next-block-bounds)
                           (cdr next-block-bounds))
                (user-error "Cannot shift element any further"))
              (when forward
                (goto-char (cdr next-block-bounds))
                (when (setq hanging-line (fountain-insert-hanging-line-maybe))
                  (setcdr next-block-bounds (point))))
              (unless (< outline-begin (car next-block-bounds) outline-end)
                (user-error "Cannot shift past higher level"))
              (goto-char (if forward (car block-bounds) (cdr block-bounds)))
              (insert-before-markers
               (delete-and-extract-region (car next-block-bounds)
                                          (cdr next-block-bounds))))
            (when hanging-line
              (goto-char (point-max))
              (delete-char -1))))))))

(defun fountain-shift-up (&optional n)
  "Move the current element up past N elements of the same level."
  (interactive "p")
  (unless n (setq n 1))
  (fountain-shift-down (- n)))

(defun fountain-outline-shift-down (&optional n)
  "Move the current subtree down past N headings of same level."
  (interactive "p")
  (outline-back-to-heading)
  (let* (hanging-line
         (move-fun
          (if (< 0 n)
              'outline-get-next-sibling
            'outline-get-last-sibling))
         (end-point-fun
          (lambda ()
            (outline-end-of-subtree)
            (setq hanging-line (fountain-insert-hanging-line-maybe))
            (point)))
         (beg (point))
         (folded
          (save-match-data
            (outline-end-of-heading)
            (outline-invisible-p)))
         (end
          (save-match-data
            (funcall end-point-fun)))
         (insert-point (make-marker))
         (i (abs n)))
    (goto-char beg)
    (while (< 0 i)
      (or (funcall move-fun)
          (progn (goto-char beg)
                 (message "Cannot shift past higher level")))
      (setq i (1- i)))
    (when (< 0 n) (funcall end-point-fun))
    (set-marker insert-point (point))
    (insert (delete-and-extract-region beg end))
    (goto-char insert-point)
    (when folded (outline-hide-subtree))
    (when hanging-line
      (save-excursion
        (goto-char (point-max))
        (delete-char -1)))
    (set-marker insert-point nil)))

(defun fountain-outline-shift-up (&optional n)
  "Move the current subtree up past N headings of same level."
  (interactive "p")
  (fountain-outline-shift-down (- n)))

(defun fountain-outline-hide-level (n &optional silent)
  "Set outline visibilty to outline level N.
Display a message unless SILENT."
  (cond ((= n 0)
         (outline-show-all)
         (save-excursion
           (goto-char (point-min))
           (while (re-search-forward fountain-note-regexp nil 'move)
             (outline-flag-region (match-beginning 1)
                                  (match-end 1) fountain-fold-notes)))
         (unless silent (message "Showing all")))
        ((= n 6)
         (outline-hide-sublevels n)
         (unless silent (message "Showing scene headings")))
        (t
         (outline-hide-sublevels n)
         (unless silent (message "Showing level %s headings" n))))
  (setq fountain--outline-cycle n))

(defun fountain-outline-hide-custom-level ()
  "Set the outline visibilty to `fountain-outline-custom-level'."
  (when fountain-outline-custom-level
    (fountain-outline-hide-level fountain-outline-custom-level t)))

;; FIXME: document
(defun fountain-outline-cycle (&optional arg)
  "\\<fountain-mode-map>Cycle outline visibility depending on ARG.

    1. If ARG is nil, cycle outline visibility of current subtree and
       its children (\\[fountain-dwim]).
    2. If ARG is 4, cycle outline visibility of buffer (\\[universal-argument] \\[fountain-dwim],
       same as \\[fountain-outline-cycle-global]).
    3. If ARG is 16, show all (\\[universal-argument] \\[universal-argument] \\[fountain-dwim]).
    4. If ARG is 64, show outline visibility set in
       `fountain-outline-custom-level' (\\[universal-argument] \\[universal-argument] \\[universal-argument] \\[fountain-dwim])."
  (interactive "p")
  (let ((custom-level
         (when fountain-outline-custom-level
           (save-excursion
             (goto-char (point-min))
             (let (found)
               (while (and (not found)
                           (outline-next-heading))
                 (when (= (funcall outline-level) fountain-outline-custom-level)
                   (setq found t)))
               (when found fountain-outline-custom-level)))))
        (highest-level
         (save-excursion
           (goto-char (point-max))
           (outline-back-to-heading t)
           (let ((level (funcall outline-level)))
             (while (and (not (bobp))
                         (< 1 level))
               (outline-up-heading 1 t)
               (unless (bobp)
                 (setq level (funcall outline-level))))
             level)))
        (fold-notes-fun
         (lambda (eohp eosp)
           (goto-char eohp)
           (while (re-search-forward fountain-note-regexp eosp 'move)
             (outline-flag-region (match-beginning 1)
                                  (match-end 1) fountain-fold-notes)))))
    (cond ((eq arg 4)
           (cond
            ((and (= fountain--outline-cycle 1) custom-level)
             (fountain-outline-hide-level custom-level))
            ((< 0 fountain--outline-cycle 6)
             (fountain-outline-hide-level 6))
            ((= fountain--outline-cycle 6)
             (fountain-outline-hide-level 0))
            ((= highest-level 6)
             (fountain-outline-hide-level 6))
            (t
             (fountain-outline-hide-level highest-level))))
          ((eq arg 16)
           (outline-show-all)
           (message "Showing all")
           (setq fountain--outline-cycle 0))
          ((eq arg 64)
           (if custom-level
               (fountain-outline-hide-level custom-level)
             (outline-show-all)))
          (t
           (save-excursion
             (outline-back-to-heading)
             (let ((eohp
                    (save-excursion
                      (outline-end-of-heading)
                      (point)))
                   (eosp
                    (save-excursion
                      (outline-end-of-subtree)
                      (point)))
                   (eolp
                    (save-excursion
                      (forward-line)
                      (while (and (not (eobp))
                                  (get-char-property (1- (point)) 'invisible))
                        (forward-line))
                      (point)))
                   (children
                    (save-excursion
                      (outline-back-to-heading)
                      (let ((level (funcall outline-level)))
                        (outline-next-heading)
                        (and (outline-on-heading-p t)
                             (< level (funcall outline-level)))))))
               (cond
                ((= eosp eohp)
                 (message "Empty heading")
                 (setq fountain--outline-cycle-subtree 0))
                ((and (<= eosp eolp)
                      children)
                 (outline-show-entry)
                 (outline-show-children)
                 (funcall fold-notes-fun eohp eosp)
                 (message "Showing headings")
                 (setq fountain--outline-cycle-subtree 2))
                ((or (<= eosp eolp)
                     (= fountain--outline-cycle-subtree 2))
                 (outline-show-subtree)
                 (goto-char eohp)
                 (funcall fold-notes-fun eohp eosp)
                 (message "Showing contents")
                 (setq fountain--outline-cycle-subtree 3))
                (t
                 (outline-hide-subtree)
                 (message "Hiding contents")
                 (setq fountain--outline-cycle-subtree 1)))))))))

(defun fountain-outline-cycle-global ()
  "Globally cycle outline visibility.

Calls `fountain-outline-cycle' with argument 4 to cycle buffer
outline visibility through the following states:

    1. Top-level section headings
    2. Value of `fountain-outline-custom-level'
    3. All section headings and scene headings
    4. Everything"
  (interactive)
  (fountain-outline-cycle 4))

(defun fountain-outline-level ()
  "Return the heading's nesting level in the outline.
Assumes that point is at the beginning of a heading and match
data reflects `outline-regexp'."
  (if (string-prefix-p "#" (match-string 0))
      (string-width (match-string 1))
    6))

(defun fountain-insert-section-heading ()
  "Insert an empty section heading at the current outline level."
  (interactive)
  (unless (and (bolp) (eolp))
    (if (bolp)
        (save-excursion (newline))
      (end-of-line) (newline)))
  (let (level)
    (save-excursion
      (save-restriction
        (widen)
        (ignore-errors
          (outline-back-to-heading t)
          (if (= (funcall outline-level) 6)
              (outline-up-heading 1)))
        (setq level
              (if (outline-on-heading-p)
                  (funcall outline-level)
                1))))
    (insert (make-string level ?#) " ")))

(defcustom fountain-pop-up-indirect-windows
  nil
  "Non-nil if opening indirect buffers should make a new window."
  :type 'boolean
  :group 'fountain)

(defun fountain-outline-to-indirect-buffer ()
  "Clone section/scene at point to indirect buffer.

Set `fountain-pop-up-indirect-windows' to control how indirect
buffer windows are opened."
  (interactive)
  (let ((pop-up-windows fountain-pop-up-indirect-windows)
        (base-buffer (buffer-name (buffer-base-buffer)))
        beg end heading-name target-buffer)
    (save-excursion
      (save-restriction
        (widen)
        (outline-back-to-heading t)
        (setq beg (point))
        (when (or (fountain-match-section-heading)
                  (fountain-match-scene-heading))
          (setq heading-name (match-string-no-properties 2)
                target-buffer (concat base-buffer "-" heading-name))
          (outline-end-of-subtree)
          (setq end (point)))))
    (if (and (get-buffer target-buffer)
             (with-current-buffer target-buffer
               (goto-char beg)
               (and (or (fountain-match-section-heading)
                        (fountain-match-scene-heading))
                    (string= heading-name (match-string-no-properties 2)))))
        (pop-to-buffer target-buffer)
      (clone-indirect-buffer target-buffer t)
      (outline-show-all))
    (narrow-to-region beg end)))


;;; Navigation

(defun fountain-forward-scene (&optional n)
  "Move forward N scene headings (backward if N is negative).
If N is 0, move to beginning of scene."
  (interactive "^p")
  (unless n (setq n 1))
  (let* ((p (if (<= n 0) -1 1))
         (move-fun
          (lambda ()
            (while (not (or (eq (point) (buffer-end p))
                            (fountain-match-scene-heading)))
              (forward-line p)))))
    (if (/= n 0)
        (while (/= n 0)
          (when (fountain-match-scene-heading) (forward-line p))
          (funcall move-fun)
          (setq n (- n p)))
      (beginning-of-line)
      (funcall move-fun))))

(defun fountain-backward-scene (&optional n)
  "Move backward N scene headings (foward if N is negative)."
  (interactive "^p")
  (unless n (setq n 1))
  (fountain-forward-scene (- n)))

;; FIXME: needed?
(defun fountain-beginning-of-scene ()
  "Move point to beginning of current scene."
  (interactive "^")
  (fountain-forward-scene 0))

;; FIXME: needed?
(defun fountain-end-of-scene ()
  "Move point to end of current scene."
  (interactive "^")
  (fountain-forward-scene 1)
  (unless (eobp)
    (backward-char)))

;; FIXME: extending region
(defun fountain-mark-scene ()
  "Put mark at end of this scene, point at beginning."
  (interactive)
  ;; (if (or extend
  ;;         (and (region-active-p)
  ;;              (eq last-command this-command)))
  ;;     (progn
  ;;       (fountain-forward-scene 1)
  ;;       (push-mark)
  ;;       (exchange-point-and-mark))
  (push-mark)
  (fountain-forward-scene 0)
  (if (not (or (fountain-match-section-heading)
               (fountain-match-scene-heading)))
      (progn
        (goto-char (mark))
        (user-error "Before first scene heading"))
    (push-mark)
    (fountain-forward-scene 1)
    (exchange-point-and-mark)))

(defun fountain-goto-scene (n)
  "Move point to Nth scene in current buffer.

Ignores revised scene numbers scenes.

    10  = 10
    10B = 10
    A10 =  9"
  (interactive "NGo to scene: ")
  (push-mark)
  (goto-char (point-min))
  (let ((scene (if (fountain-match-scene-heading)
                   (car (fountain-scene-number-to-list (match-string 8)))
                 0)))
    (while (and (< scene n)
                (< (point) (point-max)))
      (fountain-forward-scene 1)
      (when (fountain-match-scene-heading)
        (setq scene (or (car (fountain-scene-number-to-list (match-string 8)))
                        (1+ scene)))))))

(defun fountain-goto-page (n)
  "Move point to Nth appropropriate page in current buffer."
  (interactive "NGo to page: ")
  (widen)
  (push-mark)
  (goto-char (point-min))
  (let ((i n)
        (export-elements (fountain-get-export-elements)))
    (while (fountain-match-metadata) (forward-line))
    (if (looking-at "[\n\s\t]*\n") (goto-char (match-end 0)))
    (while (< 1 i)
      (if (and (fountain-match-page-break) (match-string 2))
          (setq i (- n (string-to-number (match-string 2)))))
      (fountain-forward-page export-elements)
      (setq i (1- i)))))

(defun fountain-forward-character (&optional n limit)
  "Goto Nth next character (or Nth previous is N is negative).
If LIMIT is 'dialog, halt at end of dialog. If LIMIT is 'scene,
halt at end of scene."
  (interactive "^p")
  (unless n (setq n 1))
  (let* ((p (if (<= n 0) -1 1))
         (move-fun
          (lambda ()
            (while (cond ((eq limit 'dialog)
                          (and (not (= (point) (buffer-end p)))
                               (or (and (bolp) (eolp))
                                   (forward-comment p)
                                   (fountain-match-dialog)
                                   (fountain-match-paren))))
                         ((eq limit 'scene)
                          (not (or (= (point) (buffer-end p))
                                   (fountain-match-character)
                                   (fountain-match-scene-heading))))
                         ((not (or (= (point) (buffer-end p))
                                   (fountain-match-character)))))
              (forward-line p)))))
    (if (/= n 0)
        (while (/= n 0)
          (when (fountain-match-character) (forward-line p))
          (funcall move-fun)
          (setq n (- n p)))
      (beginning-of-line)
      (funcall move-fun))))

(defun fountain-backward-character (&optional n)
  "Move backward N character (foward if N is negative)."
  (interactive "^p")
  (unless n (setq n 1))
  (fountain-forward-character (- n)))


;;; Editing

(defcustom fountain-auto-upcase-scene-headings
  t
  "If non-nil, automatically upcase lines matching `fountain-scene-heading-regexp'."
  :type 'boolean
  :group 'fountain)

(defun fountain-auto-upcase ()
  "Upcase all or part of the current line contextually.

If `fountain-auto-upcase-scene-headings' is non-nil and point is
at a scene heading, activate auto upcasing for beginning of line
to scene number or point."
  (when (and fountain-auto-upcase-scene-headings
             (fountain-match-scene-heading))
    (upcase-region (line-beginning-position) (or (match-end 2) (point)))))

(defun fountain-dwim (&optional arg)
  "Call a command based on context (Do What I Mean).

1. If prefixed with ARG, call `fountain-outline-cycle' and pass
   ARG.

2. If point is at an appropriate point (i.e. eolp), call
   `completion-at-point'.

3. If point is a scene heading or section heading call
   `fountain-outline-cycle'. "
  (interactive "p")
  (cond ((and arg (< 1 arg))
         (fountain-outline-cycle arg))
        ((fountain-match-note)
         (outline-flag-region (match-beginning 1)
                              (match-end 1)
           (not (get-char-property (match-beginning 1) 'invisible))))
        ((eolp)
         (completion-at-point))
        ((or (fountain-match-section-heading)
             (fountain-match-scene-heading)
             (eq (get-char-property (point) 'invisible) 'outline))
         (fountain-outline-cycle))))

(defun fountain-upcase-line (&optional arg)
  "Upcase the line.
If prefixed with ARG, insert `.' at beginning of line to force
a scene heading."
  (interactive "P")
  (when arg (save-excursion (beginning-of-line) (insert ".")))
  (upcase-region (line-beginning-position) (line-end-position)))

(defun fountain-upcase-line-and-newline (&optional arg)
  "Upcase the line and insert a newline.
If prefixed with ARG, insert `.' at beginning of line to force
a scene heading."
  (interactive "P")
  (when (and arg (not (fountain-match-scene-heading)))
    (save-excursion
      (beginning-of-line)
      (insert ".")))
  (upcase-region (line-beginning-position) (point))
  (insert "\n"))

(defun fountain-delete-comments-in-region (start end)
  "Delete comments in region between START and END."
  (save-excursion
    (goto-char end)
    (setq end (point-marker))
    (goto-char start)
    (while (< (point) end)
      (let ((x (point)))
        (if (forward-comment 1)
            (delete-region x (point))
          (unless (eobp) (forward-char 1)))))
    (set-marker end nil)))

(defun fountain-insert-synopsis ()
  "Insert synopsis below scene heading of current scene."
  (interactive)
  (widen)
  (when (outline-back-to-heading)
    (forward-line)
    (or (bolp) (newline))
    (unless (and (bolp) (eolp)
                 (fountain-blank-after-p))
      (save-excursion
        (newline)))
    (insert "= ")
    (when (outline-invisible-p) (fountain-outline-cycle))))

(defun fountain-insert-note (&optional arg)
  "Insert a note based on `fountain-note-template' underneath current element.
If region is active and it is appropriate to act on, only
surround region with note delimiters (`[[ ]]'). If prefixed with
ARG (\\[universal-argument]), only insert note delimiters."
  (interactive "P")
  (let ((comment-start "[[")
        (comment-end "]]"))
    (if (or arg (use-region-p))
        (comment-dwim nil)
      (unless (and (bolp) (eolp))
        (re-search-forward "^[\s\t]*$" nil 'move))
      (unless (fountain-blank-after-p)
        (save-excursion
          (newline)))
      (comment-indent)
      (insert
       (replace-regexp-in-string
        fountain-template-regexp
        (lambda (match)
          (let ((key (match-string 1 match)))
            (cdr
             ;; FIXME: rather than hard-code limited options, these
             ;; could work better if reusing the key-value replacement
             ;; code from `fountain-export-element'.
             (assoc-string key (list (cons 'title (file-name-base (buffer-name)))
                                     (cons 'time (format-time-string fountain-time-format))
                                     (cons 'fullname user-full-name)
                                     (cons 'nick (capitalize user-login-name))
                                     (cons 'email user-mail-address))))))
        fountain-note-template)))))

(define-obsolete-function-alias 'fountain-continued-dialog-refresh
  'fountain-contd-dialog-refresh "fountain-mode-2.9.0")
(defun fountain-contd-dialog-refresh ()
  "Add or remove continued dialog in buffer.

If `fountain-add-contd-dialog' is non-nil, add
`fountain-contd-dialog-string' on characters speaking in
succession, otherwise remove all occurences.

If `fountain-contd-dialog-string' has changed, also attempt
to remove previous string first."
  (interactive)
  (save-excursion
    (save-restriction
      (widen)
      (let ((job (make-progress-reporter "Refreshing continued dialog..."))
            (backup (car (get 'fountain-contd-dialog-string
                              'backup-value)))
            (replace-fun
             (lambda (string job)
               (goto-char (point-min))
               (unless (fountain-match-character)
                 (fountain-forward-character))
               (while (< (point) (point-max))
                 (if (re-search-forward
                      (concat "[\s\t]*" string) (line-end-position) t)
                     (delete-region (match-beginning 0) (match-end 0)))
                 (fountain-forward-character)
                 (progress-reporter-update job))))
            case-fold-search)
        (when (string= fountain-contd-dialog-string backup)
          (setq backup (eval (car (get 'fountain-contd-dialog-string
                                       'standard-value))
                             t)))
        ;; Delete all matches of backup string.
        (when (stringp backup) (funcall replace-fun backup job))
        ;; Delete all matches of current string.
        (funcall replace-fun fountain-contd-dialog-string job)
        ;; When `fountain-add-contd-dialog', add string where
        ;; appropriate.
        (when fountain-add-contd-dialog
          (goto-char (point-min))
          (while (< (point) (point-max))
            (when (and (not (looking-at-p
                             (concat ".*" fountain-contd-dialog-string "$")))
                       (fountain-match-character)
                       (string= (fountain-get-character 0)
                                (fountain-get-character -1 'scene)))
              (re-search-forward "\s*$" (line-end-position) t)
              (replace-match fountain-contd-dialog-string))
            (forward-line)
            (progress-reporter-update job)))
        (progress-reporter-done job)))))


;;; Scene Numbers

(defgroup fountain-scene-numbers ()
  "Options for scene numbers."
  :prefix "fountain-scene-numbers-"
  :group 'fountain)

(define-obsolete-variable-alias 'fountain-align-scene-number
  'fountain-scene-numbers-display-in-margin "fountain-mode-2.3.0")
(define-obsolete-variable-alias   'fountain-display-scene-numbers-in-margin
  'fountain-scene-numbers-display-in-margin "fountain-mode-2.9.0")

(defcustom fountain-scene-numbers-display-in-margin
  nil
  "If non-nil, display scene numbers in the right margin.

If nil, do not change scene number display.

This option does affect file contents."
  :group 'fountain-scene-numbers
  :type 'boolean
  :safe 'booleanp
  :set #'fountain--set-and-refresh-all-font-lock)

(define-obsolete-variable-alias 'fountain-prefix-revised-scene-numbers
  'fountain-scene-numbers-prefix-revised "fountain-mode-2.9.0")

(defcustom fountain-scene-numbers-prefix-revised
  nil
  "If non-nil, revised scene numbers are prefixed.

If nil, when inserting new scene headings after numbering
existing scene headings, revised scene number format works as
follows:

    10
    10A <- new scene
    11

If non-nil, revised scene number format works as follows:

    10
    A11 <- new scene
    11

WARNING: Using conflicting revised scene number format in the
same script may result in errors in output."
  :type 'boolean
  :safe 'booleanp
  :group 'fountain-scene-numbers)

(define-obsolete-variable-alias 'fountain-scene-number-first-revision
  'fountain-scene-numbers-first-revision-char "fountain-mode-2.9.0")

(defcustom fountain-scene-numbers-first-revision-char
  ?A
  "Character to start revised scene numbers."
  :type 'character
  :safe 'characterp
  :group 'fountain-scene-numbers)

(define-obsolete-variable-alias 'fountain-scene-number-separator
  'fountain-scene-numbers-separator "fountain-mode-2.9.0")
(defcustom fountain-scene-numbers-separator
  nil
  "Character to separate scene numbers."
  :type '(choice (const nil)
                 (character ?-))
  :safe '(lambda (value)
           (or (null value)
               (characterp value)))
  :group 'fountain-scene-numbers)

(defun fountain-scene-number-to-list (string)
  "Read scene number STRING and return a list.

If `fountain-scene-numbers-prefix-revised' is non-nil:

    \"10\" -> (10)
    \"AA10\" -> (9 1 1)

Or if nil:

    \"10\" -> (10)
    \"10AA\" -> (10 1 1)"
  ;; FIXME: does not account for user option
  ;; `fountain-scene-numbers-separator' or
  ;; `fountain-scene-numbers-first-revision-char'.
  (let (number revision)
    (when (stringp string)
      (if fountain-scene-numbers-prefix-revised
          (when (string-match "\\([a-z]*\\)[\\.-]*\\([0-9]+\\)[\\.-]*" string)
            (setq number (string-to-number (match-string 2 string))
                  revision (match-string 1 string))
            (unless (string-empty-p revision) (setq number (1- number))))
        (when (string-match "\\([0-9]+\\)[\\.-]*\\([a-z]*\\)[\\.-]*" string)
          (setq number (string-to-number (match-string-no-properties 1 string))
                revision (match-string-no-properties 2 string))))
      (setq revision (mapcar (lambda (n) (- (upcase n) 64)) revision))
      (cons number revision))))

(defun fountain-scene-number-to-string (scene-num-list)
  "Read scene number SCENE-NUM-LIST and return a string.

If `fountain-scene-numbers-prefix-revised' is non-nil:

    (10) -> \"10\"
    (9 1 2) -> \"AB10\"

Or, if nil:

    (10) -> \"10\"
    (9 1 2) -> \"9AB\""
  (let ((number (car scene-num-list))
        separator revision)
    (when (< 1 (length scene-num-list))
      (setq separator
            (if fountain-scene-numbers-separator
                (char-to-string fountain-scene-numbers-separator)
              "")
            revision
            (mapconcat (lambda (char)
                         (char-to-string
                          (+ (1- char) fountain-scene-numbers-first-revision-char)))
                       (cdr scene-num-list) separator)))
    (if fountain-scene-numbers-prefix-revised
        (progn
          (unless (string-empty-p revision) (setq number (1+ number)))
          (concat revision separator (number-to-string number)))
      (concat (number-to-string number) separator revision))))

(defun fountain-get-scene-number (&optional n)
  "Return the scene number of the Nth next scene as a list.
Return Nth previous if N is negative.

Scene numbers will not be accurate if buffer contains directives
to include external files."
  (unless n (setq n 0))
  ;; FIXME: the whole scene number (and page number) logic could be
  ;; improved by first generating a list of existing numbers,
  ;; e.g. '((4) (5) (5 1) (6))
  ;; then only calculating revised scene when current = next.
  (save-excursion
    (save-restriction
      (widen)
      ;; Make sure we're at a scene heading.
      (fountain-forward-scene 0)
      ;; Go to the Nth scene.
      (unless (= n 0) (fountain-forward-scene n))
      ;; Unless we're at a scene heading now, raise a user error.
      (unless (fountain-match-scene-heading)
        (user-error "Before first scene heading"))
      (let ((x (point))
            ;; FIXME: scenes should never be treated as out of order.
            (err-order "Scene `%s' seems to be out of order")
            found)
        ;; First, check if there are any scene numbers already. If not
        ;; we can save a lot of work.
        ;; FIXME: this is just extra work since we're doing for each
        ;; scene heading
        (save-match-data
          (goto-char (point-min))
          (while (not (or found (eobp)))
            (when (and (re-search-forward fountain-scene-heading-regexp nil 'move)
                       (match-string 9))
              (setq found t))))
        (if found
            ;; There are scene numbers, so this scene number needs to be
            ;; calculated relative to those.
            (let ((current-scene (fountain-scene-number-to-list (match-string 9)))
                  last-scene next-scene)
              ;; Check if scene heading is already numbered and if there
              ;; is a NEXT-SCENE. No previousscene number can be greater
              ;; or equal to this.
              (goto-char x)
              (while (not (or next-scene (eobp)))
                (fountain-forward-scene 1)
                (when (fountain-match-scene-heading)
                  (setq next-scene (fountain-scene-number-to-list (match-string 9)))))
              (cond
               ;; If there's both a NEXT-SCENE and CURRENT-SCENE, but
               ;; NEXT-SCENE is less or equal to CURRENT-SCENE, scene
               ;; numbers are out of order.
               ((and current-scene next-scene
                     (version-list-<= next-scene current-scene))
                (user-error err-order (fountain-scene-number-to-string current-scene)))
               ;; Otherwise, if there is a CURRENT-SCENE and either no
               ;; NEXT-SCENE or there is and it's greater then
               ;; CURRENT-SCENE, just return CURRENT-SCENE.
               (current-scene)
               (t
                ;; There is no CURRENT-SCENE yet, so go to the first
                ;; scene heading and if it's already numberd set it to
                ;; that, or just (list 1).
                (goto-char (point-min))
                (unless (fountain-match-scene-heading)
                  (fountain-forward-scene 1))
                (when (<= (point) x)
                  (setq current-scene
                        (or (fountain-scene-number-to-list (match-string 9))
                            (list 1))))
                ;; While before point X, go forward through each scene
                ;; heading, setting LAST-SCENE to CURRENT-SCENE and
                ;; CURRENT-SCENE to an incement of (car LAST-SCENE).
                (while (< (point) x (point-max))
                  (fountain-forward-scene 1)
                  (when (fountain-match-scene-heading)
                    (setq last-scene current-scene
                          current-scene (or (fountain-scene-number-to-list (match-string 9))
                                            (list (1+ (car last-scene)))))
                    ;; However, this might make CURRENT-SCENE greater or
                    ;; equal to NEXT-SCENE (a problem), so if there is a
                    ;; NEXT-SCENE, and NEXT-SCENE is less or equal to
                    ;; CURRENT-SCENE:
                    ;;
                    ;; 1. pop (car LAST-SCENE), which should always be
                    ;;    less than NEXT-SCENE as N
                    ;; 2. set CURRENT-SCENE to (list TMP-SCENE (1+ N))
                    ;; 3. set TMP-SCENE to (list TMP-SCENE n)
                    ;;
                    ;; Loop through this so that the last (or only)
                    ;; element of CURRENT-SCENE is incremented by 1, and
                    ;; TMP-SCENE is appended with N or 1. e.g.
                    ;;
                    ;; CURRENT-SCENE (4 2) -> (4 3)
                    ;; TMP-SCENE (4 2) -> (4 2 1)
                    ;;
                    ;; Return CURRENT-SCENE.
                    (let (n tmp-scene)
                      (while (and next-scene (version-list-<= next-scene current-scene))
                        (setq n (pop last-scene)
                              current-scene (append tmp-scene (list (1+ (or n 0))))
                              tmp-scene (append tmp-scene (list (or n 1))))
                        (when (version-list-<= next-scene tmp-scene)
                          (user-error err-order
                                      (fountain-scene-number-to-string current-scene)))))))
                current-scene)))
          ;; Otherwise there were no scene numbers, so we can just count
          ;; the scenes.
          (goto-char (point-min))
          (unless (fountain-match-scene-heading)
            (fountain-forward-scene 1))
          (let ((current-scene 1))
            (while (< (point) x)
              (fountain-forward-scene 1)
              (when (fountain-match-scene-heading)
                (setq current-scene (1+ current-scene))))
            (list current-scene)))))))

(defun fountain-remove-scene-numbers ()
  "Remove scene numbers from scene headings in current buffer."
  (interactive)
  (save-excursion
    (save-restriction
      (widen)
      (let (buffer-invisibility-spec)
        (goto-char (point-min))
        (unless (fountain-match-scene-heading)
          (fountain-forward-scene 1))
        (while (and (fountain-match-scene-heading)
                    (< (point) (point-max)))
          (when (match-string 8)
            (delete-region (match-beginning 6) (match-end 9)))
          (fountain-forward-scene 1))))))

(defun fountain-add-scene-numbers ()
  "Add scene numbers to scene headings in current buffer.

Adding scene numbers to scene headings after numbering existing
scene headings will use a prefix or suffix letter, depending on
the value of `fountain-scene-numbers-prefix-revised':

    10
    10A <- new scene
    10B <- new scene
    11

If further scene headings are inserted:

    10
    10A
    10AA <- new scene
    10B
    11

In this example, you can't automatically number a new scene
between 10 and 10A (which might be numbered as 10aA). Instead,
add these scene numbers manually. Note that if
`fountain-auto-upcase-scene-headings' is non-nil you will need to
insert the scene number delimiters (\"##\") first, to protect the
scene number from being auto-upcased."
  (interactive)
  (save-excursion
    (save-restriction
      (widen)
      (let ((job (make-progress-reporter "Adding scene numbers..."))
            buffer-invisibility-spec)
        (goto-char (point-min))
        (unless (fountain-match-scene-heading)
          (fountain-forward-scene 1))
        (while (and (fountain-match-scene-heading)
                    (< (point) (point-max)))
          (unless (match-string 8)
            (end-of-line)
            (delete-horizontal-space t)
            (insert "\s#" (fountain-scene-number-to-string (fountain-get-scene-number)) "#"))
          (fountain-forward-scene 1)
          (progress-reporter-update job))
        (progress-reporter-done job)))))


;;; Font Lock

(defvar fountain-font-lock-keywords-plist
  `(;; Action
    ((lambda (limit)
       (fountain-match-element #'fountain-match-action limit))
     ((:level 1 :subexp 0 :face fountain-action)
      (:level 3 :subexp 1 :face fountain-non-printing
              :invisible fountain-syntax-chars
              :override t
              :laxmatch t))
     fountain-align-action)
    ;; Section Headings
    (,fountain-section-heading-regexp
     ((:level 2 :subexp 0 :face fountain-section-heading)
      (:level 2 :subexp 1 :face fountain-non-printing
              :override t))
     fountain-align-scene-heading)
    ;; Scene Headings
    ((lambda (limit)
       (fountain-match-element #'fountain-match-scene-heading limit))
     ((:level 2 :subexp 0 :face fountain-scene-heading)
      (:level 3 :subexp 1 :face fountain-non-printing
              :invisible fountain-syntax-chars
              :override prepend
              :laxmatch t)
      (:level 2 :subexp 7
              :laxmatch t)
      (:level 2 :subexp 8 :face fountain-non-printing
              :invisible fountain-syntax-chars
              :override prepend
              :laxmatch t)
      (:level 2 :subexp 9
              :override prepend
              :laxmatch t)
      (:level 2 :subexp 10 :face fountain-non-printing
              :invisible fountain-syntax-chars
              :override prepend
              :laxmatch t))
     fountain-align-scene-heading)
    ;; Character
    ((lambda (limit)
       (fountain-match-element #'fountain-match-character limit))
     ((:level 3 :subexp 0 :face fountain-character)
      (:level 3 :subexp 2 :face fountain-non-printing
              :invisible fountain-syntax-chars
              :override t
              :laxmatch t)
      (:level 3 :subexp 5 :face highlight
              :override append
              :laxmatch t))
     fountain-align-character)
    ;; Parenthetical
    ((lambda (limit)
       (fountain-match-element #'fountain-match-paren limit))
     ((:level 3 :subexp 0 :face fountain-paren))
     fountain-align-paren)
    ;; Dialog
    ((lambda (limit)
       (fountain-match-element #'fountain-match-dialog limit))
     ((:level 3 :subexp 0 :face fountain-dialog))
     fountain-align-dialog)
    ;; Transition
    ((lambda (limit)
       (fountain-match-element #'fountain-match-trans limit))
     ((:level 3 :subexp 0 :face fountain-trans)
      (:level 2 :subexp 1 :face fountain-non-printing
              :invisible fountain-syntax-chars
              :override t
              :laxmatch t))
     fountain-align-trans)
    ;; Center text
    (,fountain-center-regexp
     ((:level 2 :subexp 1 :face fountain-non-printing
              :invisible fountain-syntax-chars
              :override t)
      (:level 3 :subexp 2)
      (:level 2 :subexp 3 :face fountain-non-printing
              :invisible fountain-syntax-chars
              :override t))
     fountain-align-center)
    ;; Page-break
    (,fountain-page-break-regexp
     ((:level 2 :subexp 0 :face fountain-page-break)
      (:level 2 :subexp 2 :face fountain-page-number
              :override t
              :laxmatch t)))
    ;; Synopses
    (,fountain-synopsis-regexp
     ((:level 2 :subexp 0 :face fountain-synopsis)
      (:level 2 :subexp 1 :face fountain-non-printing
              :invisible fountain-syntax-chars
              :override t))
     fountain-align-synopsis)
    ;; Notes
    (,fountain-note-regexp
     ((:level 2 :subexp 0 :face fountain-note)))
    ;; Templates
    (,fountain-template-regexp
     ((:level 2 :subexp 0 :face fountain-template)))
    ;; Metedata
    ((lambda (limit)
       (fountain-match-element #'fountain-match-metadata limit))
     ((:level 3 :subexp 0 :face fountain-metadata-key
              :laxmatch t)
      (:level 2 :subexp 2 :face fountain-metadata-value
              :override t
              :laxmatch t)))
    ;; Underline text
    (,fountain-underline-regexp
     ((:level 3 :subexp 2 :face fountain-non-printing
              :invisible fountain-emphasis-delim
              :override t)
      (:level 1 :subexp 3 :face underline
              :override append)
      (:level 3 :subexp 4 :face fountain-non-printing
              :invisible fountain-emphasis-delim
              :override t)))
    ;; Italic text
    (,fountain-italic-regexp
     ((:level 3 :subexp 2 :face fountain-non-printing
              :invisible fountain-emphasis-delim
              :override t)
      (:level 1 :subexp 3 :face italic
              :override append)
      (:level 3 :subexp 4 :face fountain-non-printing
              :invisible fountain-emphasis-delim
              :override t)))
    ;; Bold text
    (,fountain-bold-regexp
     ((:level 3 :subexp 2 :face fountain-non-printing
              :invisible fountain-emphasis-delim
              :override t)
      (:level 1 :subexp 3 :face bold
              :override append)
      (:level 3 :subexp 4 :face fountain-non-printing
              :invisible fountain-emphasis-delim
              :override t)))
    ;; Bold-Italic text
    (,fountain-bold-italic-regexp
     ((:level 3 :subexp 2 :face fountain-non-printing
              :invisible fountain-emphasis-delim
              :override t)
      (:level 1 :subexp 3 :face bold-italic
              :override append)
      (:level 3 :subexp 4 :face fountain-non-printing
              :invisible fountain-emphasis-delim
              :override t)))
    ;; Lyrics
    (,fountain-lyrics-regexp
     ((:level 3 :subexp 1 :face fountain-non-printing
              :invisible fountain-emphasis-delim
              :override t)
      (:level 2 :subexp 2 :face italic
              :override append))))
  "List of face properties to create element Font Lock keywords.
Takes the format:

    (ELEMENT MATCHER SUB-PLIST)

The first element, ELEMENT, is a string naming the element; if
nil, this face is not considered an element. MATCHER is a regular
expression or search function. SUB-PLIST is a list of plists,
assigning the following keywords:

    :level      integer representing level of `font-lock-maximum-decoration'
                at which face is applied
    :subexp     subexpression to match
    :face       face name to apply
    :invisible  if t, adds :face property to invisible text property
    :override   as per `font-lock-keywords'
    :laxmatch   as per `font-lock-keywords'")

(defun fountain-get-font-lock-decoration ()
  "Return the value of `font-lock-maximum-decoration' for `fountain-mode'."
  (let ((n (if (listp font-lock-maximum-decoration)
               (cdr (or (assq 'fountain-mode font-lock-maximum-decoration)
                        (assq 't font-lock-maximum-decoration)))
             font-lock-maximum-decoration)))
    (cond ((null n) 2)
          ((eq n t) 3)
          ((integerp n) n)
          (t 2))))

(defun fountain-set-font-lock-decoration (n)
  "Set `font-lock-maximum-decoration' for `fountain-mode' to N."
  (interactive
   (list (or current-prefix-arg
             (string-to-number (char-to-string
               (read-char-choice "Maximum decoration (1-3): "
                                 '(?1 ?2 ?3)))))))
  (if (and (integerp n)
           (<= 1 n 3))
      (let ((level (cond ((= n 1) 1)
                         ((= n 2) nil)
                         ((= n 3) t))))
        (cond ((listp font-lock-maximum-decoration)
               (setq font-lock-maximum-decoration
                     (assq-delete-all 'fountain-mode font-lock-maximum-decoration))
               (customize-set-variable 'font-lock-maximum-decoration
                                       (cons (cons 'fountain-mode level)
                                             font-lock-maximum-decoration)))
              ((or (booleanp font-lock-maximum-decoration)
                   (integerp font-lock-maximum-decoration))
               (customize-set-variable 'font-lock-maximum-decoration
                                       (list (cons 'fountain-mode level)
                                             (cons 't font-lock-maximum-decoration)))))
        (message "Syntax highlighting is now: %s"
                 (cond ((= n 1) "minimum")
                       ((= n 2) "default")
                       ((= n 3) "maximum")))
        (font-lock-refresh-defaults))
    (user-error "Decoration must be an integer 1-3")))

(defun fountain-create-font-lock-keywords ()
  "Return a new list of `font-lock-mode' keywords.
Uses `fountain-font-lock-keywords-plist' to create a list of
keywords suitable for Font Lock."
  (let ((dec (fountain-get-font-lock-decoration))
        keywords)
    (dolist (var fountain-font-lock-keywords-plist keywords)
      (let ((matcher (car var))
            (plist-list (nth 1 var))
            (align (fountain-get-align (symbol-value (nth 2 var))))
            align-props facespec)
        (when (and align fountain-align-elements)
          (setq align-props
                `(line-prefix
                  (space :align-to ,align)
                  wrap-prefix
                  (space :align-to ,align))))
        (dolist (var plist-list)
          (let ((subexp (plist-get var :subexp))
                (face (when (<= (plist-get var :level) dec)
                        (plist-get var :face)))
                (invisible (plist-get var :invisible))
                invisible-props)
            (when invisible (setq invisible-props (list 'invisible invisible)))
            (setq facespec
                  (append facespec
                          (list `(,subexp '(face ,face
                                                 ,@align-props
                                                 ,@invisible-props)
                                          ,(plist-get var :override)
                                          ,(plist-get var :laxmatch)))))))
        (setq keywords
              (append keywords
                      (list (cons matcher facespec))))))))

;; FIXME: this onlys work for whole-line elements
(defun fountain-match-element (fun limit)
  "If FUN returns non-nil before LIMIT, return non-nil."
  (let (match)
    (while (and (null match)
                (< (point) limit))
      (when (funcall fun) (setq match t))
      (forward-line))
    match))

(defun fountain-redisplay-scene-numbers (start end)
  "Apply display text properties to scene numbers between START and END.

If `fountain-scene-numbers-display-in-margin' is non-nil and
scene heading has scene number, apply display text properties to
redisplay in margin. Otherwise, remove display text properties."
  ;; FIXME: Why use jit-lock rather than font-lock?
  (goto-char start)
  (while (< (point) (min end (point-max)))
    (when (fountain-match-scene-heading)
      (if (and fountain-scene-numbers-display-in-margin
               (match-string 9))
          (put-text-property (match-beginning 7) (match-end 10)
                             'display (list '(margin right-margin)
                                            (match-string-no-properties 9)))
        (remove-text-properties (match-beginning 0) (match-end 0)
                                '(display))))
    (forward-line)))


;;; Key Bindings

(defvar fountain-mode-map
  (let ((map (make-sparse-keymap)))
    ;; Editing commands:
    (define-key map (kbd "TAB") #'fountain-dwim)
    (define-key map (kbd "C-c RET") #'fountain-upcase-line-and-newline)
    (define-key map (kbd "<S-return>") #'fountain-upcase-line-and-newline)
    (define-key map (kbd "C-c C-c") #'fountain-upcase-line)
    (define-key map (kbd "C-c C-d") #'fountain-contd-dialog-refresh)
    (define-key map (kbd "C-c C-z") #'fountain-insert-note)
    (define-key map (kbd "C-c C-a") #'fountain-insert-synopsis)
    (define-key map (kbd "C-c C-x i") #'auto-insert)
    (define-key map (kbd "C-c C-x #") #'fountain-add-scene-numbers)
    (define-key map (kbd "C-c C-x _") #'fountain-remove-scene-numbers)
    (define-key map (kbd "C-c C-x f") #'fountain-set-font-lock-decoration)
    (define-key map (kbd "C-c C-x RET") #'fountain-insert-page-break)
    (define-key map (kbd "M-TAB") #'completion-at-point)
    (define-key map (kbd "C-c C-x a") #'fountain-completion-update)
    ;; Navigation commands:
    (define-key map [remap beginning-of-defun] #'fountain-beginning-of-scene)
    (define-key map [remap end-of-defun] #'fountain-end-of-scene)
    (define-key map (kbd "M-g s") #'fountain-goto-scene)
    (define-key map (kbd "M-g p") #'fountain-goto-page)
    (define-key map (kbd "M-n") #'fountain-forward-character)
    (define-key map (kbd "M-p") #'fountain-backward-character)
    ;; Block editing commands:
    (define-key map (kbd "<M-down>") #'fountain-shift-down)
    (define-key map (kbd "ESC <down>") #'fountain-shift-down)
    (define-key map (kbd "<M-up>") #'fountain-shift-up)
    (define-key map (kbd "ESC <up>") #'fountain-shift-up)
    ;; Outline commands:
    (define-key map [remap forward-list] #'fountain-outline-next)
    (define-key map [remap backward-list] #'fountain-outline-previous)
    (define-key map [remap forward-sexp] #'fountain-outline-forward)
    (define-key map [remap backward-sexp] #'fountain-outline-backward)
    (define-key map [remap backward-up-list] #'fountain-outline-up)
    (define-key map [remap mark-defun] #'fountain-outline-mark)
    (define-key map (kbd "C-c TAB") #'fountain-outline-cycle)
    (define-key map (kbd "<backtab>") #'fountain-outline-cycle-global)
    (define-key map (kbd "S-TAB") #'fountain-outline-cycle-global)
    (define-key map (kbd "M-RET") #'fountain-insert-section-heading)
    (define-key map (kbd "C-c C-x b") #'fountain-outline-to-indirect-buffer)
    ;; Pages
    (define-key map (kbd "C-c C-x p") #'fountain-count-pages)
    ;; Exporting commands:
    (define-key map (kbd "C-c C-e e") #'fountain-export-buffer)
    (define-key map (kbd "C-c C-e C-e") #'fountain-export-default)
    (define-key map (kbd "C-c C-e h") #'fountain-export-buffer-to-html)
    (define-key map (kbd "C-c C-e l") #'fountain-export-buffer-to-latex)
    (define-key map (kbd "C-c C-e d") #'fountain-export-buffer-to-fdx)
    (define-key map (kbd "C-c C-e t") #'fountain-export-buffer-to-txt)
    (define-key map (kbd "C-c C-e f") #'fountain-export-buffer-to-fountain)
    (define-key map (kbd "C-c C-e s") #'fountain-export-shell-command)
    map)
  "Mode map for `fountain-mode'.")


;;; Menu

(require 'easymenu)

(easy-menu-define fountain-mode-menu fountain-mode-map
  "Menu for `fountain-mode'."
  '("Fountain"
    ("Navigate"
     ["Next Heading" fountain-outline-next]
     ["Previous Heading" fountain-outline-previous]
     ["Up Heading" fountain-outline-up]
     ["Forward Heading Same Level" fountain-outline-forward]
     ["Backward Heading Same Level" fountain-outline-backward]
     "---"
     ["Cycle Outline Visibility" fountain-outline-cycle]
     ["Cycle Global Outline Visibility" fountain-outline-cycle-global]
     ["Show All" fountain-outline-show-all]
     "---"
     ["Next Character" fountain-forward-character]
     ["Previous Character" fountain-backward-character]
     "---"
     ["Go to Scene Heading..." fountain-goto-scene]
     ["Go to Page..." fountain-goto-page])
    ("Edit Structure"
     ["Insert Section Heading" fountain-insert-section-heading]
     ["Mark Subtree" fountain-outline-mark]
     ["Open Subtree in Indirect Buffer" fountain-outline-to-indirect-buffer]
     "---"
     ["Shift Element Up" fountain-shift-up]
     ["Shift Element Down" fountain-shift-down]
     "---"
     ["Shift All Elements" (customize-set-variable 'fountain-shift-all-elements
                                             (not fountain-shift-all-elements))
      :style toggle
      :selected fountain-shift-all-elements])
    ("Scene Numbers"
     ["Add Scene Numbers" fountain-add-scene-numbers]
     ["Remove Scene Numbers" fountain-remove-scene-numbers]
     "---"
     ["Display Scene Numbers in Margin"
      (customize-set-variable 'fountain-scene-numbers-display-in-margin
                              (not fountain-scene-numbers-display-in-margin))
      :style toggle
      :selected fountain-scene-numbers-display-in-margin])
    "---"
    ["Insert Metadata..." auto-insert]
    ["Insert Synopsis" fountain-insert-synopsis]
    ["Insert Note" fountain-insert-note]
    ["Count Pages" fountain-count-pages]
    ["Insert Page Break..." fountain-insert-page-break]
    ["Refresh Continued Dialog" fountain-contd-dialog-refresh]
    ["Update Auto-Completion" fountain-completion-update]
    "---"
    ("Export"
     ["Export buffer..." fountain-export-buffer]
     ["Default" fountain-export-default]
     "---"
     ["Buffer to plain text" fountain-export-buffer-to-txt]
     ["Buffer to LaTeX" fountain-export-buffer-to-latex]
     ["Buffer to HTML" fountain-export-buffer-to-html]
     ["Buffer to Final Draft" fountain-export-buffer-to-fdx]
     ["Buffer to Fountain" fountain-export-buffer-to-fountain]
     "---"
     ["Run Shell Command" fountain-export-shell-command]
     "---"
     ["US Letter Page Size" (customize-set-variable 'fountain-page-size
                                                    'letter)
      :style radio
      :selected (eq fountain-page-size 'letter)]
     ["A4 Page Size" (customize-set-variable 'fountain-page-size
                                             'a4)
      :style radio
      :selected (eq fountain-page-size 'a4)]
     "---"
     ["Include Title Page"
      (customize-set-variable 'fountain-export-include-title-page
                              (not fountain-export-include-title-page))
      :style toggle
      :selected fountain-export-include-title-page]
     ["Bold Scene Headings"
      (if (memq 'bold fountain-export-scene-heading-format)
          (customize-set-variable 'fountain-export-scene-heading-format
                             (remq 'bold fountain-export-scene-heading-format))
        (customize-set-variable 'fountain-export-scene-heading-format
                            (cons 'bold fountain-export-scene-heading-format)))
      :style toggle
      :selected (memq 'bold fountain-export-scene-heading-format)]
     ["Double-Space Scene Headings"
      (if (memq 'double-space fountain-export-scene-heading-format)
          (customize-set-variable 'fountain-export-scene-heading-format
                     (remq 'double-space fountain-export-scene-heading-format))
        (customize-set-variable 'fountain-export-scene-heading-format
                    (cons 'double-space fountain-export-scene-heading-format)))
      :style toggle
      :selected (memq 'double-space fountain-export-scene-heading-format)]
     ["Underline Scene Headings"
      (if (memq 'underline fountain-export-scene-heading-format)
          (customize-set-variable 'fountain-export-scene-heading-format
                        (remq 'underline fountain-export-scene-heading-format))
        (customize-set-variable 'fountain-export-scene-heading-format
                       (cons 'underline fountain-export-scene-heading-format)))
      :style toggle
      :selected (memq 'underline fountain-export-scene-heading-format)]
     "---"
     ["Customize Export"
      (customize-group 'fountain-export)])
    "---"
    ("Syntax Highlighting"
     ["Minimum"
      (fountain-set-font-lock-decoration 1)
      :style radio
      :selected (= (fountain-get-font-lock-decoration) 1)]
     ["Default"
      (fountain-set-font-lock-decoration 2)
      :style radio
      :selected (= (fountain-get-font-lock-decoration) 2)]
     ["Maximum"
      (fountain-set-font-lock-decoration 3)
      :style radio
      :selected (= (fountain-get-font-lock-decoration) 3)]
     "---"
     ["Hide Emphasis Delimiters"
      (customize-set-variable 'fountain-hide-emphasis-delim
                              (not fountain-hide-emphasis-delim))
      :style toggle
      :selected fountain-hide-emphasis-delim]
     ["Hide Syntax Characters"
      (customize-set-variable 'fountain-hide-syntax-chars
                              (not fountain-hide-syntax-chars))
      :style toggle
      :selected fountain-hide-syntax-chars])
    ["Display Elements Auto-Aligned"
     (customize-set-variable 'fountain-align-elements
                             (not fountain-align-elements))
     :style toggle
     :selected fountain-align-elements]
    ["Auto-Upcase Scene Headings"
     (customize-set-variable 'fountain-auto-upcase-scene-headings
                             (not fountain-auto-upcase-scene-headings))
     :style toggle
     :selected fountain-auto-upcase-scene-headings]
    ["Add Continued Dialog"
     (customize-set-variable 'fountain-add-contd-dialog
                             (not fountain-add-contd-dialog))
     :style toggle
     :selected fountain-add-contd-dialog]
    "---"
    ["Save Options" fountain-save-options]
    ["Customize Mode" (customize-group 'fountain)]
    ["Customize Faces" (customize-group 'fountain-faces)]))

(defun fountain-save-options ()
  "Save `fountain-mode' options with `customize'."
  (interactive)
  (let (unsaved)
    (dolist (option '(fountain-align-elements
                      fountain-auto-upcase-scene-headings
                      fountain-add-contd-dialog
                      fountain-scene-numbers-display-in-margin
                      fountain-hide-emphasis-delim
                      fountain-hide-syntax-chars
                      fountain-shift-all-elements
                      font-lock-maximum-decoration
                      fountain-page-size
                      fountain-export-include-title-page
                      fountain-export-scene-heading-format))
      (when (customize-mark-to-save option) (setq unsaved t)))
    (when unsaved (custom-save-all))))


;;; Mode Definition

;;;###autoload
(add-to-list 'auto-mode-alist '("\\.fountain\\'" . fountain-mode))

;;;###autoload
(define-derived-mode fountain-mode text-mode "Fountain"
  "Major mode for screenwriting in Fountain markup."
  :group 'fountain
  (fountain-init-vars)
  (face-remap-add-relative 'default 'fountain)
  (add-hook 'post-self-insert-hook #'fountain-auto-upcase nil t)
  (when fountain-patch-emacs-bugs (fountain-patch-emacs-bugs))
  (jit-lock-register #'fountain-redisplay-scene-numbers))

(provide 'fountain-mode)

;; Local Variables:
;; coding: utf-8
;; fill-column: 72
;; indent-tabs-mode: nil
;; require-final-newline: t
;; End:

;;; fountain-mode.el ends here<|MERGE_RESOLUTION|>--- conflicted
+++ resolved
@@ -5,11 +5,7 @@
 
 ;; Author: Paul W. Rankin <pwr@sdf.org>
 ;; Keywords: wp, text
-<<<<<<< HEAD
 ;; Version: 2.9.0
-=======
-;; Version: 2.8.1
->>>>>>> cd58c7e8
 ;; Package-Requires: ((emacs "24.5"))
 ;; URL: https://fountain-mode.org
 ;; git: https://github.com/rnkn/fountain-mode
