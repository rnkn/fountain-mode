;;; fountain-mode.el --- Major mode for screenwriting in Fountain markup

;; Copyright (C) 2014 Paul Rankin

;; Author: Paul Rankin <paul@tilk.co>
;; Keywords: wp
<<<<<<< HEAD
;; Version: 1.4.2
=======
;; Version: 1.4.3
>>>>>>> 87ff021b
;; Package-Requires: ((s "1.9.0"))
;; URL: https://github.com/rnkn/fountain-mode

;; This file is not part of GNU Emacs.

;; This program is free software; you can redistribute it and/or modify
;; it under the terms of the GNU General Public License as published by
;; the Free Software Foundation, either version 3 of the License, or (at
;; your option) any later version.

;; This program is distributed in the hope that it will be useful, but
;; WITHOUT ANY WARRANTY; without even the implied warranty of
;; MERCHANTABILITY or FITNESS FOR A PARTICULAR PURPOSE. See the GNU
;; General Public License for more details.

;; You should have received a copy of the GNU General Public License
;; along with this program. If not, see <http://www.gnu.org/licenses/>.

;;; Commentary:

;; Fountain Mode
;; =============

;; Fountain Mode aims to be a full-featured screenwriting environment for
;; GNU Emacs using the Fountain markup format. For more information on the
;; Fountain markup format, visit <http://fountain.io>.

;; Features
;; --------

;; - Support for most of the Fountain 1.1 specification (scene numbers and
;;   dual dialog are forthcoming)
;; - Auto-align elements for a kind of WYSIWYG (display only, does not
;;   modify file contents)
;; - Integration with `outline` to toggle visibility of sections and
;;   scenes
;; - Export to HTML and PDF (PDF export requires [Prince][])
;; - Include or omit a title page
;; - Navigate by scene heading
;; - Emphasis (bold, italic, underlined text)
;; - Toggle visibility of emphasis delimiters and syntax characters
;; - Multiple levels of syntax highlighting for all elements
;; - Add/remove automatic "(CONT'D)" to successively speaking characters
;; - Automatic "(MORE)" and "(CONT'D)" when breaking dialog across pages in
;;   PDF output
;; - Templates for inserting synopses, notes and metadata
;; - Support for both official and legacy commenting (boneyard) syntax
;; - Navigator (using `occur`) for section headings, synopses, notes and
;;   scene headings
;; - everything is customizable, of course

;; The following features are not *yet* supported:

;; - scene numbers
;; - dual dialog

;; Most common features are accessible from the menu. For a full list of
;; functions and key-bindings, type `C-h m`.

;; See the [Wiki][] on GitHub for ways to extend Fountain Mode.

;; [prince]: http://www.princexml.com "Prince"
;; [wiki]: https://github.com/rnkn/fountain-mode/wiki "Fountain Mode wiki"

;; Requirements
;; ------------

;; - Emacs 24.1 (not tested on earlier versions, only tested on Mac OS X
;;   and Linux, not tested on Windows).
;; - [s.el][], the long lost Emacs string manipulation library.
;; - Exporting to PDF requires [Prince][], which is free for personal use.
;;   Prince adds a removable PDF annotation on the first page; if you don't
;;   like it, delete the annotation in a PDF application that supports
;;   editing annotations, or open the PDF and print to PDF, which will
;;   remove all annotations.
;; - If you want to use UUIDs (useful for using notes as linked bookmarks) you'll
;;   need either `uuidgen` CLT (usually preinstalled on OS X and Linux) or
;;   [uuid.el][] Emacs package.

;; [s.el]: https://github.com/magnars/s.el "s.el"
;; [uuid.el]: https://github.com/nicferrier/emacs-uuid "uuid.el"

;; Installation
;; ------------

;; *For users on OS X with no experience with Emacs, see the
;; [Absolute Beginner's Guide (OS X)][beginners guide].*

;; Fountain Mode is available through [MELPA][] and [MELPA-stable][]. I
;; encourage installing the stable version.

;; Alternately, download the [latest release][], move the files into your
;; `load-path` and add the following line to your `.emacs` or `init.el`
;; file:

;;     (require 'fountain-mode)

;; If you want to use the `develop` branch (not recommended) to stay on
;; the bleeding-edge, clone the repository in your `load-path` and
;; require as above:

;;     git clone https://github.com/rnkn/fountain-mode.git

;; To load Fountain Mode whenever you open a `.fountain` file, also add the
;; following:

;;     (add-to-list 'auto-mode-alist '("\\.fountain$" . fountain-mode))

;; [beginners guide]: https://github.com/rnkn/fountain-mode/wiki/Absolute-Beginner's-Guide-(OS-X) "Absolute Beginner's Guide (OS X)"
;; [melpa]: http://melpa.org "MELPA"
;; [melpa-stable]: http://stable.melpa.org "MELPA-stable"
;; [latest release]: https://github.com/rnkn/fountain-mode/releases/latest "Fountain Mode latest release"

;; Outlining
;; ---------

;; There are six possible levels of outline subtrees. Section headings
;; count as the first five levels and scene headings count as the sixth
;; level, e.g.:

;;     # section level 1
;;     ## section level 2
;;     ### section level 3
;;     #### section level 4
;;     ##### section level 5
;;     ###### invalid section level
;;     INT. LEVEL 6 - DAY
;;
;;     An obese man (40s) with a large mustard stain on his shirt exits the
;;     elevator. He holds a hotdog.

;; Cycle subtree visibility with `TAB`. Cycle global outline visibility
;; with `<backtab>` (shift-TAB) or `C-u TAB`. More navigation and structure
;; editing commands are:

;; - `C-c C-f fountain-outline-forward`
;; - `C-c C-b fountain-outline-backward`
;; - `C-c C-n fountain-outline-next`
;; - `C-c C-p fountain-outline-previous`
;; - `C-c C-u fountain-outline-up`
;; - `C-c C-v fountain-outline-shift-down`
;; - `C-c C-^ fountain-outline-shift-up`
;; - `C-c C-SPC fountain-outline-mark`

;; Bugs and Feature Requests
;; -------------------------

;; Raise an issue on the [Issues][] page on GitHub, or simply send an email
;; to the mailing list: <emacs.fountain@librelist.com>.

;; [issues]: https://github.com/rnkn/fountain-mode/issues "Fountain Mode issues"

;; History
;; -------

;; See [Releases][] on GitHub.

;; [releases]: https://github.com/rnkn/fountain-mode/releases "Fountain Mode releases"

;;; Code:

(defconst fountain-version
<<<<<<< HEAD
  "1.4.2")
=======
  "1.4.3")
>>>>>>> 87ff021b

;;; Required ===================================================================

(require 's)
(require 'thingatpt)
(require 'easymenu)
(require 'outline)

;; Groups ======================================================================

(defgroup fountain ()
  "Major mode for screenwriting in Fountain markup."
  :prefix "fountain-"
  :group 'wp
  :link '(url-link "https://github.com/rnkn/fountain-mode"))

(defgroup fountain-export ()
  "Options for exporting Fountain files."
  :prefix "fountain-export-"
  :group 'fountain)

(defgroup fountain-faces ()
  "Faces used in `fountain-mode'.
There are three levels of Font Lock decoration:

    1. minimum: only highlights comments and syntax characters

    2. default: highlights comments, metadata, scene headings,
       sections, synopses, notes and syntax characters

    3. maximum: highlights comments, metadata keys, metadata
       values, scene headings, sections, synopses, notes,
       character names, parentheticals, dialog, transitions,
       center text and syntax characters

To switch between these levels of Font Lock decoration, customize
the value of `font-lock-maximum-decoration'. This can be set
indirectly with \\[fountain-set-font-lock-decoration] and saved
with \\[fountain-save-font-lock-decoration]."
  :prefix "fountain-"
  :link '(info-link "(emacs)Font Lock")
  :group 'fountain)

;;; Obsolete Aliases ===========================================================

(define-obsolete-variable-alias 'fountain-indent-character-col
  'fountain-align-character "0.12.0")

(define-obsolete-variable-alias 'fountain-indent-dialog-col
  'fountain-align-dialog "0.12.0")

(define-obsolete-variable-alias 'fountain-indent-paren-col
  'fountain-align-paren "0.12.0")

(define-obsolete-variable-alias 'fountain-indent-trans-col
  'fountain-align-trans "0.12.0")

(define-obsolete-variable-alias 'fountain-indent-centered-col
  'fountain-align-centered "0.12.0")

(define-obsolete-variable-alias 'fountain-indent-character
  'fountain-align-character "0.13.0")

(define-obsolete-variable-alias 'fountain-indent-dialog
  'fountain-align-dialog "0.13.0")

(define-obsolete-variable-alias 'fountain-indent-paren
  'fountain-align-paren "0.13.0")

(define-obsolete-variable-alias 'fountain-indent-trans
  'fountain-align-trans "0.13.0")

(define-obsolete-variable-alias 'fountain-indent-centered
  'fountain-align-centered "0.13.0")

(define-obsolete-variable-alias 'fountain-align-centered
  'fountain-align-center "1.1.0")

(define-obsolete-variable-alias 'fountain-export-title-page-template
  'fountain-export-title-page-title-template "1.1.0")

(define-obsolete-variable-alias 'fountain-hide-escapes
  'fountain-hide-syntax-chars "1.3.0")

(define-obsolete-function-alias 'fountain-toggle-hide-escapes
  'fountain-toggle-hide-syntax-chars "1.3.0")

(define-obsolete-face-alias 'fountain-centered
  'fountain-center "1.1.0")

(define-obsolete-face-alias 'fountain-scene-heading-highlight
  'fountain-scene-heading "1.2.0")

(define-obsolete-face-alias 'fountain-note-highlight
  'fountain-note "1.2.0")

(define-obsolete-face-alias 'fountain-section-highlight
  'fountain-section "1.2.0")

(define-obsolete-face-alias 'fountain-synopsis-highlight
  'fountain-synopsis "1.2.0")

(define-obsolete-face-alias 'fountain-center-highlight
  'fountain-center "1.2.0")

(define-obsolete-face-alias 'fountain-character-highlight
  'fountain-character "1.2.0")

(define-obsolete-face-alias 'fountain-paren-highlight
  'fountain-paren "1.2.0")

(define-obsolete-face-alias 'fountain-dialog-highlight
  'fountain-dialog "1.2.0")

(define-obsolete-face-alias 'fountain-trans-highlight
  'fountain-trans "1.2.0")

;;; Customization ==============================================================

(defcustom fountain-mode-hook
  '(turn-on-visual-line-mode)
  "Mode hook for `fountain-mode', run after the mode is turned on."
  :type 'hook
  :group 'fountain)

(defcustom fountain-metadata-template
  "title: ${title}\ncredit: written by\nauthor: ${fullname}\ndraft: first\ndate: ${longtime}\ncontact: ${email}\n"
  "\\<fountain-mode-map>Template inserted at beginning of buffer with \\[fountain-insert-metadata].
See `fountain-insert-template'."
  :type 'string
  :group 'fountain)

(defcustom fountain-scene-heading-prefix-list
  '("INT" "EXT" "I/E" "EST")
  "List of scene heading prefixes (case insensitive).
Any scene heading prefix can be followed by a dot and/or a space,
so the following are equivalent:

    INT HOUSE - DAY

    INT. HOUSE - DAY

Call `fountain-mode' again for changes to take effect."
  :type '(repeat (string :tag "Prefix"))
  :group 'fountain)

(defcustom fountain-trans-list
  '("TO:" "WITH:" "FADE OUT" "TO BLACK")
  "List of transition endings (case insensitive).
This list is used to match the endings of transitions,
e.g. \"TO:\" will match both the following:

    CUT TO:

    DISSOLVE TO:

Call `fountain-mode' again for changes to take effect."
  :type '(repeat (string :tag "Transition"))
  :group 'fountain)

(defcustom fountain-add-continued-dialog
  t
  "\\<fountain-mode-map>If non-nil, add continued dialog appropriately with \\[fountain-continued-dialog-refresh].
When same character speaks in succession, append
`fountain-continued-dialog-string'."
  :type 'boolean
  :group 'fountain)

(defcustom fountain-continued-dialog-string
  "CONT'D"
  "String to append to character name speaking in succession.
If `fountain-add-continued-dialog' is non-nil, append this string
to character when speaking in succession.

Parentheses are added automatically, e.g. \"CONT'D\" becomes
\"(CONT'D)\".

WARNING: if you change this variable then call
`fountain-continued-dialog-refresh', strings matching the
previous value will not be recognized. Before changing this
variable, first make sure to set `fountain-add-continued-dialog'
to nil and run `fountain-continued-dialog-refresh', then make the
changes desired."
  :type 'string
  :group 'fountain)

;; (defcustom fountain-trim-whitespace nil
;;   "If non-nil, trim whitespace around elements."
;;   :type 'boolean
;;   :group 'fountain)

(defcustom fountain-align-character
  20
  "Column integer to which characters names should be aligned.
This option does not affect file contents."
  :type 'integer
  :group 'fountain)

(defcustom fountain-align-dialog
  10
  "Column integer to which dialog should be aligned.
This option does not affect file contents."
  :type 'integer
  :group 'fountain)

(defcustom fountain-align-paren
  15
  "Column integer to which parentheticals should be aligned.
This option does not affect file contents."
  :type 'integer
  :group 'fountain)

(defcustom fountain-align-trans
  45
  "Column integer to which transitions should be aligned.
This option does not affect file contents."
  :type 'integer
  :group 'fountain)

(defcustom fountain-align-center
  10
  "Column integer to which centered text should be aligned.
This option does not affect file contents."
  :type 'integer
  :group 'fountain)

;; (defcustom fountain-align-scene-num
;;   65
;;   "Column integer to which scene numbers should be aligned.
;; This option affects file contents"
;;   :type 'integer
;;   :group 'fountain)

(defcustom fountain-align-elements
  t
  "If non-nil, elements will be displayed auto-aligned.
This option does not affect file contents."
  :type 'boolean
  :group 'fountain)

(defcustom fountain-switch-comment-syntax
  nil
  "\\<fountain-mode-map>If non-nil, use \"//\" as default comment syntax (boneyard).
Two syntaxes are supported:

    /* this text is a comment */

    // this text is
    // also a comment

Both syntax will be recognized as comments. This option changes
the behavior of \\[comment-dwim]. The default is the former but
if you prefer the latter, set this option to non-nil."
  :type 'boolean
  :group 'fountain)

(defcustom fountain-hide-emphasis-delim
  nil
  "If non-nil, make emphasis delimiters invisible."
  :type 'boolean
  :group 'fountain)

(defcustom fountain-hide-syntax-chars
  nil
  "If non-nil, make syntax characters invisible."
  :type 'boolean
  :group 'fountain)

(defcustom fountain-short-time-format
  "%x"
  "Format of date and time. See `format-time-string'."
  :type 'string
  :group 'fountain)

(defcustom fountain-long-time-format
  "%B %-e, %Y"
  "Format of date and time. See `format-time-string'."
  :type 'string
  :group 'fountain)

(defcustom fountain-note-template
  "${time} - ${fullname}: "
  "\\<fountain-mode-map>Template for inserting notes with \\[fountain-insert-note].
See `fountain-insert-template'.

The default \"${time} - ${fullname}: \" will insert something
similar to:

\[\[01/20/14 - Alan Smithee: \]\]"
  :type 'string
  :group 'fountain)

(defcustom fountain-outline-startup-level
  0
  "Outline level to show when visiting a file."
  :type '(choice (const :tag "Show all" 0)
                 (const :tag "Show top-level" 1)
                 (const :tag "Show scene headings" 6)
                 (integer :tag "Custom level"))
  :group 'fountain)


(defcustom fountain-outline-custom-level
  nil
  "Additional section headings to include in outline cycling."
  :type '(choice (const :tag "Only top-level" nil)
                 (const :tag "Include level 2" 2)
                 (const :tag "Include level 3" 3)
                 (const :tag "Include level 4" 4)
                 (const :tag "Include level 5" 5))
  :group 'fountain)

(defcustom fountain-uuid-func
  '(lambda () (shell-command-to-string "uuidgen"))
  "Function for generating a UUID.
The default function requires the command line tool \"uuidgen\"."
  :tag "Fountain UUID Function"
  :type 'function
  :group 'fountain)

;;; Export Customization =======================================================

;; (defcustom fountain-export-element-set
;;   '("scene-heading" "action" "character" "paren" "dialog" "trans")
;;   "List of elements to include when exporting.
;; You would usually keep this at its default, but changing becomes
;; useful if, for example, you want to include your script notes, or
;; only want to export your synopses.

;; This set does not apply to metadata."
;;   :type '(set
;;           (const :tag "Scene Headings" "scene-heading")
;;           (const :tag "Action" "action")
;;           (const :tag "Character Names" "character")
;;           (const :tag "Parentheticals" "paren")
;;           (const :tag "Dialog" "dialog")
;;           (const :tag "Transitions" "trans")
;;           (const :tag "Section Headings" "section")
;;           (const :tag "Synopses" "synopsis")
;;           (const :tag "Notes" "note")
;;           (const :tag "Comments" "comment"))
;;   :group 'fountain-export)

(defcustom fountain-export-default-command
  'fountain-export-buffer-to-pdf-via-html
  "\\<fountain-mode-map>Default function to call with \\[fountain-export-default]."
  :type '(radio (function-item fountain-export-buffer-to-pdf-via-html)
                (function-item fountain-export-buffer-to-html))
  :group 'fountain-export)

(defcustom fountain-export-include-title-page
  t
  "Generate a title page on export."
  :type 'boolean
  :group 'fountain-export)

(defcustom fountain-export-inline-style
  t
  "If non-nil, use inline stylesheet.
Otherwise, use an external stylesheet file."
  :type 'boolean
  :group 'fountain-export)

(defcustom fountain-export-page-size
  "us-letter"
  "Paper size to use on export."
  :type '(radio (const :tag "US Letter" "us-letter")
                (const :tag "A4" "a4"))
  :group 'fountain-export)

(defcustom fountain-export-font
  '("Courier" "Courier New" "monospace")
  "List of font names to use when exporting, by priority."
  :type '(repeat (string :tag "Font"))
  :group 'fountain-export)

(defcustom fountain-export-bold-scene-headings
  nil
  "If non-nil, bold scene headings on export."
  :type 'boolean
  :group 'fountain-export)

(defcustom fountain-export-underline-scene-headings
  nil
  "If non-nil, underline scene headings on export."
  :type 'boolean
  :group 'fountain-export)

(defcustom fountain-export-bold-title
  nil
  "If non-nil, bold title on export."
  :type 'boolean
  :group 'fountain-export)

(defcustom fountain-export-underline-title
  t
  "If non-nil, underline title on export."
  :type 'boolean
  :group 'fountain-export)

(defcustom fountain-export-upcase-title
  t
  "If non-nil, underline title on export."
  :type 'boolean
  :group 'fountain-export)

(defcustom fountain-export-double-space-scene-headings
  nil
  "If non-nil, double space before scene headings on export."
  :type 'boolean
  :group 'fountain-export)

(defcustom fountain-export-action-orphans
  2
  "Number of allowable action orphan lines.
When breaking action across pages, this integer is the minimum
number of lines on the previous page."
  :type 'integer
  :group 'fountain-export)

(defcustom fountain-export-action-widows
  2
  "Number of allowable action widow lines.
When breaking action across pages, this integer is the minimum
number of lines on the following page."
  :type 'integer
  :group 'fountain-export)

(defcustom fountain-export-dialog-orphans
  2
  "Number of allowable dialog orphan lines.
When breaking dialog across pages, this integer is the minimum
number of lines on the previous page."
  :type 'integer
  :group 'fountain-export)

(defcustom fountain-export-dialog-widows
  2
  "Number of allowable dialog widow lines.
When breaking dialog across pages, this integer is the minimum
number of lines on the following page."
  :type 'integer
  :group 'fountain-export)

(defcustom fountain-export-more-dialog-string
  "(MORE)"
  "String to append to dialog when breaking across pages.
Parentheses are not automatically added."
  :type 'string
  :group 'fountain-export)

(defcustom fountain-export-preserve-line-breaks
  t
  "If non-nil, convert all newlines into line breaks.
Otherwise, only break paragraphs at explicit line breaks (one or
more blank lines)."
  :type 'boolean
  :group 'fountain-export)

(defcustom fountain-export-convert-quotes
  nil
  "If non-nil, replace TeX-style quotes with \"smart-quotes\".

    \`\`foobar\'\'

will be exported as

    &ldquo;foobar&rdquo;"
  :type 'boolean
  :group 'fountain-export)

(defcustom fountain-export-pdf-via-html-command
  "prince %s --verbose"
  "Shell command string to convert HTML file to PDF."
  :type 'string
  :group 'fountain-export)

(defcustom fountain-export-title-page-title-template
  "${title}
${credit}
${author}"
  "Template for creating title page title block."
  :type 'string
  :group 'fountain-export)

(defcustom fountain-export-title-page-left-template
  "${draft}
${date}
${notes}"
  "Template for creating title page left block."
  :type 'string
  :group 'fountain-export)

(defcustom fountain-export-title-page-right-template
  "${contact}"
  "Template for creating title page right block."
  :type 'string
  :group 'fountain-export)

(defcustom fountain-export-style-template
"@page {
    size: ${page-size};
    margin-top: 1in;
    margin-right: 1in;
    margin-bottom: 0.5in;
    margin-left: 1.5in;
}

#title-page {
    page: title;
    margin: 0 auto;
    width: 6in;
    clear: both;
    page-break-after: always;
}

#screenplay {
    margin: 0 auto;
    width: 6in;
    clear: both;
    counter-reset: page 1;
    page: screenplay;
}

@media print {
    #title {
        margin-top: 3.5in;
        margin-bottom: 4in;
    }
}

#title-page #title {
    text-align: center;
}

#title-page #title img {
    width: 100%;
}

#title-page #left {
    width: 50%;
    float: left;
}

#title-page #right {
    width: 50%;
    float: right;
    text-align: right;
}

#title h1 {
    text-decoration: ${title-underline};
    text-transform: ${title-upcase};
    font-weight: ${title-bold};
}

@page screenplay {
    @top-right-corner {
        font-family: ${font};
        font-size: 12pt;
        content: counter(page)\".\";
        vertical-align: bottom;
        padding-bottom: 1em;
    }
    @bottom-left {
        font-family: ${font};
        font-size: 12pt;
        content: string(dialog-more, last);
        margin-left: 2in;
        vertical-align: top;
    }
}

@page screenplay:first {
    @top-right-corner {
        content: normal;
    }
}

h1,h2,h3,h4,h5,h6 {
    font-weight: normal;
    font-size: 12pt;
}

body {
    font-family: ${font};
    font-size: 12pt;
    line-height: 1;
}

hr {
    visibility: hidden;
    page-break-after: always;
}

em {
    font-style: italic;
}

strong {
    font-weight: bold;
}

span.underline {
    text-decoration: underline;
}

span.strikethrough {
    text-line-through-style: solid;
}

mark {
    background-color: inherit;
}

mark:before {
    content: '*';
    width: 0.5in;
    position: absolute;
    right: 0in;
}

del:before {
    content: '*';
    width: 0.5in;
    position: absolute;
    right: 0in;
}

p {
    margin-top: 1em;
    margin-bottom: 1em;
    margin-left: 0in;
    width: auto;
}

h2.scene-heading {
    font-weight: ${scene-bold};
    text-decoration: ${scene-underline};
    margin-top: ${scene-spacing};
    margin-bottom: 1em;
    page-break-after: avoid;
}

p.action {
    white-space: pre-wrap;
    orphans: ${action-orphans};
    widows: ${action-widows};
}

p.center {
    text-align: center;
    margin-left: 0;
    width: 100%;
    white-space: pre-wrap;
}

p.trans {
    margin-left: 4in;
    width: 2in;
    page-break-before: avoid;
}

p.note {
    display: none;
}

p.section {
    display: none;
}

p.synopsis {
    display: none;
}

p.page-break {
    visibility: hidden;
    page-break-after: always;
}

table.dialog {
    margin-top: 1em;
    margin-bottom: 1em;
    margin-left: 1in;
    border-spacing: 0px;
    width: 4in;
    string-set: character attr(character) dialog-more \"${dialog-more}\";
}

table.dialog:after {
    display: table-row;
    content: \"\";
    string-set: dialog-more \"\";
}

tr.character {
    page-break-after: avoid;
}

tr.dialog {
    orphans: ${dialog-orphans};
    widows: ${dialog-widows};
}

tr.paren {
    orphans: ${dialog-orphans};
    widows: ${dialog-widows};
    page-break-inside: avoid;
    page-break-after: avoid;
}

td {
    display: block;
    padding: 0;
}

td.character {
    margin-left: 1in;
}

td.dialog {
    width: 3.5in;
}

td.paren {
    margin-left: 0.6in;
    text-indent: -0.6em;
    width: 2in;
}

table.dialog caption.character {
    margin-left: 1in;
    text-align: left;
    caption-side: top;
    caption-page: following;
    content: string(character, last)\" ${dialog-contd}\";
}"
"Style template for exporting to HTML, and PDF via HTML.
Only customize this if you really know what you're doing."
  :type 'string
  :group 'fountain-export)

(defcustom fountain-export-html-head-template
  "<head>
<meta charset=\"${charset}\">
<meta name=\"author\" content=\"${author}\" />
<meta name=\"generator\" content=\"Emacs ${emacs-version} running Fountain Mode ${fountain-version}\" />
<title>${title}</title>
${insert-style}
</head>"
  "HTML head template inserted into export buffer.
Only customize this if you really know what you're dong.
Currently, ${charset} will default to UTF-8."
  :type 'string
  :group 'fountain-export)

;;; Variables ==================================================================

(defvar-local fountain-metadata
  nil
  "Metadata alist in the form of (KEY . VALUE).
This buffer-local variable is set with `fountain-read-metadata'
upon calling `fountain-mode' or saving a file.")

(defvar-local fountain-outline-cycle
  0
  "Integer representing global outline cycling status.
Used by `fountain-outline-cycle'.")

(defvar-local fountain-outline-cycle-subtree
  0
  "Integer representing subtree outline cycling status.
Used by `fountain-outline-cycle'.")

(defvar fountain-block-limit
  10000
  "Integer to limit fontification block in characters.
Used by `fountain-get-block-bounds'.")

;;; Element Regular Expressions ================================================

(defvar fountain-scene-heading-regexp
  nil
  "Regular expression for matching scene headings.
Set with `fountain-initialize-regexp'. Requires
`fountain-scene-heading-p' for preceding blank line.")

(defvar fountain-trans-regexp
  nil
  "Regular expression for matching transitions.
Set with `fountain-initialize-regexp'. Requires
`fountain-trans-p' for preceding and succeeding blank lines.")

;; (defconst fountain-scene-num-regexp
;;   "\\(.*?\\)\\([\s\t]*\\)\\(#[0-9]+[a-z]?\\)[\s\t]*$"
;;   "Regular expression for matching scene numbers.
;; Assumes line matches `fountain-scene-heading-p'.

;;     Group 1: scene heading
;;     Group 2: whitespace
;;     Group 3: scene number (including leading #)")

(defconst fountain-blank-regexp
  "^\s?$"
  "Regular expression for matching an empty line.")

(defconst fountain-forced-action-mark-regexp
  "^!"
  "Regular expression for forced action mark.")

(defconst fountain-nbsp-regexp
  "\\(?:^\\|[^\\]\\)\\(?1:\\(?2:\\\\\\)\s\\)"
  "Regular expression for non-breaking space.")

(defconst fountain-comment-regexp
  (concat "\\(//[\s\t]*\\(.*\\)\\)"
          "\\|"
          "\\(?1:\\(?2:/\\*\\)[\s\t]*\\(?3:\\(.\\|\n\\)*?\\)[\s\t]*\\*/\\)")
  "Regular expression for matching comments.")

(defconst fountain-metadata-regexp
  (concat "^\\(?1:\\(?2:\\<[^:\n]+\\):\s*\\(?3:.+\\)?\\)"
          "\\|"
          "^\s+\\(?1:\\(?3:.+\\)\\)")
  "Regular expression for matching multi-line metadata values.
Requires `fountain-metadata-p' for bobp.")

(defconst fountain-character-regexp
  (concat "^[\s\t]*\\(?1:\\(?:"
          "\\(?2:@\\)\\(?3:\\(?4:[^<>\n]+?\\)\\(?:[\s\t]*(.*?)\\)*?\\)"
          "\\|"
          "\\(?3:\\(?4:[A-Z][^<>a-z\n]*?\\)\\(?:[\s\t]*(.*?)\\)*?\\)"
          "\\)[\s\t]*\\(?5:\\^\\)?\\)[\s\t]*$")
  "Regular expression for matching character names.

    Group 1: trim whitespace
    Group 2: trim @ and ^ (for export)
    Group 3: character name only
    Group 4: trailing ^ for dual dialog

Requires `fountain-character-p'.")

(defconst fountain-paren-regexp
  "^[\s\t]*\\(\\(([^)\n]*)\\)\\)[\s\t]*$"
  "Regular expression for matching parentheticals.
Requires `fountain-paren-p' for preceding character or dialog.")

(defconst fountain-page-break-regexp
  "^[\s\t]*=\\{3,\\}.*"
  "Regular expression for matching page breaks.")

(defconst fountain-note-regexp
  "\\(\\[\\[\\(\\(?:.\n?\\)*?\\)]]\\)"
  "Regular expression for matching notes.")

(defconst fountain-section-regexp
  "^\\(?1:\\(?2:\\(?4:#\\{1,5\\}\\)[\s\t]*\\)\\(?3:[^#\n].*\\)\\)[\s\t]*$"
  "Regular expression for matching section headings.")

(defconst fountain-synopsis-regexp
  "^\\(\\(?3:=[\s\t]*\\)\\(?2:[^=\n].*\\)\\)[\s\t]*"
  "Regular expression for matching synopses.")

(defconst fountain-center-regexp
  "^[\s\t]*\\(?1:\\(?2:>[\s\t]*\\)\\(?3:.*?\\)\\(?4:[\s\t]*<\\)\\)[\s\t]*$"
  "Regular expression for matching centered text.")

;;; Emphasis Regular Expressions ===============================================

(defconst fountain-underline-regexp
  (concat "\\(^\\|[^\\]\\)"
          "\\(_\\)"
          "\\([^\s\t\n_]+?[^\n_]*?\\)"
          "\\(\\2\\)")
  "Regular expression for matching underlined text.")

(defconst fountain-italic-regexp
  (concat "\\(^\\|[^\\\\*]\\)"
          "\\(\\*\\)"
          "\\([^\s\t\n\\*]+?[^\n\\*]*?\\)"
          "\\(\\2\\)")
  "Regular expression for matching italic text.")

(defconst fountain-bold-regexp
  (concat "\\(^\\|[^\\]\\)"
          "\\(\\*\\{2\\}\\)"
          "\\([^\s\t\n\\*]+?[^\n\\*]*?\\)"
          "\\(\\2\\)")
  "Regular expression for matching bold text.")

(defconst fountain-bold-italic-regexp
  (concat "\\(^\\|[^\\\\*]\\)"
          "\\(\\*\\{3\\}\\)"
          "\\([^\s\t\n\\*]+?[^\n\\*]*?\\)"
          "\\(\\2\\)")
  "Regular expression for matching bold-italic text.
Due to the problematic nature of the syntax,
bold-italic-underlined text must be specified with the
bold-italic delimiters together, e.g.

    This text is _***ridiculously important***_.")

(defconst fountain-lyrics-regexp
  (concat "^\\(?2:~\s*\\)"
          "\\(?3:.+\\)")
  "Regular expression for matching lyrics.")

;;; Faces ======================================================================

(defface fountain-comment
  '((t (:inherit shadow)))
  "Default face for comments (boneyard)."
  :group 'fountain-faces)

(defface fountain-non-printing
  '((t (:inherit fountain-comment)))
  "Default face for emphasis delimiters and syntax characters."
  :group 'fountain-faces)

(defface fountain-metadata-key
  '((t (:inherit font-lock-constant-face)))
  "Default face for metadata keys."
  :group 'fountain-faces)

(defface fountain-metadata-value
  '((t (:inherit font-lock-comment-face)))
  "Default face for metadata values."
  :group 'fountain-faces)

(defface fountain-page-break
  '((t (:inherit fountain-comment)))
  "Default face for page breaks."
  :group 'fountain-faces)

(defface fountain-scene-heading
  '((t (:inherit font-lock-function-name-face)))
  "Default face for scene headings."
  :group 'fountain-faces)

(defface fountain-paren
  '((t (:inherit font-lock-variable-name-face)))
  "Default face for parentheticals."
  :group 'fountain-faces)

(defface fountain-center
  '((t nil))
  "Default face for centered text."
  :group 'fountain-faces)

(defface fountain-note
  '((t (:inherit font-lock-comment-face)))
  "Default face for notes.")

(defface fountain-section
  '((t (:inherit font-lock-builtin-face)))
  "Default face for section headings."
  :group 'fountain-faces)

(defface fountain-synopsis
  '((t (:inherit font-lock-type-face)))
  "Default face for synopses."
  :group 'fountain-faces)

(defface fountain-character
  '((t (:inherit font-lock-keyword-face)))
  "Default face for characters."
  :group 'fountain-faces)

(defface fountain-dialog
  '((t (:inherit font-lock-string-face)))
  "Default face for dialog."
  :group 'fountain-faces)

(defface fountain-trans
  '((t (:inherit font-lock-variable-name-face)))
  "Default face for transitions."
  :group 'fountain-faces)

;;; Thing Definitions ==========================================================

(put 'scene 'forward-op 'fountain-forward-scene)

;;; Internal Functions =========================================================

(defun fountain-init-scene-heading-regexp ()
  "Initializes `fountain-scene-heading-regexp'."
  (setq fountain-scene-heading-regexp
        (concat "^\\(?1:\\(?2:\\(?4:\\.\\)\\)\\(?3:\\<.*?\\)\\)[\s\t]*$"
                "\\|"
                "^\\(?1:\\(?3:\\(?4:"
                (regexp-opt fountain-scene-heading-prefix-list)
                "\\)[.\s\t]+.*?\\)\\)[\s\t]*$")))

(defun fountain-init-trans-regexp ()
  "Initializes `fountain-trans-regexp'."
  (setq fountain-trans-regexp
        (concat "^[\s\t]*\\(?1:\\(?2:>[\s\t]*\\)\\(?3:[^<>\n]*?\\)\\)[\s\t]*$"
                "\\|"
                "^[\s\t]*\\(?1:\\(?3:[[:upper:]\s\t]*"
                (regexp-opt fountain-trans-list)
                "\\)\\)[\s\t]*$")))

(defun fountain-init-outline-regexp ()
  "Initializes `outline-regexp'."
  (setq-local outline-regexp
              (concat fountain-section-regexp
                      "\\|"
                      fountain-scene-heading-regexp)))

(defun fountain-init-regexp ()
  "Set variable regular expression values."
  (fountain-init-scene-heading-regexp)
  (fountain-init-outline-regexp)
  (fountain-init-trans-regexp))

(defun fountain-init-comment-syntax ()
  "Set comment syntax according to `fountain-switch-comment-syntax'."
  (setq-local comment-start
              (if fountain-switch-comment-syntax "//" "/*"))
  (setq-local comment-end
              (if fountain-switch-comment-syntax "" "*/")))

(defun fountain-get-block-bounds ()
  "Return the beginning and end points of block at point."
  (let* ((r (concat fountain-blank-regexp "\\|\\`\\|\\'"))
         (beg (save-excursion
                (re-search-backward r
                                    (- (point) fountain-block-limit) t)))
         (end (save-excursion
                (re-search-forward r
                                   (+ (point) fountain-block-limit) t))))
    (cons beg end)))

;; currently unused
;; (defun fountain-strip-comments (start end)
;;   "Strip comments between START and END and return string."
;;   (let ((start
;;          (save-excursion
;;            (goto-char start)
;;            ;; using thing-at-point-looking-at is very slow, better to
;;            ;; use a simpler function.
;;            ;;
;;            ;; (if (thing-at-point-looking-at fountain-comment-regexp)
;;            ;;     (match-beginning 0)
;;            ;;   start)))
;;            (if (and (search-forward "*/" end t)
;;                     (null (search-backward "/*" start t))
;;                     (search-backward "/*" nil t)
;;                     (comment-only-p (point) start))
;;                (point)
;;              start)))
;;         (end
;;          (save-excursion
;;            (goto-char end)
;;            ;; (if (thing-at-point-looking-at fountain-comment-regexp)
;;            ;;     (match-end 0)
;;            ;;   end))))
;;            (if (and (search-backward "/*" start t)
;;                     (null (search-forward "*/" end t))
;;                     (search-forward "*/" nil t)
;;                     (comment-only-p (point) end))
;;                (point)
;;              end))))
;;     (replace-regexp-in-string
;;      fountain-comment-regexp ""
;;      (buffer-substring-no-properties start end))))

(defun fountain-blank-p ()
  "Return non-nil if point is at a blank line or single space."
  (save-excursion
    (save-restriction
      (widen)
      (forward-line 0)
      ;; don't modify match-data
      (looking-at-p fountain-blank-regexp))))

(defun fountain-metadata-p ()           ; OPTIMIZE
  "Match metadata if point is at metadata, nil otherwise."
  (save-excursion
    (save-restriction
      (widen)
      (forward-line 0)
      (and (looking-at fountain-metadata-regexp)
           (or (bobp)
               (save-match-data
                 (forward-line -1)
                 (fountain-metadata-p)))))))

(defun fountain-section-p ()
  "Match section heading if point is at section heading, nil otherwise."
  (save-excursion
    (save-restriction
      (widen)
      (forward-line 0)
      (looking-at fountain-section-regexp))))

(defun fountain-synopsis-p ()
  "Match synopsis if point is at synopsis, nil otherwise."
  (save-excursion
    (save-restriction
      (widen)
      (forward-line 0)
      (looking-at fountain-synopsis-regexp))))

(defun fountain-note-p ()
  "Match note if point is at a note, nil otherwise."
  (thing-at-point-looking-at fountain-note-regexp))

(defun fountain-comment-p ()
  (save-excursion
    (save-restriction
      (widen)
      (if (eq (char-after) ?\*) (forward-char -1))
      (or (forward-comment 1)
          (let ((x (point)))
            (search-backward "/*" nil t)
            (and (forward-comment 1)
                 (<= x (point))))))))

(defalias 'fountain-boneyard-p 'fountain-comment-p)

(defun fountain-tachyon-p ()
  "Return non-nil if point is at a non-interfering element.
These include blank lines, section headings, synopses, notes, and
comments."
  (or (fountain-blank-p)
      (fountain-section-p)
      (fountain-synopsis-p)
      (fountain-note-p)
      (fountain-comment-p)))

(defun fountain-scene-heading-p ()
  "Match scene heading if point is at a scene heading, nil otherwise."
  (save-excursion
    (save-restriction
      (widen)
      (forward-line 0)
      (and (looking-at fountain-scene-heading-regexp)
           (save-match-data
             (forward-line -1)
             (or (bobp)
                 (fountain-tachyon-p)))))))

(defun fountain-character-p ()
  "Match character if point is at character, nil otherwise."
  (unless (fountain-scene-heading-p)
    (save-excursion
      (forward-line 0)
      (and (let ((case-fold-search nil))
             (looking-at fountain-character-regexp))
           (save-match-data
             (save-restriction
               (widen)
               (and (save-excursion
                      (forward-line -1)
                      (fountain-tachyon-p))
                    (save-excursion
                      (forward-line 1)
                      (unless (eobp)
                        (not (fountain-tachyon-p)))))))))))

(defun fountain-dialog-p ()
  "Match dialog if point is at dialog, nil otherwise."
  (unless (or (fountain-blank-p)
              (fountain-paren-p)
              (fountain-note-p))
    (save-excursion
      (save-restriction
        (widen)
        (forward-line 0)
        (and (looking-at "[^<>\n]+")
             (save-match-data
               (unless (bobp)
                 (forward-line -1)
                 (or (fountain-character-p)
                     (fountain-paren-p)
                     (fountain-dialog-p)))))))))

(defun fountain-paren-p ()
  "Match parenthetical if point is at a paranthetical, nil otherwise."
  (save-excursion
    (save-restriction
      (widen)
      (forward-line 0)
      (and (looking-at fountain-paren-regexp)
           (save-match-data
             (unless (bobp)
               (forward-line -1)
               (or (fountain-character-p)
                   (fountain-dialog-p))))))))

(defun fountain-trans-p ()
  "Match transition if point is at a transition, nil otherwise."
  (save-excursion
    (save-restriction
      (widen)
      (forward-line 0)
      (and (let (case-fold-search)
             (looking-at fountain-trans-regexp))
           (save-match-data
             (save-excursion
               (forward-line -1)
               (or (bobp)
                   (fountain-tachyon-p))))
           (save-match-data
             (save-excursion
               (forward-line 1)
               (or (eobp)
                   (fountain-tachyon-p))))))))

(defun fountain-center-p ()
  "Match centered text if point is at centered text, nil otherwise."
  (save-excursion
    (save-restriction
      (widen)
      (forward-line 0)
      (looking-at fountain-center-regexp))))

(defun fountain-read-metadata ()
  "Read buffer metadata, set and return `fountain-metadata'."
  (setq fountain-metadata nil)
  (save-excursion
    (save-restriction
      (widen)
      (goto-char (point-min))
      (while (fountain-metadata-p)
        (let ((key (downcase (match-string-no-properties 2)))
              (value                    ; FIXME make a list
               (progn
                 (forward-line 1)       ; FIXME on line ahead
                 (or (match-string-no-properties 3)
                     (let (s)
                       (while (and (fountain-metadata-p)
                                   (null (match-string 2)))
                         (setq s
                               (append s
                                       (list (match-string-no-properties 3))))
                         (forward-line 1))
                       s)))))
          (setq fountain-metadata
                (append fountain-metadata
                        (list (cons key value))))))
      fountain-metadata)))

(defun fountain-get-metadata-value (key)
  "Return the value associated with KEY in `fountain-metadata'.
If there are multiple values, join by concatenating with
newlines."
  (let ((value (cdr (assoc key fountain-metadata))))
    (if (listp value)
        (s-join "\n" value)
      value)))

(defun fountain-insert-template (template)
  "Format TEMPLATE according to the following list.
To include an item in a template you must use the full \"${foo}\"
syntax.

    ${title}    Buffer name without extension
    ${longtime} Long date format (defined in `fountain-long-time-format')
    ${time}     Short date format (defined in `fountain-short-time-format')
    ${fullname} User full name (defined in `user-full-name')
    ${nick}     User first name (defined in `user-login-name')
    ${email}    User email (defined in `user-mail-address')
    ${uuid}     Insert a UUID (defined in `fountain-uuid-func')

Optionally, use \"$@\" to set the `mark' and \"$?\" to set the
`point', but only use one of each."
  (let ((start (point)))
    (insert (s-format template 'aget
                      `(("title" . ,(file-name-base (buffer-name)))
                        ("longtime" . ,(format-time-string fountain-long-time-format))
                        ("time" . ,(format-time-string fountain-short-time-format))
                        ("fullname" . ,user-full-name)
                        ("nick" . ,(capitalize user-login-name))
                        ("email" . ,user-mail-address)
                        ("uuid" . ,(fountain-uuid)))))
    (let ((end (point-marker)))
      (goto-char start)
      (when (search-forward "$@" end t)
        (replace-match "")
        (push-mark (point) t t))
      (goto-char start)
      (if (search-forward "$?" end t)
          (replace-match "")
        (goto-char end))
      (set-marker end nil))))

(defun fountain-uuid ()
  "Return a lowercase 8-digit UUID by calling `fountain-uuid-func'."
  (let ((s (downcase (funcall fountain-uuid-func))))
    (car (split-string s "-"))))

(defun fountain-forward-character (&optional n limit)
  "Goto Nth next character (or Nth previous is N is negative).
If LIMIT is 'scene, halt at next scene heading. If LIMIT is
'dialog, halt at next non-dialog element."
  (interactive "^p")
  (let* ((i (or n 1))
         (p (if (< i 1) -1 1)))
    (while (/= i 0)
      (if (fountain-character-p)
          (forward-line p))
      (while (cond ((eq limit 'scene)
                    (not (or (fountain-character-p)
                             (fountain-scene-heading-p)
                             (eq (point) (buffer-end p)))))
                   ((eq limit 'dialog)
                    (or (fountain-dialog-p)
                        (fountain-paren-p)
                        (fountain-tachyon-p)))
                   ((not (or (fountain-character-p)
                             (eq (point) (buffer-end p))))))
        (forward-line p))
      (setq i (- i p)))))

(defun fountain-backward-character (&optional n)
  "Move backward N character (foward if N is negative)."
  (interactive "^p")
  (let ((i (or n 1)))
    (fountain-forward-character (- i))))

(defun fountain-get-character (&optional n limit)
  "Return Nth next character (or Nth previous if N is negative).
If N is non-nil, return Nth next character or Nth previous
character if N is negative, otherwise return nil. If N is nil or
0, return character at point, otherwise return nil.

If LIMIT is 'scene, halt at next scene heading. If LIMIT is
'dialog, halt at next non-dialog element."
  (let ((n (or n 0)))
    (save-excursion
      (save-restriction
        (widen)
        (fountain-forward-character n limit)
        (if (fountain-character-p)
            (match-string-no-properties 4))))))

;; (defun fountain-get-scene-num ()
;;   "Return the scene number of current scene."
;;   (if (looking-at fountain-scene-num-regexp)
;;       (s-chop-prefix "#" (match-string-no-properties 3))))

;; (defun fountain-add-scene-num (n)
;;   "Add scene number N to current scene heading.
;; Assumes line matched `fountain-scene-heading-p'."
;;   (end-of-line)
;;   (insert "#" n)
;;   (beginning-of-line)
;;   (fountain-align-scene-num))

;; (defun fountain-add-scene-nums (&optional arg)
;;   "Add scene numbers to all scene headings lacking.
;; If prefaced with ARG, overwrite existing scene numbers."
;;   (interactive)
;;   (save-excursion
;;     (goto-char (point-min))
;;     (unless (fountain-scene-heading-p)
;;       (fountain-forward-scene 1))
;;     (let ((prev-scene-num "0"))
;;       (while (not (eobp))
;;         (let ((current-scene-num (fountain-get-scene-num)))
;;           (if current-scene-num
;;               ;; (fountain-align-scene-num)
;;               (setq prev-scene-num current-scene-num)
;;             (let* ((prev-scene-int (string-to-number prev-scene-num))
;;                    (prev-scene-alpha
;;                     (if (string-match "[a-z]+" prev-scene-num)
;;                         (match-string 0 prev-scene-num)))
;;                    (next-scene-num
;;                     (save-excursion
;;                       (while (not (or (eobp)
;;                                       (fountain-get-scene-num)))
;;                         (fountain-forward-scene 1))
;;                       (fountain-get-scene-num)))
;;                    (next-scene-int (if next-scene-num
;;                                        (string-to-number next-scene-num)))
;;                    (current-scene-num
;;                     (if (or (not next-scene-int)
;;                             (< (1+ prev-scene-int) next-scene-int))
;;                         (int-to-string (1+ prev-scene-int))
;;                       (concat (int-to-string prev-scene-int)
;;                               (if prev-scene-alpha
;;                                   (string (1+ (string-to-char prev-scene-alpha)))
;;                                 "A")))))
;;               (fountain-add-scene-num current-scene-num)
;;               (setq prev-scene-num current-scene-num))))
;;         (fountain-forward-scene 1)))))

;; (defun fountain-align-scene-num ()
;;   "Align scene number to `fountain-align-scene-num'."
;;   (if (fountain-scene-heading-p)
;;       (let ((pos (point)))
;;         (forward-line 0)
;;         (if (and (looking-at fountain-scene-num-regexp)
;;                  (< pos (match-beginning 3)))
;;             (let* ((scene-heading-length
;;                     (string-width (match-string 1)))
;;                    (num-length
;;                     (string-width (match-string 3)))
;;                    (space-length
;;                     (- fountain-align-scene-num
;;                        scene-heading-length
;;                        num-length)))
;;               (if (< 1 space-length)
;;                   (replace-match (make-string space-length ?\s)
;;                                  nil nil nil 2)
;;                 (replace-match " " nil nil nil 2))))
;;         (goto-char pos))))

(defun fountain-font-lock-extend-region ()
  "Extend region for fontification to text block."
  (defvar font-lock-beg nil)
  (defvar font-lock-end nil)
  (let ((beg
         (save-excursion
           (goto-char font-lock-beg)
           (re-search-backward
            "^[\s\t]*$"
            (- (point) fountain-block-limit) 1)
           (point)))
        (end
         (save-excursion
           (goto-char font-lock-end)
           (re-search-forward
            "^[\s\t]*$"
            (+ (point) fountain-block-limit) 1)
           (point)))
        changed)
    (goto-char font-lock-beg)
    (unless (or (bobp)
                (eq beg font-lock-beg))
      (setq font-lock-beg beg changed t))
    (goto-char font-lock-end)
    (unless (or (eobp)
                (eq end font-lock-end))
      (setq font-lock-end end changed t))
    changed))

;;; Outline ====================================================================

(defalias 'fountain-outline-next 'outline-next-visible-heading)
(defalias 'fountain-outline-previous 'outline-previous-visible-heading)
(defalias 'fountain-outline-forward 'outline-forward-same-level)
(defalias 'fountain-outline-backward 'outline-backward-same-level)
(defalias 'fountain-outline-up 'outline-up-heading)
(defalias 'fountain-outline-mark 'outline-mark-subtree)

(defun fountain-outline-shift-down (&optional n)
  (interactive "p")
  (outline-back-to-heading)
  (let* (hanging-line
         (move-fun
          (if (< 0 n)
              'outline-get-next-sibling
            'outline-get-last-sibling))
         (end-point-fun
          (lambda ()
            (outline-end-of-subtree)
            ;; newline if none at eof
            (if (and (eobp)
                     (/= (char-before) ?\n))
                (insert-char ?\n))
            ;; temp newline if only 1 at eof
            (when (and (eobp)
                       (save-excursion
                         (forward-line -1)
                         (not (fountain-blank-p))))
              (insert-char ?\n)
              (setq hanging-line t))
            ;; avoid eobp signal
            (unless (eobp)
              (forward-char 1))
            (point)))
         (beg (point))
         (folded
          (save-match-data
            (outline-end-of-heading)
            (outline-invisible-p)))
         (end
          (save-match-data
            (funcall end-point-fun)))
         (insert-point (make-marker))
         (i (abs n)))
    (goto-char beg)
    (while (< 0 i)
      (or (funcall move-fun)
          (progn (goto-char beg)
                 (message "Cannot shift past higher level")))
      (setq i (1- i)))
    (if (< 0 n)
        (funcall end-point-fun))
    (move-marker insert-point (point))
    (insert (delete-and-extract-region beg end))
    (goto-char insert-point)
    (if folded
        (hide-subtree))
    ;; remove temp newline
    (if hanging-line
        (save-excursion
          (goto-char (point-max))
          (delete-char -1)))
    (set-marker insert-point nil)))

(defun fountain-outline-shift-up (&optional n)
  (interactive "p")
  (fountain-outline-shift-down (- n)))

(defun fountain-outline-hide-level (n)
  (cond ((= n 0)
         (show-all)
         (message "Showing all"))
        ((= n 6)
         (hide-sublevels n)
         (message "Showing scene headings"))
        (t
         (hide-sublevels n)
         (message "Showing level %s headings" n)))
  (setq fountain-outline-cycle n))

(defun fountain-outline-cycle (&optional arg)
  "\\<fountain-mode-map>Cycle outline visibility of buffer or current subtree.

\t\\[fountain-outline-cycle]\t\t\t\t\tCycle outline visibility of current subtree and its children
\t\\[universal-argument] \\[fountain-outline-cycle]\t\t\t\tCycle outline visibility of buffer
\t\\[universal-argument] \\[universal-argument] \\[fountain-outline-cycle]\t\t\tShow all
\t\\[universal-argument] \\[universal-argument] \\[universal-argument] \\[fountain-outline-cycle]\t\tShow outline visibility set in `fountain-outline-custom-level'"
  (interactive "p")
  (let* ((custom-level
          (if fountain-outline-custom-level
              (save-excursion
                (goto-char (point-min))
                (let (found)
                  (while (and (not found)
                              (outline-next-heading))
                    (if (= (funcall outline-level)
                           fountain-outline-custom-level)
                        (setq found t)))
                  (if found fountain-outline-custom-level)))))
         (highest-level
          (save-excursion
            (goto-char (point-max))
            (outline-back-to-heading t)
            (let ((level (funcall outline-level)))
              (while (and (not (bobp))
                          (< 1 level))
                (outline-up-heading 1 t)
                (unless (bobp)
                  (setq level (funcall outline-level))))
              level))))
    (cond ((eq arg 4)
           (cond
            ((and custom-level
                  (= fountain-outline-cycle 1))
             (fountain-outline-hide-level custom-level))
            ((< 0 fountain-outline-cycle 6)
             (fountain-outline-hide-level 6))
            ((= fountain-outline-cycle 6)
             (fountain-outline-hide-level 0))
            ((= highest-level 6)
             (fountain-outline-hide-level 6))
            (t
             (fountain-outline-hide-level highest-level))))
          ((eq arg 16)
           (show-all)
           (message "Showing all")
           (setq fountain-outline-cycle 0))
          ((and custom-level
                (eq arg 64))
           (fountain-outline-hide-level custom-level))
          (t
           (save-excursion
             (outline-back-to-heading)
             (let ((eoh
                    (save-excursion
                      (outline-end-of-heading)
                      (point)))
                   (eos
                    (save-excursion
                      (outline-end-of-subtree)
                      (point)))
                   (eol
                    (save-excursion
                      (forward-line 1)
                      (while (and (not (eobp))
                                  (get-char-property (1- (point)) 'invisible))
                        (forward-line 1))
                      (point)))
                   (children
                    (save-excursion
                      (outline-back-to-heading)
                      (let ((level (funcall outline-level)))
                        (outline-next-heading)
                        (and (outline-on-heading-p t)
                             (< level (funcall outline-level)))))))
               (cond
                ((= eos eoh)
                 (message "Empty heading")
                 (setq fountain-outline-cycle-subtree 0))
                ((and (<= eos eol)
                      children)
                 (show-entry)
                 (show-children)
                 (message "Showing headings")
                 (setq fountain-outline-cycle-subtree 2))
                ((or (<= eos eol)
                     (= fountain-outline-cycle-subtree 2))
                 (show-subtree)
                 (message "Showing contents")
                 (setq fountain-outline-cycle-subtree 3))
                (t
                 (hide-subtree)
                 (message "Hiding contents")
                 (setq fountain-outline-cycle-subtree 1)))))))))

(defun fountain-outline-cycle-global ()
  "Globally cycle outline visibility.

Calls `fountain-outline-cycle' with argument 4 wot cycle buffer
outline visibility through the following states:

\t1. top-level section headins
\t2. custom set with `fountain-outline-custom-level'
\t3. all sections and scene headings
\t4. everything"
  (interactive)
  (fountain-outline-cycle 4))

(defun fountain-outline-level ()
  "Return the depth to which a heading is nested in outline."
  (if (string-prefix-p "#" (match-string 0))
      (string-width (match-string 4)) ; FIXME use group 2 after export rewrite
    6))                              ; FIXME bobp? text outside outline?

;;; Export Internal Functions ==================================================

;; (defun fountain-export-parse-buffer ()
;;   ;; is the element fontified?
;;   (if (get-text-property (point) 'fontified)
;;       (let ((element (get-text-property (point) 'fountain-element)))
;;         (if element
;;             ;; is the element what font lock says it is?
;;             (unless (funcall (intern (concat "fountain-" element "-p")))
;;               (font-lock-fontify-region index limit))

(defun fountain-export-fontify-buffer ()
  "If `font-lock-mode' is enables, fontify entire buffer."
  (if font-lock-mode
      (let ((job (make-progress-reporter "Fontifying..." 0 100))
            (chunk (/ (buffer-size) 100))
            (n 0))
        (save-excursion
          (goto-char (point-min))
          (while (not (eobp))
            (let ((limit (+ (point) chunk)))
              (jit-lock-fontify-now (point) limit)
              (goto-char limit)
              (progress-reporter-update job n)
              (setq n (1+ n))))
          (progress-reporter-done job)))
    (error "Font Lock is not active")))

(defun fountain-export-strip-comments ()
  "Strips buffer of all comments and metadata.
Matches and deletes any text with `fountain-comment',
`fountain-metadata-key' or `fountain-metadata-value' face."
  (save-excursion
    (goto-char (point-min))
    (while (null (eobp))
      (if (memq (face-at-point) '(fountain-comment
                                  fountain-metadata-key
                                  fountain-metadata-value))
          (let ((m (point)))
            (goto-char (next-single-property-change
                        (point) 'face nil (point-max)))
            (delete-region m (point)))
        (goto-char (next-single-property-change
                    (point) 'face nil (point-max)))))))

(defun fountain-export-get-name (ext)
  "If BUFFER is visiting a file, concat file name base and EXT.
Otherwise return `fountain-export-buffer'"
  (if (buffer-file-name)
      (concat (file-name-base (buffer-file-name)) "." ext)
    (format "*Fountain %s Export*" ext)))

(defun fountain-export-get-metadata-value (key) ; FIXME combine with other
  "Like `fountain-get-metadata-value' but filters for HTML."
  (let* ((value (cdr (assoc key fountain-metadata)))
         (s (if (listp value)
                (s-join "\n" value)
              value))
         (s (fountain-export-filter s)))
    s))

(defun fountain-export-create-title-page-element (key)
  "Gets metadata value associated with KEY and creates HTML element."
  (let* ((s (fountain-export-get-metadata-value key))
         (content (fountain-export-line-breaks s)))
    (if (string= key "title")
        (format "<h1>%s</h1>" content)
      (format "<p>%s</p>" content))))

(defun fountain-export-create-html-title-page ()
  "Create title page based on `fountain-export-title-page-template'."
  (if (cdr (assoc "title" fountain-metadata))
      (concat
       "<div id=\"title\">\n"
       (s-format fountain-export-title-page-title-template
                 'fountain-export-create-title-page-element)
       "\n</div>\n<div id=\"left\">\n"
       (s-format fountain-export-title-page-left-template
                 'fountain-export-create-title-page-element)
       "\n</div>\n<div id=\"right\">\n"
       (s-format fountain-export-title-page-right-template
                 'fountain-export-create-title-page-element)
       "\n</div>\n")))

(defun fountain-export-create-style ()
  "Create stylesheet using `fountain-export-style-template'."
  (let* ((page-size fountain-export-page-size)
         (font
          (mapconcat
           (lambda (font) (concat "'" font "'"))
           fountain-export-font ","))
         (scene-bold
          (if fountain-export-bold-scene-headings
              "bold" "normal"))
         (scene-underline
          (if fountain-export-underline-scene-headings
              "underline" "none"))
         (scene-spacing
          (if fountain-export-double-space-scene-headings
              "2em" "1em"))
         (title-bold
          (if fountain-export-bold-title
              "bold" "normal"))
         (title-underline
          (if fountain-export-underline-title
              "underline" "none"))
         (title-upcase
          (if fountain-export-upcase-title
              "uppercase" "none"))
         (dialog-contd (concat "(" fountain-continued-dialog-string ")"))
         (dialog-more fountain-export-more-dialog-string)
         (action-orphans (int-to-string fountain-export-action-orphans))
         (action-widows (int-to-string fountain-export-action-widows))
         (dialog-orphans (int-to-string fountain-export-dialog-orphans))
         (dialog-widows (int-to-string fountain-export-dialog-widows))
         (style-rules (s-format fountain-export-style-template
                          '(lambda (var)
                             (symbol-value (intern var))))))
    (if fountain-export-inline-style
        (concat "<style type=\"text/css\">\n"
                style-rules
                "\n</style>")
      (let ((cssfile (get-buffer-create (fountain-export-get-name "css")))
            (outputdir (expand-file-name
                        (file-name-directory (buffer-file-name)))))
        (with-current-buffer cssfile
          (erase-buffer)
          (insert
           (format
            "/* Created with Emacs %s running Fountain Mode %s */\n"
            emacs-version fountain-version)
           style-rules)
          (write-file outputdir))
        (concat "<link rel=\"stylesheet\" href=\""
                (buffer-name cssfile)
                "\">")))))

(defun fountain-export-create-html-head ()
  "Create HTML head using `fountain-export-html-head-template'."
  (let ((insert-style (fountain-export-create-style))
        (charset "utf-8")
        (title (or (fountain-export-get-metadata-value "title")
                   (file-name-base (buffer-name))))
        (author (or (fountain-export-get-metadata-value "author")
                    user-full-name)))
    (s-format fountain-export-html-head-template
              '(lambda (var)
                 (symbol-value (intern var))))))

(defun fountain-export-underline (s)
  "Replace underlined text in S with HTML underline span tags."
  (replace-regexp-in-string "_\\(.+?\\)_"
                            "<span class=\"underline\">\\1</span>"
                            s t))

(defun fountain-export-bold (s)
  "Replace bold text in S with HTML strong tags."
  (replace-regexp-in-string "\\*\\*\\(.+?\\)\\*\\*"
                            "<strong>\\1</strong>"
                            s t))

(defun fountain-export-italic (s)
  "Replace italic text in S with HTML emphasis tags."
  (replace-regexp-in-string "\\*\\(.+?\\)\\*"
                            "<em>\\1</em>"
                            s t))

(defun fountain-export-lyrics (s)
  "Replace lyrics in S with HTML italic tags."
  (replace-regexp-in-string "^~\s*\\(.+\\)"
                            "<i>\\1</i>"
                            s t))

(defun fountain-export-line-breaks (s)
  "Replace newlines in S with HTML line breaks."
  (replace-regexp-in-string "\n"
                            "<br>\n"
                            s))

(defun fountain-export-tex-quotes (s)
  "Replace TeX-style quotes in S with \"smart\" quotes."
  (s-replace-all '(("\\`" . "&#96;")
                   ("\\'" . "&apos;")
                   ("``" . "&ldquo;")
                   ("''" . "&rdquo;")
                   ("`" . "&lsquo;")
                   ("'" . "&rsquo;")) s))

(defun fountain-export-sanitize (s)
  "Escape HTML characters in S."
  (s-replace-all '(("&" . "&amp;")
                   ("<" . "&lt;")
                   (">" . "&gt;")) s))

(defun fountain-export-filter (sub-s)   ; FIXME update doc
  (let* ((s (substring-no-properties sub-s))
         (s (fountain-export-sanitize s))
         (s (s-replace-all '(("\\\s" . "&nbsp;")
                             ("^\\\\$" . "<br>\n")
                             ("\\_" . "&#95;")
                             ("\\*" . "&#42;")) s))
         ;; (s (if fountain-export-preserve-line-breaks
         ;;        (fountain-export-line-breaks s)
         ;;      s))
         (s (if fountain-export-convert-quotes
                (fountain-export-tex-quotes s)
              s))
         (s (fountain-export-underline s))
         (s (fountain-export-bold s))
         (s (fountain-export-italic s))
         (s (fountain-export-lyrics s)))
    s))

(defun fountain-export-create-html-dialog-table (content limit)
  (let* ((dialog-contd (concat "(" fountain-continued-dialog-string ")"))
         (character (fountain-export-filter
                     (s-trim (car (s-slice-at dialog-contd content)))))
         (table-start
          (format (concat "<table class=\"dialog\" character=\"%s\">\n"
                          "<caption class=\"character\">\n"
                          "<tr class=\"character\"><td class=\"character\">%s</td></tr>\n")
                  character content))
         (table-body "")
         (table-end "</table>\n"))
    (goto-char (next-single-property-change
                (point) 'fountain-element nil limit))
    (while (< (point) limit)
      (skip-chars-forward "\n")
      (setq table-body
            (concat table-body
                    (fountain-export-create-html-element limit))))
    (concat table-start table-body table-end)))

(defun fountain-export-create-html-element (limit)
  (let* ((index (point))
         (class (or (get-text-property index 'fountain-element)
                    "action"))
         (change (next-single-property-change
                  index 'fountain-element nil limit)))
    (when change
      (let* ((sub-s (buffer-substring index change))
             (content (fountain-export-filter sub-s))
             (element
              (cond ((string= class "character")
                     (fountain-export-create-html-dialog-table content limit))
                    ((member class '("dialog" "paren"))
                     (format "<tr class=\"%s\"><td class=\"%s\">%s</td></tr>\n"
                             class class content))
                    ((string= class "scene-heading")
                     (format "<h2 class=\"%s\">%s</h2>\n"
                             class content))
                    ((format "<p class=\"%s\">%s</p>\n"
                             class content)))))
        (if (string= class "character")
            (goto-char limit)
          (goto-char change))
        element))))

(defun fountain-export-parse-buffer (destbuf)
  "Find and insert elements into DESTBUF.
First, skip forward to next available text, mark point as index,
then find the next \"fountain-element\" text property change from
index, then pass substring from index to change to
`fountain-export-create-html-element', then insert the newly
created HTML element to DESTBUF."
  (let ((job (make-progress-reporter "Parsing..." 0 100)))
    (goto-char (point-min))
    (while (null (eobp))
      (while (looking-at "\n*\s*\n")
        (goto-char (match-end 0)))
      (let* ((limit (save-excursion
                     (re-search-forward "\n\s*\n\\|\\'" nil t)
                     (match-beginning 0)))
             (element (fountain-export-create-html-element limit)))
        (when element
          (with-current-buffer destbuf
            (with-silent-modifications
              (insert element)))))
      (progress-reporter-update
       job (truncate (* (/ (float (point)) (buffer-size)) 100))))))

(defun fountain-export--html ()
  ;; internal function, don't call externally
  ;; use `fountain-export-buffer-to-html' instead
  ;; first read the metadata
  (fountain-read-metadata)
  (let* ((sourcebuf (current-buffer))
         (destbuf (get-buffer-create
                   (fountain-export-get-name "html")))
         (head (fountain-export-create-html-head))
         (title-page (fountain-export-create-html-title-page))
         complete)
    (unwind-protect
        (progn
          ;; fontify the accessible buffer
          (fountain-export-fontify-buffer)
          ;; create a temp buffer with source
          (with-temp-buffer
            (insert-buffer-substring sourcebuf)
            ;; strip comments
            (fountain-export-strip-comments)
            ;; insert HTML head
            (with-current-buffer destbuf
              (with-silent-modifications
                (erase-buffer)
                (insert "<!DOCTYPE html>\n<html>\n"
                        head "\n")
                ;; close head and open body
                (insert "<body>\n")
                ;; add the title page maybe
                (if (and title-page
                         fountain-export-include-title-page)
                    (insert "<section id=\"title-page\">\n"
                            title-page
                            "</section>\n"))
                (insert "<section id=\"screenplay\">\n")))
            ;; parse the temp buffer
            (fountain-export-parse-buffer destbuf))
          ;; close HTML tags
          (with-current-buffer destbuf
            (with-silent-modifications
              (insert "</section>\n</body>\n</html>")))
          ;; signal completion and return DESTBUF
          (setq complete t)
          destbuf)
      ;; if error occurs, kill the unsaved buffer
      (unless complete
        (kill-buffer destbuf)))))

;;; Commands ===================================================================

(defun fountain-version ()
  "Return `fountain-mode' version."
  (interactive)
  (message "Fountain Mode %s" fountain-version))

;; not in use, delete?
(defun fountain-upcase-line ()
  "Upcase the line."
  (interactive)
  (upcase-region (line-beginning-position) (line-end-position)))

(defun fountain-upcase-line-and-newline ()
  "Upcase the line and insert a newline."
  (interactive)
  (upcase-region (line-beginning-position) (point))
  (newline))

(defun fountain-forward-scene (&optional n)
  "Move forward N scene headings (backward if N is negative).
If N is 0, move to beginning of scene."
  (interactive "^p")
  (let* ((i (or n 1))
         (p (if (<= i 0) -1 1))
         (move-fun
          (lambda ()
            (while (not (or (eq (point) (buffer-end p))
                            (fountain-scene-heading-p)))
              (forward-line p)))))
    (if (/= i 0)
        (while (/= i 0)
          (if (fountain-scene-heading-p)
              (forward-line p))
          (funcall move-fun)
          (setq i (- i p)))
      (forward-line 0)
      (funcall move-fun))))

(defun fountain-backward-scene (&optional n)
  "Move backward N scene headings (foward if N is negative)."
  (interactive "^p")
  (let ((i (or n 1)))
    (fountain-forward-scene (- i))))

(defun fountain-beginning-of-scene ()
  "Move point to beginning of current scene."
  (interactive "^")
  (fountain-forward-scene 0))

(defun fountain-end-of-scene ()
  "Move point to end of current scene."
  (interactive "^")
  (fountain-forward-scene 1)
  (unless (eobp)
    (forward-char -1)))

(defun fountain-mark-scene ()
  "Put mark at end of this scene, point at beginning."
  (interactive)
  ;; (if (or extend
  ;;         (and (region-active-p)
  ;;              (eq last-command this-command)))
  ;;     (progn
  ;;       (fountain-forward-scene 1)
  ;;       (push-mark)
  ;;       (exchange-point-and-mark))
  (push-mark)
  (fountain-forward-scene 0)
  (if (null (or (fountain-section-p)
                (fountain-scene-heading-p)))
      (progn
        (goto-char (mark))
        (error "Before first scene heading"))
    (push-mark)
    (fountain-forward-scene 1)
    (exchange-point-and-mark)))

(defun fountain-insert-synopsis ()
  "Insert synopsis below scene heading of current scene."
  (interactive)
  (widen)
  (when (outline-back-to-heading)
    (forward-line 1)
    (unless (bolp) (insert-char ?\n))
    (unless (and (fountain-blank-p)
                 (save-excursion
                   (forward-line 1)
                   (fountain-blank-p)))
      (save-excursion
        (insert-char ?\n)))
    (insert "= ")
    (if (outline-invisible-p) (fountain-outline-cycle))))

(defun fountain-insert-note (&optional arg)
  "Insert a note based on `fountain-note-template' underneath current element.
If prefixed with \\[universal-argument], only insert note delimiters (\"[[\" \"]]\")."
  (interactive "P")
  (let ((comment-start "[[")
        (comment-end "]]"))
    (if arg
        (comment-dwim nil)
      (unless (fountain-blank-p)
        (re-search-forward "^[\s\t]*$" nil 1))
      (unless (save-excursion
                (forward-line 1)
                (fountain-blank-p))
        (save-excursion
          (insert-char ?\n)))
      (comment-indent)
      (fountain-insert-template fountain-note-template))))

(defun fountain-insert-metadata ()
  "Insert metadata based on `fountain-metadata-template' at bobp."
  (interactive)
  (widen)
  (goto-char (point-min))
  (fountain-insert-template fountain-metadata-template))

(defun fountain-occur-sections ()
  "Display `occur' buffer searching `fountain-section-regexp'."
  (interactive)
  (occur fountain-section-regexp))

(defun fountain-occur-synopses ()
  "Display `occur' buffer searching `fountain-synopsis-regexp'."
  (interactive)
  (occur fountain-synopsis-regexp))

(defun fountain-occur-notes ()
  "Display `occur' buffer searching `fountain-note-regexp'."
  (interactive)
  (occur fountain-note-regexp))

(defun fountain-occur-scene-headings ()
  "Display `occur' buffer searching `fountain-scene-heading-regexp'."
  (interactive)
  (occur fountain-scene-heading-regexp))

(defun fountain-continued-dialog-refresh (&optional arg)
  "Add or remove continued dialog on characters speaking in succession.
If `fountain-add-continued-dialog' is non-nil, add
`fountain-continued-dialog-string' on characters speaking in
succession, otherwise remove all occurences.

If region is active, act on region, otherwise act on current
scene. If prefixed with \\[universal-argument], act on whole
buffer (this can take a while).

WARNING: if you change `fountain-continued-dialog-string' then
call this function, strings matching the previous value will not
be recognized. Before changing that variable, first make sure to
set `fountain-add-continued-dialog' to nil and run this function,
then make the changes desired."
  (interactive "P")
  (save-excursion
    (save-restriction
      (widen)
      ;; first expand the region
      (let ((start (make-marker))
            (end (make-marker))
            ;; create continued string
            (s (concat "(" fountain-continued-dialog-string ")")) ; FIXME do not add "(" ")"
            ;; create progress report
            (job (make-progress-reporter "Refreshing continued dialog...")))
        ;; set START and END markers since buffer contents will change
        (set-marker start
                    (cond (arg (point-min))
                          ((use-region-p)
                           (region-beginning))
                          (t
                           (fountain-beginning-of-scene)
                           (point))))
        (set-marker end
                    (cond (arg (point-max))
                          ((use-region-p)
                           (region-end))
                          (t
                           (fountain-end-of-scene)
                           (point))))
        ;; delete all matches in region
        (goto-char start)
        (while (re-search-forward (concat "\s*" s) end t)
          (replace-match "")
          (progress-reporter-update job))
        ;; add string where appropriate
        (when fountain-add-continued-dialog
          (goto-char start)
          (while (< (point) end)
            (when (and (null (looking-at-p (concat ".*" s "$")))
                       (fountain-character-p)
                       (s-equals? (fountain-get-character 0)
                                  (fountain-get-character -1 'scene)))
              (re-search-forward "\s*$" (line-end-position) t)
              (replace-match (concat "\s" s)))
            (forward-line 1)
            (progress-reporter-update job)))
        (set-marker start nil)
        (set-marker end nil)
        (progress-reporter-done job)))))

(defun fountain-export-default ()
  "Call function defined in `fountain-export-default-command'"
  (interactive)
  (funcall fountain-export-default-command))

(defun fountain-export-buffer-to-html (&optional buffer)
  "Export BUFFER to HTML file, then switch to HTML buffer."
  (interactive)
  (with-current-buffer (or buffer (current-buffer))
    (save-excursion
      (save-restriction
        (let ((destbuf (fountain-export--html))
              (outputdir (if (buffer-file-name buffer)
                             (expand-file-name (file-name-directory
                                                (buffer-file-name buffer))))))
          (with-current-buffer destbuf
            (if outputdir
                (write-file outputdir)))
          (if (called-interactively-p 'interactive)
              (switch-to-buffer-other-window destbuf))
          destbuf)))))

(defun fountain-export-buffer-to-pdf-via-html (&optional buffer)
  "Export BUFFER to HTML file, then convert HTML to PDF."
  (interactive)
  (let* ((buffer (or buffer (current-buffer)))
         (file (shell-quote-argument (buffer-file-name
                                      (fountain-export-buffer-to-html
                                       buffer))))
         (command (format fountain-export-pdf-via-html-command file)))
    (async-shell-command command "*Fountain PDF Process*")))

;;; Menu Functions =============================================================

(defun fountain-toggle-comment-syntax ()
  "Toggle `fountain-switch-comment-syntax'."
  (interactive)
  (customize-set-variable 'fountain-switch-comment-syntax
                          (not fountain-switch-comment-syntax))
  (fountain-init-comment-syntax)
  (message "Default comment syntax is now %s"
           (if fountain-switch-comment-syntax
               "\"// COMMENT\"" "\"/* COMMENT */\"")))

(defun fountain-toggle-hide-element (element s)
  "Toggle visibility of fountain-ELEMENT, using S for feedback.
Toggles the value of fountain-hide-ELEMENT, then, if
fountain-hide-ELEMENT is non-nil, adds fountain-ELEMENT to
`buffer-invisibility-spec', otherwise removes it. Returns a
message of \"S are now invisible/visible\"."
  (let* ((option (intern (concat "fountain-hide-" element)))
         (symbol (intern (concat "fountain-" element))))
    (customize-set-variable option
                            (not (symbol-value option)))
    (if (symbol-value option)
        (add-to-invisibility-spec symbol)
      (remove-from-invisibility-spec symbol))
    (jit-lock-refontify)
    ;; (font-lock-fontify-block)
    (message "%s are now %s"
             s (if (symbol-value option)
                   "invisible" "visible"))))

(defun fountain-toggle-hide-emphasis-delim ()
  "Toggle `fountain-hide-emphasis-delim'."
  (interactive)
  (fountain-toggle-hide-element "emphasis-delim" "Emphasis delimiters"))

(defun fountain-toggle-hide-syntax-chars ()
  "Toggle `fountain-hide-syntax-chars'."
  (interactive)
  (fountain-toggle-hide-element "syntax-chars" "Syntax characters"))

(defun fountain-toggle-align-elements ()
  "Toggle `fountain-align-elements'."
  (interactive)
  (customize-set-variable 'fountain-align-elements
                          (not fountain-align-elements))
  (font-lock-refresh-defaults)
  (message "Elements are now displayed %s"
           (if fountain-align-elements
               "aligned" "non-aligned")))

(defun fountain-toggle-add-continued-dialog ()
  "Toggle `fountain-add-continued-dialog'"
  (interactive)
  (customize-set-variable 'fountain-add-continued-dialog
                          (not fountain-add-continued-dialog))
  (message "Continued dialog is now %s"
           (if fountain-add-continued-dialog
               "added" "removed")))

(defun fountain-toggle-export-include-title-page ()
  "Toggle `fountain-export-include-title-page'."
  (interactive)
  (customize-set-variable 'fountain-export-include-title-page
                          (not fountain-export-include-title-page))
  (message "Title page is now %s on export"
           (if fountain-export-include-title-page
               "included" "omitted")))

(defun fountain-set-font-lock-decoration (n)
  "Set `font-lock-maximum-decoration' for `fountain-mode' to N."
  (interactive "NMaximum decoration (1-3): ")
  (if (and (integerp n)
           (<= 1 n 3))
      (let ((level (cond ((= n 1) 1)
                         ((= n 2) nil)
                         ((= n 3) t)))
            (dec font-lock-maximum-decoration))
        (cond ((listp dec)
               (setq dec (assq-delete-all 'fountain-mode dec))
               (customize-set-variable 'font-lock-maximum-decoration
                                       (cons (cons 'fountain-mode level)
                                             dec)))
              ((or (booleanp dec)
                   (integerp dec))
               (customize-set-variable 'font-lock-maximum-decoration
                                       (list (cons 'fountain-mode level)
                                             (cons 't dec))))
              ((error "Malformed variable `font-lock-maximum-decoration'")))
        (message "Syntax highlighting is now set at %s"
                 (cond ((= n 1) "minimum")
                       ((= n 2) "default")
                       ((= n 3) "maximum")))
        (font-lock-refresh-defaults))
    (user-error "Decoration must be an integer 1-3")))

(defun fountain-get-font-lock-decoration ()
  "Return the value of `font-lock-maximum-decoration'."
  (let* ((dec font-lock-maximum-decoration)
         (n (if (listp dec)
                (if (assoc 'fountain-mode dec)
                    (cdr (assoc 'fountain-mode dec))
                  (cdr (assoc 't dec)))
              dec)))
    (cond ((null n) 2)
          ((eq n t) 3)
          ((integerp n) n)
          (t 2))))

(defun fountain-toggle-export-bold-scene-headings ()
  "Toggle `fountain-export-bold-scene-headings'"
  (interactive)
  (customize-set-variable 'fountain-export-bold-scene-headings
                          (not fountain-export-bold-scene-headings))
  (message "Scene headings will now export %s"
           (if fountain-export-bold-scene-headings
               "bold" "normal")))

(defun fountain-toggle-export-underline-scene-headings ()
  "Toggle `fountain-export-underline-scene-headings'"
  (interactive)
  (customize-set-variable 'fountain-export-underline-scene-headings
                          (not fountain-export-underline-scene-headings))
  (message "Scene headings will now export %s"
           (if fountain-export-underline-scene-headings
               "underlined" "normal")))

(defun fountain-toggle-export-double-space-scene-headings ()
  "Toggle `fountain-export-double-space-scene-headings'"
  (interactive)
  (customize-set-variable fountain-export-double-space-scene-headings
                          (not fountain-export-double-space-scene-headings))
  (message "Scene headings will now export %s"
           (if fountain-export-double-space-scene-headings
               "double-spaced" "single-spaced")))

(defun fountain-save-options ()
  (interactive)
  (let (unsaved)
    (dolist (opt '(fountain-switch-comment-syntax
                   fountain-hide-emphasis-delim
                   fountain-hide-syntax-chars
                   fountain-align-elements
                   fountain-add-continued-dialog
                   fountain-export-include-title-page
                   fountain-export-bold-scene-headings
                   fountain-export-underline-scene-headings
                   fountain-export-double-space-scene-headings
                   font-lock-maximum-decoration))
      (if (customize-mark-to-save opt)
          (setq unsaved t)))
    (if unsaved (custom-save-all))))

;;; Font Lock ==================================================================

(defvar fountain-font-lock-keywords-plist
  `(("note" ,fountain-note-regexp
     ((:level 2 :subexp 0 :invisible t)))
    ("scene-heading"
     (lambda (limit)
       (fountain-match-element 'fountain-scene-heading-p limit))
     ((:level 2 :subexp 0
              :override keep)
      (:level 2 :subexp 2 :face fountain-comment
              :invisible fountain-syntax-chars
              :override t
              :laxmatch t)))
    ("character"
     (lambda (limit)
       (fountain-match-element 'fountain-character-p limit))
     ((:level 3 :subexp 0)
      (:level 2 :subexp 2 :face fountain-comment ; FIXME maybe
              :invisible fountain-syntax-chars
              :override t
              :laxmatch t)))
    ("dialog"
     (lambda (limit)
       (fountain-match-element 'fountain-dialog-p limit))
     ((:level 3 :subexp 0)))
    ("paren"
     (lambda (limit)
       (fountain-match-element 'fountain-paren-p limit))
     ((:level 3 :subexp 0)))
    ("trans"
     (lambda (limit)
       (fountain-match-element 'fountain-trans-p limit))
     ((:level 3 :subexp 0)
      (:level 1 :subexp 2 :face fountain-comment
              :invisible fountain-syntax-chars
              :override t
              :laxmatch t)))
    ("forced-action-mark" ,fountain-forced-action-mark-regexp
     ((:level 1 :subexp 0 :face fountain-comment
              :invisible fountain-syntax-chars)))
    ("center" ,fountain-center-regexp
     ((:level 2 :subexp 2 :face fountain-comment
              :invisible fountain-syntax-chars
              :override t)
      (:level 3 :subexp 3)
      (:level 2 :subexp 4 :face fountain-comment
              :invisible fountain-syntax-chars
              :override t)))
    ("section" ,fountain-section-regexp
     ((:level 2 :subexp 3)
      (:level 2 :subexp 2 :face fountain-comment)))
    ("synopsis" ,fountain-synopsis-regexp
     ((:level 2 :subexp 0 :invisible t)
      (:level 2 :subexp 3 :face fountain-comment
              :invisible fountain-syntax-chars
              :override t)))
    ("page-break" ,fountain-page-break-regexp
     ((:level 2 :subexp 0 :face fountain-page-break)))
    ("metadata"
     (lambda (limit)
       (fountain-match-element 'fountain-metadata-p limit))
     ((:level 2 :subexp 2 :face fountain-metadata-key
              :invisible t
              :laxmatch t)
      (:level 2 :subexp 3 :face fountain-metadata-value
              :invisible t
              :laxmatch t)
      (:level 2 :subexp 0 :face fountain-comment
              :invisible t
              :override keep)))
    (nil ,fountain-nbsp-regexp
         ((:level 1 :subexp 2 :face fountain-non-printing
                  :invisible fountain-syntax-chars)))
    (nil ,fountain-underline-regexp
         ((:level 1 :subexp 2 :face fountain-non-printing
                  :invisible fountain-emphasis-delim)
          (:level 1 :subexp 3 :face underline)
          (:level 1 :subexp 4 :face fountain-non-printing
                  :invisible fountain-emphasis-delim)))
    (nil ,fountain-italic-regexp
         ((:level 1 :subexp 2 :face fountain-non-printing
                  :invisible fountain-emphasis-delim)
          (:level 1 :subexp 3 :face italic)
          (:level 1 :subexp 4 :face fountain-non-printing
                  :invisible fountain-emphasis-delim)))
    (nil ,fountain-bold-regexp
         ((:level 1 :subexp 2 :face fountain-non-printing
                  :invisible fountain-emphasis-delim)
          (:level 1 :subexp 3 :face bold)
          (:level 1 :subexp 4 :face fountain-non-printing
                  :invisible fountain-emphasis-delim)))
    (nil ,fountain-bold-italic-regexp
         ((:level 1 :subexp 2 :face fountain-non-printing
                  :invisible fountain-emphasis-delim)
          (:level 1 :subexp 3 :face bold-italic)
          (:level 1 :subexp 4 :face fountain-non-printing
                  :invisible fountain-emphasis-delim)))
    (nil ,fountain-lyrics-regexp
         ((:level 1 :subexp 2 :face fountain-non-printing
                  :invisible fountain-emphasis-delim)
          (:level 1 :subexp 3 :face italic))))
  "List of face properties to create element Font Lock keywords.
Has the format:

    (ELEMENT MATCHER PLIST-LIST)

The first element, ELEMENT, is a string naming the element; if
nil, this face is not considered an element. MATCHER is a regular
expression or search function. PLIST-LIST is a list of plists,
assigning the following keywords:

    :level - integer representing level of `font-lock-maximum-decoration'
        at which face is applied
    :subexp - subexpression to match
    :face - face name to apply
    :invisible - if t, adds :face property to invisible text property
    :override - as per `font-lock-keywords'
    :laxmatch - as per `font-lock-keywords'

Regular expression should take the form:

    Group 1: whole string with trimmed whitespace
    Group 2: string intended for export
    Group 3: special
    Group 9: invisible characters")

(defun fountain-create-font-lock-keywords ()
  "Return a new list of `font-lock-mode' keywords.
Uses `fountain-font-lock-keywords-plist' to create a list of
keywords suitable for Font Lock."
  (let ((dec (fountain-get-font-lock-decoration))
        keywords)
    (dolist (var fountain-font-lock-keywords-plist keywords)
      (let* ((element (car var))
             (matcher (nth 1 var))
             (plist-list (nth 2 var))
             (align (intern (concat "fountain-align-" element)))
             ;; if we're using auto-align and the align var is bound,
             ;; set the align properties
             (align-props (if (and fountain-align-elements
                                   (boundp align))
                              `(line-prefix
                                (space :align-to ,align)
                                wrap-prefix
                                (space :align-to ,align))))
             facespec)
        (dolist (plist plist-list)
          (let* ((subexp (plist-get plist :subexp))
                 ;; if LEVEL is less or equal to DEC, use either face
                 ;; supplied in PLIST or intern fountain-ELEMENT,
                 ;; otherwise use nil
                 (face (if (<= (plist-get plist :level) dec)
                           (or (plist-get plist :face)
                               (intern (concat "fountain-" element)))))
                 ;; if INVISIBLE is non-nil, add to INVISIBLE-PROPS
                 (invisible (plist-get plist :invisible))
                 (invisible-props
                  (cond ((eq invisible t)
                         `(invisible ,(intern (concat "fountain-" element))))
                        (invisible
                         `(invisible ,invisible)))))
            (setq facespec
                  (append facespec
                          (if element
                              (list `(,subexp '(face ,face
                                                     ,@align-props
                                                     ,@invisible-props
                                                     fountain-element ,element)
                                              ,(plist-get plist :override)
                                              ,(plist-get plist :laxmatch)))
                            (list `(,subexp '(face ,face
                                                   ,@invisible-props)
                                            append)))))))
        (setq keywords
              (append keywords
                      (list (cons matcher facespec))))))))

(defun fountain-match-element (func limit)
  "If FUNC returns non-nil before LIMIT, return match data."
  (let (match)
    (while (and (null match)
                (< (point) limit))
      (if (funcall func)
          (setq match t))
      (forward-line 1))
    match))

;;; Mode Map ===================================================================

(defvar fountain-mode-map
  (let ((map (make-sparse-keymap)))
    ;; editing commands
    (define-key map (kbd "C-c C-m") 'fountain-upcase-line-and-newline)
    (define-key map (kbd "<S-return>") 'fountain-upcase-line-and-newline)
    (define-key map (kbd "C-c C-c") 'fountain-continued-dialog-refresh)
    (define-key map (kbd "C-c C-z") 'fountain-insert-note)
    (define-key map (kbd "C-c C-a") 'fountain-insert-synopsis)
    (define-key map (kbd "C-c C-x i") 'fountain-insert-metadata)
    ;; (define-key map (kbd "C-c C-x #") 'fountain-add-scene-nums)
    (define-key map (kbd "C-c C-x f") 'fountain-set-font-lock-decoration)
    ;; navigation commands
    (define-key map (kbd "C-M-n") 'fountain-forward-scene)
    (define-key map (kbd "C-M-p") 'fountain-backward-scene)
    (define-key map (kbd "C-M-a") 'fountain-beginning-of-scene)
    (define-key map (kbd "C-M-e") 'fountain-end-of-scene)
    (define-key map (kbd "C-M-h") 'fountain-mark-scene)
    (define-key map (kbd "M-n") 'fountain-forward-character)
    (define-key map (kbd "M-p") 'fountain-backward-character)
    ;; outline commands
    (define-key map (kbd "C-c C-n") 'fountain-outline-next)
    (define-key map (kbd "C-c C-p") 'fountain-outline-previous)
    (define-key map (kbd "C-c C-f") 'fountain-outline-forward)
    (define-key map (kbd "C-c C-b") 'fountain-outline-backward)
    (define-key map (kbd "C-c C-u") 'fountain-outline-up)
    (define-key map (kbd "C-c C-^") 'fountain-outline-shift-up)
    (define-key map (kbd "C-c C-v") 'fountain-outline-shift-down)
    (define-key map (kbd "C-c C-SPC") 'fountain-outline-mark)
    (define-key map (kbd "TAB") 'fountain-outline-cycle)
    (define-key map (kbd "<backtab>") 'fountain-outline-cycle-global)
    (define-key map (kbd "S-TAB") 'fountain-outline-cycle-global)
    ;; exporting commands
    (define-key map (kbd "C-c C-e C-e") 'fountain-export-default)
    (define-key map (kbd "C-c C-e h") 'fountain-export-buffer-to-html)
    (define-key map (kbd "C-c C-e p") 'fountain-export-buffer-to-pdf-via-html)
    ;; view commands
    (define-key map (kbd "C-c C-x !") 'fountain-toggle-hide-syntax-chars)
    (define-key map (kbd "C-c C-x *") 'fountain-toggle-hide-emphasis-delim)
    (define-key map (kbd "M-s 1") 'fountain-occur-sections)
    (define-key map (kbd "M-s 2") 'fountain-occur-synopses)
    (define-key map (kbd "M-s 3") 'fountain-occur-notes)
    (define-key map (kbd "M-s 4") 'fountain-occur-scene-headings)
    map)
  "Mode map for `fountain-mode'.")

;;; Menu =======================================================================

(easy-menu-define fountain-mode-menu fountain-mode-map
  "Menu for `fountain-mode'."
  '("Fountain"
    ("Navigate"
     ["Next Scene Heading" fountain-forward-scene]
     ["Previous Scene Heading" fountain-backward-scene]
     "---"
     ["Next Character" fountain-forward-character]
     ["Previous Character" fountain-backward-character])
    "---"
    ("Outline"
     ["Cycle Scene/Section Visibility" fountain-outline-cycle]
     ["Cycle Global Visibility" fountain-outline-cycle-global]
     "---"
     ["Up Heading" fountain-outline-up]
     ["Next Heading" fountain-outline-next]
     ["Previous Heading" fountain-outline-previous]
     ["Forward Heading" fountain-outline-forward]
     ["Backward Heading" fountain-outline-backward]
     "---"
     ["Mark Section/Scene" fountain-outline-mark]
     ["Shift Section/Scene Up" fountain-outline-shift-up]
     ["Shift Section/Scene Down" fountain-outline-shift-down])
    "---"
    ["Insert Metadata" fountain-insert-metadata]
    ["Insert Synopsis" fountain-insert-synopsis]
    ["Insert Note" fountain-insert-note]
    ["Add/Remove Continued Dialog" fountain-continued-dialog-refresh]
    ;; ["Add Scene Numbers" fountain-add-scene-nums]
    "---"
    ["Display Elements Auto-Aligned"
     fountain-toggle-align-elements
     :style toggle
     :selected fountain-align-elements]
    ["Add Continued Dialog"
     fountain-toggle-add-continued-dialog
     :style toggle
     :selected fountain-add-continued-dialog]
    ["Switch Default Comment Syntax"
     fountain-toggle-comment-syntax
     :style toggle
     :selected fountain-switch-comment-syntax]
    "---"
    ("Syntax Highlighting"
     ["Minimum" (fountain-set-font-lock-decoration 1)
      :style radio
      :selected (= (fountain-get-font-lock-decoration) 1)]
     ["Default" (fountain-set-font-lock-decoration 2)
      :style radio
      :selected (= (fountain-get-font-lock-decoration) 2)]
     ["Maximum" (fountain-set-font-lock-decoration 3)
      :style radio
      :selected (= (fountain-get-font-lock-decoration) 3)])
    ("Show/Hide"
     ["Hide Emphasis Delimiters" fountain-toggle-hide-emphasis-delim
      :style toggle
      :selected fountain-hide-emphasis-delim]
     ["Hide Syntax Characters" fountain-toggle-hide-syntax-chars
      :style toggle
      :selected fountain-hide-syntax-chars])
    "---"
    ("Export"
     ["Default" fountain-export-default]
     "---"
     ["Buffer to HTML" fountain-export-buffer-to-html]
     ["Buffer to PDF via HTML" fountain-export-buffer-to-pdf-via-html]
     "---"
     ["Include Title Page"
      fountain-toggle-export-include-title-page
      :style toggle
      :selected fountain-export-include-title-page]
     "---"
     ["Bold Scene Headings"
      fountain-toggle-export-bold-scene-headings
      :style toggle
      :selected fountain-export-bold-scene-headings]
     ["Underline Scene Headings"
      fountain-toggle-export-underline-scene-headings
      :style toggle
      :selected fountain-export-underline-scene-headings]
     ["Double-Space Scene Headings"
      fountain-toggle-export-double-space-scene-headings
      :style toggle
      :selected fountain-export-double-space-scene-headings]
     "---"
     ["Customize Export" (customize-group 'fountain-export)])
    "---"
    ["Save Options" fountain-save-options]
    ["Customize Mode" (customize-group 'fountain)]
    ["Customize Faces" (customize-group 'fountain-faces)]))

;;; Syntax Table ===============================================================

(defvar fountain-mode-syntax-table
  (let ((syntax (make-syntax-table)))
    (modify-syntax-entry ?/ ". 124" syntax)
    (modify-syntax-entry ?* ". 23b" syntax)
    (modify-syntax-entry ?\n ">" syntax)
    syntax)
  "Syntax table for `fountain-mode'.")

;;; Mode Definition ============================================================

;;;###autoload
(define-derived-mode fountain-mode text-mode "Fountain"
  "Major mode for screenwriting in Fountain markup."
  :group 'fountain
  (fountain-init-regexp)
  (fountain-init-comment-syntax)
  (setq comment-use-syntax t)
  (setq font-lock-defaults
        '(fountain-create-font-lock-keywords nil t))
  (add-hook 'font-lock-extend-region-functions
            'fountain-font-lock-extend-region t t)
  (add-to-invisibility-spec '(outline . t))
  (if fountain-hide-emphasis-delim
      (add-to-invisibility-spec 'fountain-emphasis-delim))
  (if fountain-hide-syntax-chars
      (add-to-invisibility-spec 'fountain-syntax))
  (fountain-read-metadata)
  (setq-local require-final-newline mode-require-final-newline)
  (setq-local font-lock-comment-face 'fountain-comment)
  (setq-local outline-level 'fountain-outline-level)
  (setq-local fountain-outline-startup-level
              (let ((n (fountain-get-metadata-value "startup-level")))
                (if (s-present? n)
                    (string-to-number n)
                  fountain-outline-startup-level)))
  (setq-local font-lock-extra-managed-props
              '(line-prefix wrap-prefix invisible fountain-element))
  ;; (add-hook 'post-self-insert-hook
  ;;           'fountain-align-scene-num t t)
  ;; (add-hook 'after-save-hook
  ;;           'fountain-read-metadata)
  (fountain-outline-hide-level fountain-outline-startup-level))

(provide 'fountain-mode)
;;; fountain-mode.el ends here<|MERGE_RESOLUTION|>--- conflicted
+++ resolved
@@ -4,11 +4,7 @@
 
 ;; Author: Paul Rankin <paul@tilk.co>
 ;; Keywords: wp
-<<<<<<< HEAD
-;; Version: 1.4.2
-=======
 ;; Version: 1.4.3
->>>>>>> 87ff021b
 ;; Package-Requires: ((s "1.9.0"))
 ;; URL: https://github.com/rnkn/fountain-mode
 
@@ -171,11 +167,7 @@
 ;;; Code:
 
 (defconst fountain-version
-<<<<<<< HEAD
-  "1.4.2")
-=======
   "1.4.3")
->>>>>>> 87ff021b
 
 ;;; Required ===================================================================
 
