;;; fountain-mode.el --- Major mode for screenwriting in Fountain markup

;; Copyright (C) 2014  Paul Rankin

;; Author: Paul Rankin <paul@tilk.co>
;; Keywords: wp
;; Version: 0.12.0
;; Package-Requires: ((s "1.9.0"))
;; URL: http://github.com/rnkn/fountain-mode/

;; This file is not part of GNU Emacs.
 
;; This program is free software; you can redistribute it and/or modify
;; it under the terms of the GNU General Public License as published by
;; the Free Software Foundation, either version 3 of the License, or (at
;; your option) any later version.

;; This program is distributed in the hope that it will be useful, but
;; WITHOUT ANY WARRANTY; without even the implied warranty of
;; MERCHANTABILITY or FITNESS FOR A PARTICULAR PURPOSE. See the GNU
;; General Public License for more details.

;; You should have received a copy of the GNU General Public License
;; along with this program. If not, see <http://www.gnu.org/licenses/>.

;;; Commentary:

;; Fountain Mode is a major mode for GNU Emacs for editing text files in
;; Fountain markup format, a simple markup syntax for writing, editing
;; and sharing screenplays in plain text. Fountain Mode is free
;; software, licensed under the GNU GPL version 3.

;; For more information on Fountain markup format, see
;; <http://fountain.io>

;;; Code:

(require 's)
(require 'thingatpt)
(require 'easymenu)

;;; Group ======================================================================

(defgroup fountain ()
  "Major mode for editing Fountain-formatted text files."
  :prefix "fountain-"
  :group 'wp
  :link '(url-link "http://github.com/rnkn/fountain-mode/"))

;;; Customizable Options =======================================================

(defcustom fountain-mode-hook
  '(turn-on-visual-line-mode)
  "Mode hook for Fountain Mode, run after the mode is turned on."
  :type 'hook
  :group 'fountain)

(defcustom fountain-metadata-template
  "title:
credit: written by
author: ${fullname}
draft date: ${longtime}
contact: ${email}"
  "Metadata template to be inserted at beginning of buffer.
See `fountain-format-template'."
  :type 'string
  :group 'fountain)

(defcustom fountain-scene-heading-prefix-list
  '("INT" "EXT" "I/E" "INT/EXT" "EST")
  "List of scene heading prefixes (case insensitive).

Any scene heading prefix can be followed by a dot and/or a space,
so the following are equivalent:

INT HOUSE - DAY

INT. HOUSE - DAY

INT./EXT. HOUSE - DAY"
  :type '(repeat (string :tag "Prefix"))
  :group 'fountain)

(defcustom fountain-trans-list
  '("TO:" "WITH:" "FADE IN:" "FADE OUT" "TO BLACK")
  "List of transition endings (case insensitive).

This list is used to match the endings of transitions,
e.g. \"TO:\" will match both the following:

CUT TO:

DISSOLVE TO:"
  :type '(repeat (string :tag "Transition"))
  :group 'fountain)

(defcustom fountain-add-continued-dialog t
  "If non-nil, mark continued dialog appropriately.

When same character speaks in succession, append
`fountain-continued-dialog-string'."
  :type 'boolean
  :group 'fountain)

(defcustom fountain-continued-dialog-string "CONT'D"
  "String to append when same character speaks in succession.

If `fountain-add-continued-dialog' is non-nil, append this string
to character when speaking in succession.

Parentheses are added automatically, e.g. \"CONT'D\" becomes
\"(CONT'D)\""
  :type 'string
  :group 'fountain)

(defcustom fountain-trim-whitespace nil
  "If non-nil, trim whitespace around elements."
  :type 'boolean
  :group 'fountain)

(defcustom fountain-indent-character-col 20
  "Column integer to which character should be indented.
This option does not affect file contents."
  :type 'integer
  :group 'fountain)

(defcustom fountain-indent-dialog-col 10
  "Column integer to which dialog should be indented.
This option does not affect file contents."
  :type 'integer
  :group 'fountain)

(defcustom fountain-indent-paren-col 15
  "Column integer to which parenthetical should be indented.
This option does not affect file contents."
  :type 'integer
  :group 'fountain)

(defcustom fountain-indent-trans-col 45
  "Column integer to which transitions should be indented.
This option does not affect file contents."
  :type 'integer
  :group 'fountain)

(defcustom fountain-indent-centered-col nil
  "If integer, column to which centered text should be indented.
If nil, indent to center of `window-body-width'.

This option does not affect file contents."
  :type '(choice (const :tag "Center" nil) integer)
  :group 'fountain)

(defcustom fountain-indent-elements t
  "If non-nil, elements will be displayed indented.
This option does not affect file contents."
  :type 'boolean
  :group 'fountain)

(defcustom fountain-forced-scene-heading-equal nil
  "If non-nil, forced scene headings will be treated as equal.

It is usually preferable to treat forced scene headings as
constituents of the larger scene. If you prefer to treat forced
scene headings as equal to regular scene headings, set this to
non-nil."
  :type 'boolean
  :group 'fountain)

(defcustom fountain-switch-comment-syntax nil
  "If non-nil, use \"//\" as default comment syntax.

Fountain Mode supports two syntax for commenting (boneyard):

/* this text is a comment */

// this text is
// also a comment

The default is the former; if you prefer the latter, set this
option to non-nil."
  :type 'boolean
  :group 'fountain)

(defcustom fountain-short-time-format "%x"
  "Format of date and time. See `format-time-string'."
  :type 'string
  :group 'fountain)

(defcustom fountain-long-time-format "%B %-e, %Y"
  "Format of date and time. See `format-time-string'."
  :type 'string
  :group 'fountain)

(defcustom fountain-note-template "${time} - ${fullname}: "
  "Template for inserting notes. See `fountain-format-template'.

The default \"${time} - ${fullname}: \" will insert something
similar to:

\[\[01/20/14 - Alan Smithee: \]\]"
  :type 'string
  :group 'fountain)

(defcustom fountain-uuid-func
  '(lambda () (shell-command-to-string "uuidgen"))
  "Function for generating a UUID.
Each option has its own requirements:

  uuidgen       command line tool \"uuidgen\"
  uuid.el       Emacs package \"uuid.el\""
  :tag "Fountain UUID Function"
  :type '(radio (function
                 :tag "uuidgen"
                 '(lambda () (shell-command-to-string "uuidgen")))
                (function
                 :tag "uuid.el"
                 uuid-string)
                (function
                 :tag "Custom"))
  :group 'fountain)

;;; Element Regular Expressions ================================================

(defconst fountain-blank-regexp
  "\\`\\|^ ?$\\|\\'"
  "Regular expression for matching an empty line.")

(defconst fountain-comment-regexp
  "//.*\\|/\\*[^*]*\\*/"
  "Regular expression for matching comments.")

(defconst fountain-scene-heading-regexp
  (concat "^\\("
          (regexp-opt fountain-scene-heading-prefix-list)
          "[\\.\s\t]+\\)\\(.*\\)")
  "Regular expression for matching scene headings.
Requires `fountain-scene-heading-p' for preceding and succeeding
blank lines.")

(defconst fountain-forced-scene-heading-regexp
  "^\\.\\<\\(.*\\)"
  "Regular expression for matching forced scene headings.
Requires `fountain-forced-scene-heading-p' for preceding and
succeeding blank lines.")

(defconst fountain-paren-regexp
  "^[\s\t]*([^)]*)[\s\t]*$"
  "Regular expression for matching parentheticals.
Requires `fountain-paren-p' for preceding character or
dialog.")

(defconst fountain-page-break-regexp
  "^[\s\t]*=\\{3,\\}.*"
  "Regular expression for matching page breaks.")

(defconst fountain-note-regexp
  "\\[\\[\\(?:.\n?\\)*]]"
  "Regular expression for matching comments.")

(defconst fountain-section-regexp
  "^#\\{1,5\\}[^#].*"
  "Regular expression for matching sections.")

(defconst fountain-synopsis-regexp
  "^=[^=].*"
  "Regular expression for matching synopses.")

(defconst fountain-trans-regexp
  (concat "^[\s\t]*>[^<\n]*$\\|^[[:upper:]\s]*"
          (regexp-opt fountain-trans-list)
          "\\.?$")
  "Regular expression for matching transitions.")

(defconst fountain-centered-regexp
  "^[\s\t]*\\(>.*<\\)[\s\t]*$"
  "Regular expression for matching centered text.")

;;; Faces ======================================================================

(defgroup fountain-faces nil
  "Faces used in Fountain Mode"
  :group 'fountain)

(defface fountain-comment
  '((t (:inherit shadow)))
  "Default face for comments (boneyard)."
  :group 'fountain-faces)

(defface fountain-scene-heading
  '((t (:weight bold :underline t)))
  "Default face for scene headings."
  :group 'fountain-faces)

(defface fountain-scene-heading-highlight
  '((t (:weight bold :underline t
                :inherit font-lock-function-name-face)))
  "Additional highlighting face for scene headings."
  :group 'fountain-faces)

(defface fountain-forced-scene-heading
  '((t (:weight bold)))
  "Default face for forced scene headings.
Only customize this if `fountain-forced-scene-heading-equal' is
nil."
  :group 'fountain-faces)

(defface fountain-forced-scene-heading-highlight
  '((t (:weight bold :inherit font-lock-function-name-face)))
  "Additional highlighting face for forced scene headings.
Only customize this if `fountain-forced-scene-heading-equal' is
nil."
  :group 'fountain-faces)

(defface fountain-paren
  '((t (:inherit default)))
  "Default face for parentheticals."
  :group 'fountain-faces)

(defface fountain-paren-highlight
  '((t (:inherit font-lock-variable-name-face)))
  "Additional highlighting face for parentheticals."
  :group 'fountain-faces)

(defface fountain-note
  '((t (:inherit fountain-note-highlight)))
  "Default face for notes.")

(defface fountain-note-highlight
  '((t (:inherit font-lock-comment-face)))
  "Additional highlighting face for notes.")

(defface fountain-section
  '((t (:inherit fountain-section-highlight)))
  "Default face for sections."
  :group 'fountain-faces)

(defface fountain-section-highlight
  '((t (:inherit font-lock-builtin-face)))
  "Additional highlighting face for sections."
  :group 'fountain-faces)

(defface fountain-synopsis
  '((t (:inherit fountain-synopsis-highlight)))
  "Default face for synopses."
  :group 'fountain-faces)

(defface fountain-synopsis-highlight
  '((t (:inherit font-lock-type-face)))
  "Default face for synopses."
  :group 'fountain-faces)

(defface fountain-character
  '((t (:inherit default)))
  "Default face for characters."
  :group 'fountain-faces)

(defface fountain-character-highlight
  '((t (:inherit font-lock-keyword-face)))
  "Additional highlighting face for characters."
  :group 'fountain-faces)

(defface fountain-dialog
  '((t (:inherit default)))
  "Default face for dialog."
  :group 'fountain-faces)

(defface fountain-dialog-highlight
  '((t (:inherit font-lock-string-face)))
  "Additional highlighting face for dialog."
  :group 'fountain-faces)

(defface fountain-trans
  '((t (:inherit default)))
  "Default face for transitions."
  :group 'fountain-faces)

(defface fountain-trans-highlight
  '((t (:inherit font-lock-variable-name-face)))
  "Additional highlighting face for transitions."
  :group 'fountain-faces)

;;; Thing Definitions ==========================================================

(put 'scene 'forward-op 'fountain-forward-scene)

;;; Functions ==================================================================

(defun fountain-get-line ()
  "Return the line at point as a string."
  (buffer-substring-no-properties
   (line-beginning-position) (line-end-position)))

(defun fountain-get-block-bounds ()
  "Return the beginning and end points of block at point."
  (let ((block-beginning
         (save-excursion
           (re-search-backward fountain-blank-regexp
                               (- (point) 10000) t)))
        (block-end
         (save-excursion
           (re-search-forward fountain-blank-regexp
                              (+ (point) 10000) t))))
    (cons block-beginning block-end)))

(defun fountain-strip-comments (start end)
  "Strip comments between START and END and return string."
  (let ((start
         (save-excursion
           (goto-char start)
           ;; Using thing-at-point-looking-at is very slow, better to
           ;; use a simpler function.
           ;;
           ;; (if (thing-at-point-looking-at fountain-comment-regexp)
           ;;     (match-beginning 0)
           ;;   start)))
           (if (and (search-forward "*/" end t)
                    (null (search-backward "/*" start t))
                    (search-backward "/*" nil t)
                    (comment-only-p (point) start))
               (point)
             start)))
        (end
         (save-excursion
           (goto-char end)
           ;; (if (thing-at-point-looking-at fountain-comment-regexp)
           ;;     (match-end 0)
           ;;   end))))
           (if (and (search-backward "/*" start t)
                    (null (search-forward "*/" end t))
                    (search-forward "*/" nil t)
                    (comment-only-p (point) end))
               (point)
             end))))
    (replace-regexp-in-string
     fountain-comment-regexp ""
     (buffer-substring-no-properties start end))))

(defun fountain-blank-p ()
  "Return non-nil if point is at a blank line or single space."
  (save-excursion
    (forward-line 0)
    ;; Do not modify match-data
    (looking-at-p fountain-blank-regexp)))

(defun fountain-section-p ()
  "Return non-nil if point is at a section, nil otherwise."
  (save-excursion
    (forward-line 0)
    (looking-at fountain-section-regexp)))

(defun fountain-synopsis-p ()
  "Return non-nil if point is at a synopsis, nil otherwise."
  (save-excursion
    (forward-line 0)
    (looking-at fountain-synopsis-regexp)))

(defun fountain-note-p ()
  "Return non-nil if point is at a note, nil otherwise."
  (thing-at-point-looking-at fountain-note-regexp))

(defun fountain-comment-p ()
  "Return non-nil if point is at a comment, nil otherwise."
  ;; Problems with comment-only-p picking up blank lines as comments.
  ;;
  ;; (comment-only-p (line-beginning-position) (line-end-position)))
  (thing-at-point-looking-at fountain-comment-regexp))

(defalias 'fountain-boneyard-p 'fountain-comment-p)

(defun fountain-invisible-p ()
  "Return non-nil if point is at an invisible element.
A line is invisible if it is blank, or consists of a section,
synopsis, note, or is within a comment."
  (or (fountain-blank-p)
      (fountain-section-p)
      (fountain-synopsis-p)
      (fountain-note-p)
      (fountain-comment-p)))

(defun fountain-scene-heading-p ()
  "Return non-nil if point is at a scene heading, nil otherwise."
  (save-excursion
    (save-restriction
      (widen)
      (forward-line 0)
      (and (or (and fountain-forced-scene-heading-equal
                    (looking-at
                     fountain-forced-scene-heading-regexp))
               (looking-at fountain-scene-heading-regexp))
           (save-match-data
             (forward-line -1)
             (fountain-invisible-p))))))

(defun fountain-forced-scene-heading-p ()
  "Return non-nil if point is at a forced scene heading, nil otherwise.
This function is ignored if `fountain-forced-scene-heading-equal'
is non-nil."
  (save-excursion
    (save-restriction
      (widen)
      (forward-line 0)
      (and (null fountain-forced-scene-heading-equal)
           (looking-at
            fountain-forced-scene-heading-regexp)
           (save-match-data
             (forward-line -1)
             (fountain-invisible-p))))))

(defun fountain-get-character ()
  "Return character if point is at a character, nil otherwise."
  ;; (save-excursion
  ;;   (save-restriction
  ;;     (widen)
  ;;     (when (s-present?
  ;;            (fountain-strip-comments
  ;;             (line-beginning-position) (line-end-position)))
  ;;       (forward-line 0)
  ;;       (unless (looking-at-p fountain-scene-heading-regexp)
  ;;         (let* ((s (fountain-strip-comments
  ;;                    (line-beginning-position) (line-end-position)))
  ;;                (s (s-trim (car (s-slice-at "(\\|\\^" s))))
  ;;                (s (s-presence s)))
  ;;           (when (and s
  ;;                      (or (s-uppercase? s)
  ;;                          (s-starts-with? "@" s))
  ;;                      (save-excursion
  ;;                        (forward-line -1)
  ;;                        (fountain-invisible-p))
  ;;                      (save-excursion
  ;;                        (forward-line 1)
  ;;                        (unless (eobp)
  ;;                          (null (fountain-invisible-p)))))
  ;;             s)))))))
  (when (fountain-character-p)
    (s-trim (buffer-substring-no-properties
             (match-beginning 0) (match-end 0)))))

(defun fountain-character-p ()
  "Return non-nil if point is at character."
  (unless (or (fountain-blank-p)
              (fountain-scene-heading-p)
              (fountain-forced-scene-heading-p))
    (save-excursion
      (save-restriction
        (widen)
        (forward-line 0)
<<<<<<< HEAD
        (looking-at "[^^(\n]*")
        (save-match-data
          (let ((s (buffer-substring-no-properties
                    (match-beginning 0) (match-end 0))))
            (and (or (s-uppercase? s)
                     (s-starts-with? "@" s))
                 (save-excursion
                   (forward-line -1)
                   (fountain-invisible-p))
                 (save-excursion
                   (forward-line 1)
                   (unless (eobp)
                     (null (fountain-invisible-p)))))))))))
=======
        (unless (looking-at-p fountain-scene-heading-regexp)
          (let* ((s (fountain-strip-comments
                     (line-beginning-position) (line-end-position)))
                 (s (s-presence
                     (s-trim (car (s-slice-at "\\^\\|(" s))))))
            (when (and s
                       (or (s-uppercase? s)
                           (s-starts-with? "@" s))
                       (save-excursion
                         (forward-line -1)
                         (fountain-invisible-p))
                       (save-excursion
                         (forward-line 1)
                         (unless (eobp)
                           (null (fountain-invisible-p)))))
              s)))))))
>>>>>>> 95cfe97a

(defun fountain-dialog-p ()
  "Return non-nil if point is at dialog."
  (unless (or (fountain-blank-p)
              (fountain-paren-p)
              (fountain-note-p))
    (save-excursion
      (save-restriction
        (widen)
        (forward-line 0)
        (looking-at ".*")
        (save-match-data
          (unless (bobp)
            (forward-line -1)
            (or (fountain-get-character)
                (fountain-paren-p)
                (fountain-dialog-p))))))))

(defun fountain-paren-p ()
  "Return non-nil if point is at a paranthetical."
  (save-excursion
    (save-restriction
      (widen)
      (forward-line 0)
      (and (looking-at fountain-paren-regexp)
           (save-match-data
             (unless (bobp)
               (forward-line -1)
               (or (fountain-get-character)
                   (fountain-dialog-p))))))))

(defun fountain-trans-p ()
  "Return non-nil if line at point is a transition."
  (save-excursion
    (save-restriction
      (widen)
      (forward-line 0)
      (and (let (case-fold-search)
             (looking-at fountain-trans-regexp))
           (save-match-data
             (save-excursion
               (forward-line -1)
               (or (bobp)
                   (fountain-invisible-p)))
             (save-excursion
               (forward-line 1)
               (or (eobp)
                   (fountain-invisible-p))))))))

(defun fountain-format-template (template)
  "Format TEMPLATE according to the following list.

To include an item in a template you must use the full \"${foo}\"
syntax.

  ${longtime}   Long date format (defined in `fountain-long-time-format')
  ${time}       Short date format (defined in `fountain-short-time-format')
  ${fullname}   User full name (defined in `user-full-name')
  ${nick}       User first name (defined in `user-login-name')
  ${email}      User email (defined in `user-mail-address')
  ${uuid}       Insert a UUID (defined in `fountain-uuid-func')"
  (s-format template 'aget
            `(("longtime" . ,(format-time-string fountain-long-time-format))
              ("time" . ,(format-time-string fountain-short-time-format))
              ("fullname" . ,user-full-name)
              ("nick" . ,(capitalize user-login-name))
              ("email" . ,user-mail-address)
              ("uuid" . ,(fountain-uuid)))))

(defun fountain-uuid ()
  "Return a lowercase 8-digit UUID."
  (let ((s (downcase (funcall fountain-uuid-func))))
    (car (split-string s "-"))))

(defun fountain-get-previous-character (n)
  "Return Nth previous character within scene, nil otherwise."
  (save-excursion
    (save-restriction
      (widen)
      (while (> n 0)
        (unless (fountain-scene-heading-p)
          (forward-line -1))
        (while (null (or (fountain-get-character)
                         (fountain-scene-heading-p)
                         (bobp)))
          (forward-line -1))
        (setq n (- n 1)))
      (fountain-get-character))))

(defun fountain-trim-whitespace ()
  "Trim whitespace around line."
  (let ((s (s-trim (fountain-get-line)))
        (start (line-beginning-position))
        (end (line-end-position)))
    (insert-before-markers s)
    (delete-region start end)))

(defun fountain-indent-add (column)
  "Add indentation properties to COLUMN at point."
  (with-silent-modifications
    (put-text-property (line-beginning-position) (line-end-position)
                       'line-prefix `(space :align-to ,column))
    (put-text-property (line-beginning-position) (line-end-position)
                       'wrap-prefix `(space :align-to ,column))))

(defun fountain-indent-refresh (start end)
  "Refresh indentation properties between START and END.
This function is called by `jit-lock-fontify-now'."
  (let ((start
         (progn
           (goto-char start)
           (if (car (fountain-get-block-bounds))
               (car (fountain-get-block-bounds))
             (point))))
        (end
         (progn
           (goto-char end)
           (if (cdr (fountain-get-block-bounds))
               (cdr (fountain-get-block-bounds))
             (point)))))
    (goto-char start)
    (while (< (point) end)
      (if fountain-indent-elements
          (cond ((fountain-get-character)
                 (fountain-indent-add fountain-indent-character-col))
                ((fountain-paren-p)
                 (fountain-indent-add fountain-indent-paren-col))
                ((fountain-dialog-p)
                 (fountain-indent-add fountain-indent-dialog-col))
                ((fountain-trans-p)
                 (fountain-indent-add fountain-indent-trans-col))
                ((thing-at-point-looking-at fountain-centered-regexp)
                 (fountain-indent-add
                  (if fountain-indent-centered-col
                      fountain-indent-centered-col
                    (/ (- (window-body-width)
                          (length (fountain-get-line))) 2))))
                ((fountain-indent-add 0)))
        (fountain-indent-add 0))
      (forward-line 1))))

(defun fountain-clean-exit ()
  "Remove all indenting in buffer."
  (with-silent-modifications
    (save-restriction
      (widen)
      (remove-text-properties (point-min) (point-max)
                              '(line-prefix nil wrap-prefix nil)))))

(defun fountain-lock-extend-region ()
  "Extend region for fontification to text block."
  (eval-when-compile
    (defvar font-lock-beg)
    (defvar font-lock-end))
  (let ((start
         (save-excursion
           (goto-char font-lock-beg)
           (if (car (fountain-get-block-bounds))
               (car (fountain-get-block-bounds)))))
        (end
         (save-excursion
           (goto-char font-lock-end)
           (if (cdr (fountain-get-block-bounds))
               (cdr (fountain-get-block-bounds)))))
        changed)
    (goto-char font-lock-beg)
    (unless (or (bobp)
                (eq start font-lock-beg))
      (setq font-lock-beg start changed t))
    (goto-char font-lock-end)
    (unless (or (eobp)
                (eq end font-lock-end))
      (setq font-lock-end end changed t))
    changed))

;;; Interaction ================================================================

(defun fountain-upcase-line ()
  "Upcase the line."
  (interactive)
  (upcase-region (line-beginning-position) (line-end-position)))

(defun fountain-upcase-line-and-newline ()
  "Upcase the line and insert a newline."
  (interactive)
  (upcase-region (line-beginning-position) (point))
  (newline))

(defun fountain-forward-scene (&optional n)
  "Move forward N scene headings (backward if N is negative)."
  (interactive "^p")
  (let ((p (if (< n 0) -1 1)))
    (while (/= n 0)
      (when (fountain-scene-heading-p)
        (forward-line p))
      (while (null (or (eq (point)
                           (buffer-end p))
                       (fountain-scene-heading-p)))
        (forward-line p))
      (setq n (- n p)))))

(defun fountain-backward-scene (&optional n)
  "Move backward N scene headings (foward if N is negative)."
  (interactive "^p")
  (fountain-forward-scene (- n)))

(defun fountain-insert-synopsis ()
  "Open line below current scene heading and insert synopsis."
  (interactive)
  (widen)
  (push-mark)
  (forward-line 0)
  (while (null (or (bobp)
                   (fountain-scene-heading-p)
                   (fountain-section-p)))
    (forward-line -1))
  (if (bobp)
      (progn
        (pop-to-mark-command)
        (error "Before first scene or section heading"))
    (progn
      (forward-line 1)
      (unless (and (fountain-blank-p)
                   (save-excursion
                     (forward-line 1)
                     (fountain-blank-p)))
        (open-line 1))
      (insert "= "))))

(defun fountain-insert-note (&optional arg)
  "Insert a note as per `fountain-note-template'.
If prefixed with \\[universal-argument], only insert note delimiters (\"[[\" \"]]\")."
  (interactive "P")
  (let ((comment-start "[[")
        (comment-end "]]"))
    (if arg
        (comment-dwim nil)
      (progn
        (unless (fountain-blank-p)
          (re-search-forward fountain-blank-regexp))
        (unless (save-excursion
                  (forward-line 1)
                  (fountain-blank-p))
          (open-line 1))
        (comment-indent)
        (insert (fountain-format-template fountain-note-template))))))

(defun fountain-insert-metadata ()
  "Insert the metadata template at the beginning of file."
  (interactive)
  (widen)
  (goto-char (point-min))
  (save-excursion
    (insert (fountain-format-template fountain-metadata-template) "\n\n")))

(defun fountain-continued-dialog-refresh (&optional arg)
  "Add or remove continued dialog on successively speaking characters.

If `fountain-add-continued-dialog' is non-nil, add
`fountain-continued-dialog-string' on characters speaking in
succession, otherwise remove all occurences.

If prefixed with \\[universal-argument], act on whole buffer, or
if region is active, act on region, otherwise act on current
scene."
  (interactive "P")
  (save-excursion
    (save-restriction
      (widen)
      ;; First expand the region.
      (let ((start
             (cond (arg (point-min))
                   ((use-region-p) (region-beginning))
                   ((car (bounds-of-thing-at-point 'scene)))))
            (end
             (cond (arg (point-max))
                   ((use-region-p) (region-end))
                   ((cdr (bounds-of-thing-at-point 'scene)))))
            (s (concat "(" fountain-continued-dialog-string ")")))
        ;; Delete all matches in region.
        (goto-char start)
        (while (re-search-forward s end t)
          (delete-region (match-beginning 0) (match-end 0)))
        ;; Add string where appropriate.
        (when fountain-add-continued-dialog
          (goto-char start)
          (while (< (point) end)
            (when (and (null (s-ends-with? s (fountain-get-line)))
                       (fountain-get-character)
                       (s-equals? (fountain-get-character)
                                  (fountain-get-previous-character 1)))
              (re-search-forward "\s*$" (line-end-position) t)
              (replace-match (concat "\s" s)))
            (forward-line 1)))))))

(defun fountain-toggle-forced-scene-heading-equal ()
  "Toggle `fountain-forced-scene-heading-equal'"
  (interactive)
  (setq fountain-forced-scene-heading-equal
        (null fountain-forced-scene-heading-equal))
  (font-lock-fontify-buffer)
  (message "Forced scene headings are now treated as %s"
           (if fountain-forced-scene-heading-equal
               "equal" "non-equal")))

(defun fountain-toggle-comment-syntax ()
  "Toggle `fountain-switch-comment-syntax'"
  (interactive)
  (setq fountain-switch-comment-syntax
        (null fountain-switch-comment-syntax))
  (if fountain-switch-comment-syntax
      (setq comment-start "//" comment-end "")
    (setq comment-start "/*" comment-end "*/"))
  (message "Default comment syntax is now %s"
           (if fountain-switch-comment-syntax
               "\"// COMMENT\"" "\"/* COMMENT */\"")))

(defun fountain-toggle-indent-elements ()
  "Toggle `fountain-indent-elements'"
  (interactive)
  (setq fountain-indent-elements
        (null fountain-indent-elements))
  (jit-lock-refontify)
  (message "Elements are now displayed %s"
           (if fountain-indent-elements
               "indended" "non-indented")))

(defun fountain-toggle-add-continued-dialog ()
  "Toggle `fountain-add-continued-dialog'"
  (interactive)
  (setq fountain-add-continued-dialog
        (null fountain-add-continued-dialog))
  (fountain-continued-dialog-refresh)
  (message "Continued dialog is now %s"
           (if fountain-indent-elements
               "added" "removed")))

(defun fountain-set-font-lock-decoration (level)
  "Set `font-lock-maximum-decoration' for Fountain Mode to LEVEL."
  (interactive)
  (let ((n font-lock-maximum-decoration))
    (cond ((or (booleanp n)
               (integerp n))
           (setq font-lock-maximum-decoration
                (list (cons 'fountain-mode level)
                      (cons 't n))))
          ((listp n)
           (if (assoc 'fountain-mode n)
               (setcdr (assoc
                        'fountain-mode font-lock-maximum-decoration)
                       level)
             (add-to-list 'font-lock-maximum-decoration
                          (cons 'fountain-mode level))))
          ((error "Malformed variable `font-lock-maximum-decoration'"))))
  (message "Syntax highlighting is now set at %s"
           (cond ((eq level 1) "none")
                 ((eq level 2) "minimal")
                 ((eq level 3) "maximum")))
  (font-lock-refresh-defaults))

(defun fountain-save-font-lock-decoration ()
  "Save `font-lock-maximum-decoration' in `custom-file'."
  (interactive)
  (customize-save-variable 'font-lock-maximum-decoration
                           font-lock-maximum-decoration))

(defun fountain-get-font-lock-decoration ()
  "Return the value of `font-lock-maximum-decoration'."
  (cond ((null font-lock-maximum-decoration) 2)
        ((eq font-lock-maximum-decoration t) 3)
        ((integerp font-lock-maximum-decoration)
         font-lock-maximum-decoration)
        ((cdr (assoc 'fountain-mode font-lock-maximum-decoration)))
        ((cdr (assoc 't font-lock-maximum-decoration)) 3)))

;;; Font Lock ==================================================================

(defvar fountain-font-lock-keywords-1 nil
  "Font Lock keywords for no highlighting.")

(defvar fountain-font-lock-keywords-2
  `((fountain-match-scene-heading . 'fountain-scene-heading)
    (fountain-match-forced-scene-heading . 'fountain-forced-scene-heading)
    (fountain-match-character . 'fountain-character)
    (fountain-match-dialog . 'fountain-dialog)
    (fountain-match-paren . 'fountain-paren)
    (fountain-match-trans . 'fountain-trans)
    (,fountain-section-regexp . 'fountain-section-highlight)
    (,fountain-synopsis-regexp . 'fountain-synopsis-highlight)
    (,fountain-note-regexp . 'fountain-note-highlight))
  "Font Lock keywords for minimal highlighting.")

(defvar fountain-font-lock-keywords-3
  `((fountain-match-scene-heading . 'fountain-scene-heading-highlight)
    (fountain-match-forced-scene-heading . 'fountain-forced-scene-heading-highlight)
    (fountain-match-character . 'fountain-character-highlight)
    (fountain-match-dialog . 'fountain-dialog-highlight)
    (fountain-match-paren . 'fountain-paren-highlight)
    (fountain-match-trans . 'fountain-trans-highlight)
    (,fountain-section-regexp . 'fountain-section-highlight)
    (,fountain-synopsis-regexp . 'fountain-synopsis-highlight)
    (,fountain-note-regexp . 'fountain-note-highlight))
  "Font Lock keywords for maximum highlighting.")

(defvaralias 'fountain-font-lock-keywords-default
  'fountain-font-lock-keywords-2
  "Default Font Lock keywords.")

(defun fountain-match-element (func limit)
  "If FUNC returns non-nil before LIMIT, return match data."
  (let (match)
    (while (and (null match)
                (< (point) limit))
      (when (funcall func)
        (setq match t))
      (forward-line 1))
    match))

(defun fountain-match-scene-heading (limit)
  "Call `fountain-match-element' with `fountain-scene-heading-p'."
  (fountain-match-element 'fountain-scene-heading-p limit))

(defun fountain-match-forced-scene-heading (limit)
  "Call `fountain-match-element' with `fountain-forced-scene-heading-p'."
  (fountain-match-element 'fountain-forced-scene-heading-p limit))

<<<<<<< HEAD
(defun fountain-match-character (limit)
  "Call `fountain-match-element' with `fountain-character-p'"
  (fountain-match-element 'fountain-character-p limit))
=======
(defun fountain-match-paren (limit)
  "Call `fountain-match-element' with `fountain-paren-p'"
  (fountain-match-element 'fountain-paren-p limit))
>>>>>>> 95cfe97a

(defun fountain-match-dialog (limit)
  "Call `fountain-match-element' with `fountain-dialog-p'"
  (fountain-match-element 'fountain-dialog-p limit))

(defun fountain-match-trans (limit)
  "Call `fountain-match-element' with `fountain-trans-p'"
  (fountain-match-element 'fountain-trans-p limit))

;;; Mode Map ===================================================================

(defvar fountain-mode-map
  (let ((map (make-sparse-keymap)))
    (define-key map (kbd "<S-return>") 'fountain-upcase-line-and-newline)
    (define-key map (kbd "M-n") 'fountain-forward-scene)
    (define-key map (kbd "M-p") 'fountain-backward-scene)
    (define-key map (kbd "C-c C-c") 'fountain-continued-dialog-refresh)
    (define-key map (kbd "C-c C-z") 'fountain-insert-note)
    (define-key map (kbd "C-c C-a") 'fountain-insert-synopsis)
    (define-key map (kbd "C-c C-x i") 'fountain-insert-metadata)
    map)
  "Mode map for `fountain-mode'.")

;;; Menu =======================================================================

(easy-menu-define fountain-mode-menu fountain-mode-map
  "Menu for Fountain Mode."
  '("Fountain"
    ["Insert Metadata" fountain-insert-metadata]
    ["Insert Synopsis" fountain-insert-synopsis]
    ["Insert Note" fountain-insert-note]
    "---"
    ["Add/Remove Continued Dialog" fountain-continued-dialog-refresh]
    "---"
    ("Syntax Highlighting"
     ["None" (fountain-set-font-lock-decoration 1)
      :style radio
      :selected (eq (fountain-get-font-lock-decoration) 1)]
     ["Minimal" (fountain-set-font-lock-decoration 2)
      :style radio
      :selected (eq (fountain-get-font-lock-decoration) 2)]
     ["Maximum" (fountain-set-font-lock-decoration 3)
      :style radio
      :selected (eq (fountain-get-font-lock-decoration) 3)]
     "---"
     ["Save for Future Sessions" fountain-save-font-lock-decoration])
    "---"
    ["Display Elements Indented"
     fountain-toggle-indent-elements
     :style toggle
     :selected fountain-indent-elements]
    ["Add Continued Dialog"
     fountain-toggle-add-continued-dialog
     :style toggle
     :selected fountain-add-continued-dialog]
    ["Treat Forced Scene Headings as Equal"
     fountain-toggle-forced-scene-heading-equal
     :style toggle
     :selected fountain-forced-scene-heading-equal]
    ["Switch Default Comment Syntax"
     fountain-toggle-comment-syntax
     :style toggle
     :selected fountain-switch-comment-syntax]
    "---"
    ("Go To"
     ["Next Scene Heading" fountain-forward-scene]
     ["Previous Scene Heading" fountain-backward-scene])
    "---"
    ["Customize" customize-mode]
    ["Customize Faces" (customize-group 'fountain-faces)]))

;;; Syntax Table ===============================================================

(defvar fountain-mode-syntax-table
  (let ((syntax (make-syntax-table)))
    (modify-syntax-entry ?/ ". 124" syntax)
    (modify-syntax-entry ?* ". 23b" syntax)
    (modify-syntax-entry ?\n ">" syntax)
    syntax)
  "Syntax table for `fountain-mode'.")

;;; Mode Definition ============================================================

;;;###autoload
(define-derived-mode fountain-mode text-mode "Fountain"
  "Major mode for screenwriting in Fountain markup."
  :group 'fountain
  (set (make-local-variable 'comment-start)
       (if fountain-switch-comment-syntax "//" "/*"))
  (set (make-local-variable 'comment-end)
       (if fountain-switch-comment-syntax "" "*/"))
  (set (make-local-variable 'font-lock-comment-face)
       'fountain-comment)
  (setq font-lock-defaults '((fountain-font-lock-keywords-default
                              fountain-font-lock-keywords-1
                              fountain-font-lock-keywords-2
                              fountain-font-lock-keywords-3) nil t))
  (jit-lock-register 'fountain-indent-refresh)
  (add-hook 'font-lock-extend-region-functions
            'fountain-lock-extend-region t t)
  (add-hook 'change-major-mode-hook
            'fountain-clean-exit nil t))

(provide 'fountain-mode)
;;; fountain-mode.el ends here<|MERGE_RESOLUTION|>--- conflicted
+++ resolved
@@ -544,7 +544,6 @@
       (save-restriction
         (widen)
         (forward-line 0)
-<<<<<<< HEAD
         (looking-at "[^^(\n]*")
         (save-match-data
           (let ((s (buffer-substring-no-properties
@@ -558,24 +557,6 @@
                    (forward-line 1)
                    (unless (eobp)
                      (null (fountain-invisible-p)))))))))))
-=======
-        (unless (looking-at-p fountain-scene-heading-regexp)
-          (let* ((s (fountain-strip-comments
-                     (line-beginning-position) (line-end-position)))
-                 (s (s-presence
-                     (s-trim (car (s-slice-at "\\^\\|(" s))))))
-            (when (and s
-                       (or (s-uppercase? s)
-                           (s-starts-with? "@" s))
-                       (save-excursion
-                         (forward-line -1)
-                         (fountain-invisible-p))
-                       (save-excursion
-                         (forward-line 1)
-                         (unless (eobp)
-                           (null (fountain-invisible-p)))))
-              s)))))))
->>>>>>> 95cfe97a
 
 (defun fountain-dialog-p ()
   "Return non-nil if point is at dialog."
@@ -1002,15 +983,13 @@
   "Call `fountain-match-element' with `fountain-forced-scene-heading-p'."
   (fountain-match-element 'fountain-forced-scene-heading-p limit))
 
-<<<<<<< HEAD
 (defun fountain-match-character (limit)
   "Call `fountain-match-element' with `fountain-character-p'"
   (fountain-match-element 'fountain-character-p limit))
-=======
+
 (defun fountain-match-paren (limit)
   "Call `fountain-match-element' with `fountain-paren-p'"
   (fountain-match-element 'fountain-paren-p limit))
->>>>>>> 95cfe97a
 
 (defun fountain-match-dialog (limit)
   "Call `fountain-match-element' with `fountain-dialog-p'"
