# Fountain Mode #

[![MELPA stable](https://stable.melpa.org/packages/fountain-mode-badge.svg)][melpa-stable]
[![MELPA](https://melpa.org/packages/fountain-mode-badge.svg)][melpa]

Fountain Mode is a scriptwriting program for GNU Emacs using the
Fountain plain text markup format.

For more information on the Fountain format, visit
<https://fountain.io>.

<<<<<<< HEAD
**n.b. Exporting is depreciated and will be removed in the next major
release. Several external tools are available that better export
Fountain files.**

Screenshot: <https://f002.backblazeb2.com/file/pwr-share/fountain-mode.png>
=======
![screenshot](https://f002.backblazeb2.com/file/pwr-share/fountain-mode.png)
>>>>>>> cffc029d

## Features ##

- Support for Fountain 1.1 specification
- WYSIWYG auto-align elements (display only, does not modify file
  contents) specific to script format, e.g. screenplay, stageplay or
  user-defined format
- Traditional TAB auto-completion writing style
- Navigation by section, scene, character name, or page
- Integration with `outline` to fold/cycle visibility of sections and
  scenes
- Integration with `imenu` (sections, scene headings, notes)
- Intergration with `auto-insert` for title page metadata
- Automatically add/remove character `(CONT'D)`
- Toggle visibility of emphasis delimiters and syntax characters
- 3 levels of syntax highlighting
- Optionally display scene numbers in the right margin
- Intelligent insertion of a page breaks

Most common features are accessible from the menu. For a full list of
functions and key-bindings, type `C-h m`.

## Requirements ##

- Emacs 25.3

## Exporting ##

Earlier versions of Fountain Mode had export functionality, but this was
never very good and there are several external tools available that better
handle exporting:

- [afterwriting](https://github.com/ifrost/afterwriting-labs/blob/master/docs/clients.md) (JavaScript)
- [Wrap](https://github.com/Wraparound/wrap) (Go)
- [screenplain](https://github.com/vilcans/screenplain) (Python 2)
- [Textplay](https://github.com/olivertaylor/Textplay) (Ruby, requires PrinceXML for PDF)

## Installation ##

The latest stable release of Fountain Mode is available via
[MELPA-stable][] and can be installed with:

    M-x package-install RET fountain-mode RET

Alternately, download the [latest release][], move this file into your
load-path and add to your `init.el` file:

    (require 'fountain-mode)

If you prefer the latest but perhaps unstable version, install via
[MELPA][], or clone the repository into your load-path and require as
above:

    git clone https://github.com/rnkn/fountain-mode.git

[melpa]: https://melpa.org/#/fountain-mode "MELPA"
[melpa-stable]: https://stable.melpa.org/#/fountain-mode "MELPA-stable"
[latest release]: https://github.com/rnkn/fountain-mode/releases/latest "Fountain Mode latest release"

## History ##

See: <https://github.com/rnkn/fountain-mode/releases>

## Bugs and Feature Requests ##

To report bugs either use <https://github.com/rnkn/fountain-mode/issues>
or send an email to <code@paulwrankin.com>.<|MERGE_RESOLUTION|>--- conflicted
+++ resolved
@@ -9,15 +9,7 @@
 For more information on the Fountain format, visit
 <https://fountain.io>.
 
-<<<<<<< HEAD
-**n.b. Exporting is depreciated and will be removed in the next major
-release. Several external tools are available that better export
-Fountain files.**
-
-Screenshot: <https://f002.backblazeb2.com/file/pwr-share/fountain-mode.png>
-=======
 ![screenshot](https://f002.backblazeb2.com/file/pwr-share/fountain-mode.png)
->>>>>>> cffc029d
 
 ## Features ##
 
